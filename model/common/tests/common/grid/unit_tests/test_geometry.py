# ICON4Py - ICON inspired code in Python and GT4Py
#
# Copyright (c) 2022-2024, ETH Zurich and MeteoSwiss
# All rights reserved.
#
# Please, refer to the LICENSE file in the root directory.
# SPDX-License-Identifier: BSD-3-Clause
import functools

import numpy as np
import pytest

from icon4py.model.common import dimension as dims
from icon4py.model.common.grid import (
    base,
    geometry as geometry,
    geometry_attributes as attrs,
    horizontal as h_grid,
    simple as simple,
)
from icon4py.model.common.grid.geometry import as_sparse_field
from icon4py.model.common.math import helpers as math_helpers
from icon4py.model.common.utils import data_allocation as data_alloc
from icon4py.model.testing import datatest_utils as dt_utils, grid_utils, test_utils, definitions
from icon4py.model.testing.fixtures import (
    backend,
    data_provider,
    download_ser_data,
    grid_savepoint,
    processor_props,
    ranked_data_path,
)


<<<<<<< HEAD
@pytest.mark.parametrize(
    "grid_file, experiment",
    [
        (dt_utils.R02B04_GLOBAL, dt_utils.GLOBAL_EXPERIMENT),
        (dt_utils.WEISMAN_KLEMP_EXPERIMENT, dt_utils.WEISMAN_KLEMP_EXPERIMENT),
    ],
)
def test_geometry_raises_for_unknown_field(backend, grid_file, experiment):
    geometry = grid_utils.get_grid_geometry(
        backend,
        experiment,
        grid_file,
    )
=======
def test_geometry_raises_for_unknown_field(backend):
    geometry = grid_utils.get_grid_geometry(backend, definitions.Experiments.EXCLAIM_APE)
>>>>>>> c9dbdb36
    with pytest.raises(ValueError) as e:
        geometry.get("foo")
        assert "'foo'" in e.value
        assert "'GridGeometry'" in e.value


@pytest.mark.parametrize(
    "experiment, rtol",
    [
<<<<<<< HEAD
        (dt_utils.REGIONAL_EXPERIMENT, dt_utils.REGIONAL_EXPERIMENT, 1e-7),
        (dt_utils.R02B04_GLOBAL, dt_utils.GLOBAL_EXPERIMENT, 3e-12),
        (dt_utils.WEISMAN_KLEMP_EXPERIMENT, dt_utils.WEISMAN_KLEMP_EXPERIMENT, 1e-13),
=======
        (definitions.Experiments.MCH_CH_R04B09, 1e-7),
        (definitions.Experiments.EXCLAIM_APE, 3e-12),
>>>>>>> c9dbdb36
    ],
)
@pytest.mark.datatest
def test_edge_control_area(backend, grid_savepoint, experiment, rtol):
    expected = grid_savepoint.edge_areas()
    geometry_source = grid_utils.get_grid_geometry(backend, experiment)
    result = geometry_source.get(attrs.EDGE_AREA)
    assert test_utils.dallclose(expected.asnumpy(), result.asnumpy(), rtol)


@pytest.mark.parametrize(
    "experiment",
    [
<<<<<<< HEAD
        (dt_utils.REGIONAL_EXPERIMENT, dt_utils.REGIONAL_EXPERIMENT),
        (dt_utils.R02B04_GLOBAL, dt_utils.GLOBAL_EXPERIMENT),
        (dt_utils.WEISMAN_KLEMP_EXPERIMENT, dt_utils.WEISMAN_KLEMP_EXPERIMENT),
=======
        definitions.Experiments.MCH_CH_R04B09,
        definitions.Experiments.EXCLAIM_APE,
>>>>>>> c9dbdb36
    ],
)
@pytest.mark.datatest
def test_coriolis_parameter(backend, grid_savepoint, experiment):
    geometry_source = grid_utils.get_grid_geometry(backend, experiment)
    expected = grid_savepoint.f_e()

    result = geometry_source.get(attrs.CORIOLIS_PARAMETER)
    assert test_utils.dallclose(expected.asnumpy(), result.asnumpy())


@pytest.mark.parametrize(
    "experiment, rtol",
    [
<<<<<<< HEAD
        (dt_utils.REGIONAL_EXPERIMENT, dt_utils.REGIONAL_EXPERIMENT, 1e-9),
        (dt_utils.R02B04_GLOBAL, dt_utils.GLOBAL_EXPERIMENT, 1e-12),
        (dt_utils.WEISMAN_KLEMP_EXPERIMENT, dt_utils.WEISMAN_KLEMP_EXPERIMENT, 1e-13),
=======
        (definitions.Experiments.MCH_CH_R04B09, 1e-9),
        (definitions.Experiments.EXCLAIM_APE, 1e-12),
>>>>>>> c9dbdb36
    ],
)
@pytest.mark.datatest
def test_compute_edge_length(backend, grid_savepoint, experiment, rtol):
    geometry_source = grid_utils.get_grid_geometry(backend, experiment)
    expected = grid_savepoint.primal_edge_length()
    result = geometry_source.get(attrs.EDGE_LENGTH)
    assert test_utils.dallclose(result.asnumpy(), expected.asnumpy(), rtol=rtol)


@pytest.mark.parametrize(
    " experiment, rtol",
    [
<<<<<<< HEAD
        (dt_utils.REGIONAL_EXPERIMENT, dt_utils.REGIONAL_EXPERIMENT, 1e-9),
        (dt_utils.R02B04_GLOBAL, dt_utils.GLOBAL_EXPERIMENT, 1e-12),
        (dt_utils.WEISMAN_KLEMP_EXPERIMENT, dt_utils.WEISMAN_KLEMP_EXPERIMENT, 1e-13),
=======
        (definitions.Experiments.MCH_CH_R04B09, 1e-9),
        (definitions.Experiments.EXCLAIM_APE, 1e-12),
>>>>>>> c9dbdb36
    ],
)
@pytest.mark.datatest
def test_compute_inverse_edge_length(backend, grid_savepoint, experiment, rtol):
    expected = grid_savepoint.inverse_primal_edge_lengths()
    geometry_source = grid_utils.get_grid_geometry(backend, experiment)
    computed = geometry_source.get(f"inverse_of_{attrs.EDGE_LENGTH}")

    assert test_utils.dallclose(computed.asnumpy(), expected.asnumpy(), rtol=rtol)


@pytest.mark.parametrize(
    "experiment, rtol",
    [
<<<<<<< HEAD
        (dt_utils.REGIONAL_EXPERIMENT, dt_utils.REGIONAL_EXPERIMENT, 1e-7),
        (dt_utils.R02B04_GLOBAL, dt_utils.GLOBAL_EXPERIMENT, 1e-11),
        (dt_utils.WEISMAN_KLEMP_EXPERIMENT, dt_utils.WEISMAN_KLEMP_EXPERIMENT, 1e-13),
=======
        (definitions.Experiments.MCH_CH_R04B09, 1e-7),
        (definitions.Experiments.EXCLAIM_APE, 1e-11),
>>>>>>> c9dbdb36
    ],
)
@pytest.mark.datatest
def test_compute_dual_edge_length(backend, grid_savepoint, experiment, rtol):
    grid_geometry = grid_utils.get_grid_geometry(backend, experiment)

    expected = grid_savepoint.dual_edge_length()
    result = grid_geometry.get(attrs.DUAL_EDGE_LENGTH)
    assert test_utils.dallclose(result.asnumpy(), expected.asnumpy(), rtol=rtol)


@pytest.mark.parametrize(
    "experiment, rtol",
    [
<<<<<<< HEAD
        (dt_utils.REGIONAL_EXPERIMENT, dt_utils.REGIONAL_EXPERIMENT, 5e-9),
        (dt_utils.R02B04_GLOBAL, dt_utils.GLOBAL_EXPERIMENT, 1e-11),
        (dt_utils.WEISMAN_KLEMP_EXPERIMENT, dt_utils.WEISMAN_KLEMP_EXPERIMENT, 1e-13),
=======
        (definitions.Experiments.MCH_CH_R04B09, 5e-9),
        (definitions.Experiments.EXCLAIM_APE, 1e-11),
>>>>>>> c9dbdb36
    ],
)
@pytest.mark.datatest
def test_compute_inverse_dual_edge_length(backend, grid_savepoint, experiment, rtol):
    grid_geometry = grid_utils.get_grid_geometry(backend, experiment)
    expected = grid_savepoint.inv_dual_edge_length()
    result = grid_geometry.get(f"inverse_of_{attrs.DUAL_EDGE_LENGTH}")

    # compared to ICON we overcompute, so we only compare the values from LATERAL_BOUNDARY_LEVEL_2
    level = h_grid.domain(dims.EdgeDim)(h_grid.Zone.LATERAL_BOUNDARY_LEVEL_2)
    start_index = grid_geometry.grid.start_index(level)
    assert test_utils.dallclose(
        result.asnumpy()[start_index:], expected.asnumpy()[start_index:], rtol=rtol
    )


@pytest.mark.parametrize(
    "experiment, rtol",
    [
<<<<<<< HEAD
        (dt_utils.REGIONAL_EXPERIMENT, dt_utils.REGIONAL_EXPERIMENT, 5e-10),
        (dt_utils.R02B04_GLOBAL, dt_utils.GLOBAL_EXPERIMENT, 1e-12),
        (dt_utils.WEISMAN_KLEMP_EXPERIMENT, dt_utils.WEISMAN_KLEMP_EXPERIMENT, 1e-14),
=======
        (definitions.Experiments.MCH_CH_R04B09, 5e-10),
        (definitions.Experiments.EXCLAIM_APE, 1e-12),
>>>>>>> c9dbdb36
    ],
)
@pytest.mark.datatest
def test_compute_inverse_vertex_vertex_length(backend, grid_savepoint, experiment, rtol):
    grid_geometry = grid_utils.get_grid_geometry(backend, experiment)

    expected = grid_savepoint.inv_vert_vert_length()
    result = grid_geometry.get(attrs.INVERSE_VERTEX_VERTEX_LENGTH)
    assert test_utils.dallclose(result.asnumpy(), expected.asnumpy(), rtol=rtol)


@pytest.mark.datatest
@pytest.mark.parametrize(
    " experiment",
    [
<<<<<<< HEAD
        (dt_utils.REGIONAL_EXPERIMENT, dt_utils.REGIONAL_EXPERIMENT),
        (dt_utils.R02B04_GLOBAL, dt_utils.GLOBAL_EXPERIMENT),
        (dt_utils.WEISMAN_KLEMP_EXPERIMENT, dt_utils.WEISMAN_KLEMP_EXPERIMENT),
=======
        definitions.Experiments.MCH_CH_R04B09,
        definitions.Experiments.EXCLAIM_APE,
>>>>>>> c9dbdb36
    ],
)
def test_compute_coordinates_of_edge_tangent_and_normal(backend, grid_savepoint, experiment):
    grid_geometry = grid_utils.get_grid_geometry(backend, experiment)
    x_normal = grid_geometry.get(attrs.EDGE_NORMAL_X)
    y_normal = grid_geometry.get(attrs.EDGE_NORMAL_Y)
    z_normal = grid_geometry.get(attrs.EDGE_NORMAL_Z)
    x_tangent = grid_geometry.get(attrs.EDGE_TANGENT_X)
    y_tangent = grid_geometry.get(attrs.EDGE_TANGENT_Y)
    z_tangent = grid_geometry.get(attrs.EDGE_TANGENT_Z)

    x_normal_ref = grid_savepoint.primal_cart_normal_x()
    y_normal_ref = grid_savepoint.primal_cart_normal_y()
    z_normal_ref = grid_savepoint.primal_cart_normal_z()
    x_tangent_ref = grid_savepoint.dual_cart_normal_x()
    y_tangent_ref = grid_savepoint.dual_cart_normal_y()
    z_tangent_ref = grid_savepoint.dual_cart_normal_z()
    assert test_utils.dallclose(x_tangent.asnumpy(), x_tangent_ref.asnumpy(), atol=1e-12)
    assert test_utils.dallclose(y_tangent.asnumpy(), y_tangent_ref.asnumpy(), atol=1e-12)
    assert test_utils.dallclose(z_tangent.asnumpy(), z_tangent_ref.asnumpy(), atol=1e-12)
    assert test_utils.dallclose(x_normal.asnumpy(), x_normal_ref.asnumpy(), atol=1e-13)  # 1e-16
    assert test_utils.dallclose(z_normal.asnumpy(), z_normal_ref.asnumpy(), atol=1e-13)
    assert test_utils.dallclose(y_normal.asnumpy(), y_normal_ref.asnumpy(), atol=1e-12)


@pytest.mark.datatest
@pytest.mark.parametrize(
    "experiment",
    [
<<<<<<< HEAD
        (dt_utils.REGIONAL_EXPERIMENT, dt_utils.REGIONAL_EXPERIMENT),
        (dt_utils.R02B04_GLOBAL, dt_utils.GLOBAL_EXPERIMENT),
        (dt_utils.WEISMAN_KLEMP_EXPERIMENT, dt_utils.WEISMAN_KLEMP_EXPERIMENT),
=======
        definitions.Experiments.MCH_CH_R04B09,
        definitions.Experiments.EXCLAIM_APE,
>>>>>>> c9dbdb36
    ],
)
def test_compute_primal_normals(backend, grid_savepoint, experiment):
    grid_geometry = grid_utils.get_grid_geometry(backend, experiment)
    primal_normal_u = grid_geometry.get(attrs.EDGE_NORMAL_U)
    primal_normal_v = grid_geometry.get(attrs.EDGE_NORMAL_V)

    primal_normal_u_ref = grid_savepoint.primal_normal_v1()
    primal_normal_v_ref = grid_savepoint.primal_normal_v2()

    assert test_utils.dallclose(
        primal_normal_u.asnumpy(), primal_normal_u_ref.asnumpy(), atol=1e-12
    )
    assert test_utils.dallclose(
        primal_normal_v.asnumpy(), primal_normal_v_ref.asnumpy(), atol=1e-12
    )


@pytest.mark.datatest
@pytest.mark.parametrize(
    "experiment",
    [
<<<<<<< HEAD
        (dt_utils.REGIONAL_EXPERIMENT, dt_utils.REGIONAL_EXPERIMENT),
        (dt_utils.R02B04_GLOBAL, dt_utils.GLOBAL_EXPERIMENT),
        (dt_utils.WEISMAN_KLEMP_EXPERIMENT, dt_utils.WEISMAN_KLEMP_EXPERIMENT),
=======
        definitions.Experiments.MCH_CH_R04B09,
        definitions.Experiments.EXCLAIM_APE,
>>>>>>> c9dbdb36
    ],
)
def test_tangent_orientation(backend, grid_savepoint, experiment):
    grid_geometry = grid_utils.get_grid_geometry(backend, experiment)
    result = grid_geometry.get(attrs.TANGENT_ORIENTATION)
    expected = grid_savepoint.tangent_orientation()

    assert test_utils.dallclose(result.asnumpy(), expected.asnumpy())


@pytest.mark.datatest
@pytest.mark.parametrize(
    "experiment",
    [
<<<<<<< HEAD
        (dt_utils.REGIONAL_EXPERIMENT, dt_utils.REGIONAL_EXPERIMENT),
        (dt_utils.R02B04_GLOBAL, dt_utils.GLOBAL_EXPERIMENT),
        (dt_utils.WEISMAN_KLEMP_EXPERIMENT, dt_utils.WEISMAN_KLEMP_EXPERIMENT),
=======
        definitions.Experiments.MCH_CH_R04B09,
        definitions.Experiments.EXCLAIM_APE,
>>>>>>> c9dbdb36
    ],
)
def test_cell_area(backend, grid_savepoint, experiment):
    grid_geometry = grid_utils.get_grid_geometry(backend, experiment)
    result = grid_geometry.get(attrs.CELL_AREA)
    expected = grid_savepoint.cell_areas()

    assert test_utils.dallclose(result.asnumpy(), expected.asnumpy())


@pytest.mark.datatest
@pytest.mark.parametrize(
    "experiment",
    [
<<<<<<< HEAD
        (dt_utils.REGIONAL_EXPERIMENT, dt_utils.REGIONAL_EXPERIMENT),
        (dt_utils.R02B04_GLOBAL, dt_utils.GLOBAL_EXPERIMENT),
        (dt_utils.WEISMAN_KLEMP_EXPERIMENT, dt_utils.WEISMAN_KLEMP_EXPERIMENT),
=======
        definitions.Experiments.MCH_CH_R04B09,
        definitions.Experiments.EXCLAIM_APE,
>>>>>>> c9dbdb36
    ],
)
def test_primal_normal_cell(backend, grid_savepoint, experiment):
    grid_geometry = grid_utils.get_grid_geometry(backend, experiment)
    primal_normal_cell_u_ref = grid_savepoint.primal_normal_cell_x().asnumpy()
    primal_normal_cell_v_ref = grid_savepoint.primal_normal_cell_y().asnumpy()
    primal_normal_cell_u = grid_geometry.get(attrs.EDGE_NORMAL_CELL_U)
    primal_normal_cell_v = grid_geometry.get(attrs.EDGE_NORMAL_CELL_V)

    assert test_utils.dallclose(
        primal_normal_cell_u.asnumpy(), primal_normal_cell_u_ref, atol=1e-12
    )
    assert test_utils.dallclose(
        primal_normal_cell_v.asnumpy(), primal_normal_cell_v_ref, atol=1e-12
    )


@pytest.mark.datatest
@pytest.mark.parametrize(
    "experiment",
    [
<<<<<<< HEAD
        (dt_utils.REGIONAL_EXPERIMENT, dt_utils.REGIONAL_EXPERIMENT),
        (dt_utils.R02B04_GLOBAL, dt_utils.GLOBAL_EXPERIMENT),
        (dt_utils.WEISMAN_KLEMP_EXPERIMENT, dt_utils.WEISMAN_KLEMP_EXPERIMENT),
=======
        definitions.Experiments.MCH_CH_R04B09,
        definitions.Experiments.EXCLAIM_APE,
>>>>>>> c9dbdb36
    ],
)
def test_dual_normal_cell(backend, grid_savepoint, experiment):
    grid_geometry = grid_utils.get_grid_geometry(backend, experiment)
    dual_normal_cell_u_ref = grid_savepoint.dual_normal_cell_x().asnumpy()
    dual_normal_cell_v_ref = grid_savepoint.dual_normal_cell_y().asnumpy()
    dual_normal_cell_u = grid_geometry.get(attrs.EDGE_TANGENT_CELL_U)
    dual_normal_cell_v = grid_geometry.get(attrs.EDGE_TANGENT_CELL_V)

    assert test_utils.dallclose(dual_normal_cell_u.asnumpy(), dual_normal_cell_u_ref, atol=1e-12)
    assert test_utils.dallclose(dual_normal_cell_v.asnumpy(), dual_normal_cell_v_ref, atol=1e-12)


@pytest.mark.datatest
@pytest.mark.parametrize(
    "experiment",
    [
<<<<<<< HEAD
        (dt_utils.REGIONAL_EXPERIMENT, dt_utils.REGIONAL_EXPERIMENT),
        (dt_utils.R02B04_GLOBAL, dt_utils.GLOBAL_EXPERIMENT),
        (dt_utils.WEISMAN_KLEMP_EXPERIMENT, dt_utils.WEISMAN_KLEMP_EXPERIMENT),
=======
        definitions.Experiments.MCH_CH_R04B09,
        definitions.Experiments.EXCLAIM_APE,
>>>>>>> c9dbdb36
    ],
)
def test_primal_normal_vert(backend, grid_savepoint, experiment):
    grid_geometry = grid_utils.get_grid_geometry(backend, experiment)
    primal_normal_vert_u_ref = grid_savepoint.primal_normal_vert_x().asnumpy()
    primal_normal_vert_v_ref = grid_savepoint.primal_normal_vert_y().asnumpy()
    primal_normal_vert_u = grid_geometry.get(attrs.EDGE_NORMAL_VERTEX_U)
    primal_normal_vert_v = grid_geometry.get(attrs.EDGE_NORMAL_VERTEX_V)

    assert test_utils.dallclose(
        primal_normal_vert_u.asnumpy(), primal_normal_vert_u_ref, atol=1e-12
    )
    assert test_utils.dallclose(
        primal_normal_vert_v.asnumpy(), primal_normal_vert_v_ref, atol=1e-12
    )


@pytest.mark.datatest
@pytest.mark.parametrize(
    "experiment",
    [
<<<<<<< HEAD
        (dt_utils.REGIONAL_EXPERIMENT, dt_utils.REGIONAL_EXPERIMENT),
        (dt_utils.R02B04_GLOBAL, dt_utils.GLOBAL_EXPERIMENT),
        (dt_utils.WEISMAN_KLEMP_EXPERIMENT, dt_utils.WEISMAN_KLEMP_EXPERIMENT),
=======
        definitions.Experiments.MCH_CH_R04B09,
        definitions.Experiments.EXCLAIM_APE,
>>>>>>> c9dbdb36
    ],
)
def test_dual_normal_vert(backend, grid_savepoint, experiment):
    grid_geometry = grid_utils.get_grid_geometry(backend, experiment)
    dual_normal_vert_u_ref = grid_savepoint.dual_normal_vert_x().asnumpy()
    dual_normal_vert_v_ref = grid_savepoint.dual_normal_vert_y().asnumpy()
    dual_normal_vert_u = grid_geometry.get(attrs.EDGE_TANGENT_VERTEX_U)
    dual_normal_vert_v = grid_geometry.get(attrs.EDGE_TANGENT_VERTEX_V)

    assert test_utils.dallclose(dual_normal_vert_u.asnumpy(), dual_normal_vert_u_ref, atol=1e-12)
    assert test_utils.dallclose(dual_normal_vert_v.asnumpy(), dual_normal_vert_v_ref, atol=1e-12)


@pytest.mark.parametrize(
    "experiment",
    [
<<<<<<< HEAD
        (dt_utils.REGIONAL_EXPERIMENT, dt_utils.REGIONAL_EXPERIMENT),
        (dt_utils.R02B04_GLOBAL, dt_utils.GLOBAL_EXPERIMENT),
        (dt_utils.WEISMAN_KLEMP_EXPERIMENT, dt_utils.WEISMAN_KLEMP_EXPERIMENT),
=======
        definitions.Experiments.MCH_CH_R04B09,
        definitions.Experiments.EXCLAIM_APE,
>>>>>>> c9dbdb36
    ],
)
def test_cartesian_centers_edge(backend, experiment):
    grid_geometry = grid_utils.get_grid_geometry(backend, experiment)
    grid = grid_geometry.grid
    x = grid_geometry.get(attrs.EDGE_CENTER_X)
    y = grid_geometry.get(attrs.EDGE_CENTER_Y)
    z = grid_geometry.get(attrs.EDGE_CENTER_Z)
    assert x.ndarray.shape == (grid.num_edges,)
    assert y.ndarray.shape == (grid.num_edges,)
    assert z.ndarray.shape == (grid.num_edges,)

    # those are coordinates on the unit sphere for the icosahedral grid: hence
    # norm should be 1
    if grid.geometry_type is base.GeometryType.ICOSAHEDRON:
        norm = data_alloc.zero_field(grid, dims.EdgeDim, dtype=x.dtype, backend=backend)
        math_helpers.norm2_on_edges(x, z, y, out=norm, offset_provider={})
        assert test_utils.dallclose(norm.asnumpy(), 1.0)


@pytest.mark.parametrize(
    "experiment",
    [
<<<<<<< HEAD
        (dt_utils.REGIONAL_EXPERIMENT, dt_utils.REGIONAL_EXPERIMENT),
        (dt_utils.R02B04_GLOBAL, dt_utils.GLOBAL_EXPERIMENT),
        (dt_utils.WEISMAN_KLEMP_EXPERIMENT, dt_utils.WEISMAN_KLEMP_EXPERIMENT),
=======
        definitions.Experiments.MCH_CH_R04B09,
        definitions.Experiments.EXCLAIM_APE,
>>>>>>> c9dbdb36
    ],
)
def test_cartesian_centers_cell(backend, experiment):
    grid_geometry = grid_utils.get_grid_geometry(backend, experiment)
    grid = grid_geometry.grid
    x = grid_geometry.get(attrs.CELL_CENTER_X)
    y = grid_geometry.get(attrs.CELL_CENTER_Y)
    z = grid_geometry.get(attrs.CELL_CENTER_Z)
    assert x.ndarray.shape == (grid.num_cells,)
    assert y.ndarray.shape == (grid.num_cells,)
    assert z.ndarray.shape == (grid.num_cells,)

    # those are coordinates on the unit sphere for the icosahedral grid: hence
    # norm should be 1
    if grid.geometry_type is base.GeometryType.ICOSAHEDRON:
        norm = data_alloc.zero_field(grid, dims.CellDim, dtype=x.dtype, backend=backend)
        math_helpers.norm2_on_cells(x, z, y, out=norm, offset_provider={})
        assert test_utils.dallclose(norm.asnumpy(), 1.0)


@pytest.mark.parametrize(
    "experiment",
    [
<<<<<<< HEAD
        (dt_utils.REGIONAL_EXPERIMENT, dt_utils.REGIONAL_EXPERIMENT),
        (dt_utils.R02B04_GLOBAL, dt_utils.GLOBAL_EXPERIMENT),
        (dt_utils.WEISMAN_KLEMP_EXPERIMENT, dt_utils.WEISMAN_KLEMP_EXPERIMENT),
=======
        definitions.Experiments.MCH_CH_R04B09,
        definitions.Experiments.EXCLAIM_APE,
>>>>>>> c9dbdb36
    ],
)
def test_vertex(backend, experiment):
    grid_geometry = grid_utils.get_grid_geometry(backend, experiment)
    grid = grid_geometry.grid
    x = grid_geometry.get(attrs.VERTEX_X)
    y = grid_geometry.get(attrs.VERTEX_Y)
    z = grid_geometry.get(attrs.VERTEX_Z)
    assert x.ndarray.shape == (grid.num_vertices,)
    assert y.ndarray.shape == (grid.num_vertices,)
    assert z.ndarray.shape == (grid.num_vertices,)

    # those are coordinates on the unit sphere for the icosahedral grid: hence
    # norm should be 1
    if grid.geometry_type is base.GeometryType.ICOSAHEDRON:
        norm = data_alloc.zero_field(grid, dims.VertexDim, dtype=x.dtype, backend=backend)
        math_helpers.norm2_on_vertices(x, z, y, out=norm, offset_provider={})
        assert test_utils.dallclose(norm.asnumpy(), 1.0)


def test_sparse_fields_creator():
    grid = simple.simple_grid()
    f1 = data_alloc.random_field(grid, dims.EdgeDim)
    f2 = data_alloc.random_field(grid, dims.EdgeDim)
    g1 = data_alloc.random_field(grid, dims.EdgeDim)
    g2 = data_alloc.random_field(grid, dims.EdgeDim)

    sparse = as_sparse_field((dims.EdgeDim, dims.E2CDim), [(f1, f2), (g1, g2)])
    sparse_e2c = functools.partial(as_sparse_field, (dims.EdgeDim, dims.E2CDim))
    sparse2 = sparse_e2c(((f1, f2), (g1, g2)))
    assert sparse[0].asnumpy().shape == (grid.num_edges, 2)
    assert test_utils.dallclose(sparse[0].asnumpy(), sparse2[0].asnumpy())
    assert test_utils.dallclose(sparse[1].asnumpy(), sparse2[1].asnumpy())


@pytest.mark.datatest
@pytest.mark.parametrize(
    "grid_descriptor, experiment",  # experiment fixture is implicitly used in grid_savepoint
    [
        (definitions.Grids.MCH_CH_R04B09_DSL, dt_utils.REGIONAL_EXPERIMENT),
        (definitions.Grids.R02B04_GLOBAL, dt_utils.GLOBAL_EXPERIMENT),
    ],
)
def test_create_auxiliary_orientation_coordinates(backend, grid_savepoint, grid_descriptor):
    gm = grid_utils.get_grid_manager_from_identifier(
        grid_descriptor,
        num_levels=1,
        keep_skip_values=True,
        backend=backend,
    )
    grid = gm.grid
    coordinates = gm.coordinates

    cell_lat = coordinates[dims.CellDim]["lat"]
    cell_lon = coordinates[dims.CellDim]["lon"]
    edge_lat = coordinates[dims.EdgeDim]["lat"]
    edge_lon = coordinates[dims.EdgeDim]["lon"]
    lat_0, lon_0, lat_1, lon_1 = geometry.create_auxiliary_coordinate_arrays_for_orientation(
        grid, cell_lat, cell_lon, edge_lat, edge_lon, backend=backend
    )
    connectivity = grid.get_connectivity(dims.E2C).asnumpy()
    has_boundary_edges = np.count_nonzero(connectivity == -1)
    if has_boundary_edges == 0:
        assert test_utils.dallclose(lat_0.asnumpy(), cell_lat.asnumpy()[connectivity[:, 0]])
        assert test_utils.dallclose(lat_1.asnumpy(), cell_lat.asnumpy()[connectivity[:, 1]])
        assert test_utils.dallclose(lon_0.asnumpy(), cell_lon.asnumpy()[connectivity[:, 0]])
        assert test_utils.dallclose(lon_1.asnumpy(), cell_lon.asnumpy()[connectivity[:, 1]])

    edge_coordinates_0 = np.where(connectivity[:, 0] < 0)
    edge_coordinates_1 = np.where(connectivity[:, 1] < 0)
    cell_coordinates_0 = np.where(connectivity[:, 0] >= 0)
    cell_coordinates_1 = np.where(connectivity[:, 1] >= 0)
    assert test_utils.dallclose(
        lat_0.asnumpy()[edge_coordinates_0], edge_lat.asnumpy()[edge_coordinates_0]
    )
    assert test_utils.dallclose(
        lat_0.asnumpy()[cell_coordinates_0], cell_lat.asnumpy()[connectivity[cell_coordinates_0, 0]]
    )

    assert test_utils.dallclose(
        lon_0.asnumpy()[edge_coordinates_0], edge_lon.asnumpy()[edge_coordinates_0]
    )
    assert test_utils.dallclose(
        lon_0.asnumpy()[cell_coordinates_0], cell_lon.asnumpy()[connectivity[cell_coordinates_0, 0]]
    )

    assert test_utils.dallclose(
        lat_1.asnumpy()[edge_coordinates_1], edge_lat.asnumpy()[edge_coordinates_1]
    )
    assert test_utils.dallclose(
        lat_1.asnumpy()[cell_coordinates_1], cell_lat.asnumpy()[connectivity[cell_coordinates_1, 1]]
    )
    assert test_utils.dallclose(
        lon_1.asnumpy()[edge_coordinates_1], edge_lon.asnumpy()[edge_coordinates_1]
    )
    assert test_utils.dallclose(
        lon_1.asnumpy()[cell_coordinates_1], cell_lon.asnumpy()[connectivity[cell_coordinates_1, 1]]
    )<|MERGE_RESOLUTION|>--- conflicted
+++ resolved
@@ -32,24 +32,15 @@
 )
 
 
-<<<<<<< HEAD
-@pytest.mark.parametrize(
-    "grid_file, experiment",
-    [
-        (dt_utils.R02B04_GLOBAL, dt_utils.GLOBAL_EXPERIMENT),
-        (dt_utils.WEISMAN_KLEMP_EXPERIMENT, dt_utils.WEISMAN_KLEMP_EXPERIMENT),
-    ],
-)
-def test_geometry_raises_for_unknown_field(backend, grid_file, experiment):
-    geometry = grid_utils.get_grid_geometry(
-        backend,
-        experiment,
-        grid_file,
-    )
-=======
-def test_geometry_raises_for_unknown_field(backend):
-    geometry = grid_utils.get_grid_geometry(backend, definitions.Experiments.EXCLAIM_APE)
->>>>>>> c9dbdb36
+@pytest.mark.parametrize(
+    "experiment",
+    [
+        definitions.Experiments.EXCLAIM_APE,
+        definitions.Experiments.WEISMAN_KLEMP_TORUS,
+    ],
+)
+def test_geometry_raises_for_unknown_field(backend, experiment):
+    geometry = grid_utils.get_grid_geometry(backend, experiment)
     with pytest.raises(ValueError) as e:
         geometry.get("foo")
         assert "'foo'" in e.value
@@ -59,14 +50,9 @@
 @pytest.mark.parametrize(
     "experiment, rtol",
     [
-<<<<<<< HEAD
-        (dt_utils.REGIONAL_EXPERIMENT, dt_utils.REGIONAL_EXPERIMENT, 1e-7),
-        (dt_utils.R02B04_GLOBAL, dt_utils.GLOBAL_EXPERIMENT, 3e-12),
-        (dt_utils.WEISMAN_KLEMP_EXPERIMENT, dt_utils.WEISMAN_KLEMP_EXPERIMENT, 1e-13),
-=======
         (definitions.Experiments.MCH_CH_R04B09, 1e-7),
         (definitions.Experiments.EXCLAIM_APE, 3e-12),
->>>>>>> c9dbdb36
+        (definitions.Experiments.WEISMAN_KLEMP_TORUS, 1e-13),
     ],
 )
 @pytest.mark.datatest
@@ -80,14 +66,9 @@
 @pytest.mark.parametrize(
     "experiment",
     [
-<<<<<<< HEAD
-        (dt_utils.REGIONAL_EXPERIMENT, dt_utils.REGIONAL_EXPERIMENT),
-        (dt_utils.R02B04_GLOBAL, dt_utils.GLOBAL_EXPERIMENT),
-        (dt_utils.WEISMAN_KLEMP_EXPERIMENT, dt_utils.WEISMAN_KLEMP_EXPERIMENT),
-=======
-        definitions.Experiments.MCH_CH_R04B09,
-        definitions.Experiments.EXCLAIM_APE,
->>>>>>> c9dbdb36
+        definitions.Experiments.MCH_CH_R04B09,
+        definitions.Experiments.EXCLAIM_APE,
+        definitions.Experiments.WEISMAN_KLEMP_TORUS,
     ],
 )
 @pytest.mark.datatest
@@ -102,14 +83,9 @@
 @pytest.mark.parametrize(
     "experiment, rtol",
     [
-<<<<<<< HEAD
-        (dt_utils.REGIONAL_EXPERIMENT, dt_utils.REGIONAL_EXPERIMENT, 1e-9),
-        (dt_utils.R02B04_GLOBAL, dt_utils.GLOBAL_EXPERIMENT, 1e-12),
-        (dt_utils.WEISMAN_KLEMP_EXPERIMENT, dt_utils.WEISMAN_KLEMP_EXPERIMENT, 1e-13),
-=======
         (definitions.Experiments.MCH_CH_R04B09, 1e-9),
         (definitions.Experiments.EXCLAIM_APE, 1e-12),
->>>>>>> c9dbdb36
+        (definitions.Experiments.WEISMAN_KLEMP_TORUS, 1e-13),
     ],
 )
 @pytest.mark.datatest
@@ -123,14 +99,9 @@
 @pytest.mark.parametrize(
     " experiment, rtol",
     [
-<<<<<<< HEAD
-        (dt_utils.REGIONAL_EXPERIMENT, dt_utils.REGIONAL_EXPERIMENT, 1e-9),
-        (dt_utils.R02B04_GLOBAL, dt_utils.GLOBAL_EXPERIMENT, 1e-12),
-        (dt_utils.WEISMAN_KLEMP_EXPERIMENT, dt_utils.WEISMAN_KLEMP_EXPERIMENT, 1e-13),
-=======
         (definitions.Experiments.MCH_CH_R04B09, 1e-9),
         (definitions.Experiments.EXCLAIM_APE, 1e-12),
->>>>>>> c9dbdb36
+        (definitions.WEISMAN_KLEMP_TORUS, 1e-13),
     ],
 )
 @pytest.mark.datatest
@@ -145,14 +116,9 @@
 @pytest.mark.parametrize(
     "experiment, rtol",
     [
-<<<<<<< HEAD
-        (dt_utils.REGIONAL_EXPERIMENT, dt_utils.REGIONAL_EXPERIMENT, 1e-7),
-        (dt_utils.R02B04_GLOBAL, dt_utils.GLOBAL_EXPERIMENT, 1e-11),
-        (dt_utils.WEISMAN_KLEMP_EXPERIMENT, dt_utils.WEISMAN_KLEMP_EXPERIMENT, 1e-13),
-=======
         (definitions.Experiments.MCH_CH_R04B09, 1e-7),
         (definitions.Experiments.EXCLAIM_APE, 1e-11),
->>>>>>> c9dbdb36
+        (definitions.Experiments.WEISMAN_KLEMP_TORUS, 1e-13),
     ],
 )
 @pytest.mark.datatest
@@ -167,14 +133,9 @@
 @pytest.mark.parametrize(
     "experiment, rtol",
     [
-<<<<<<< HEAD
-        (dt_utils.REGIONAL_EXPERIMENT, dt_utils.REGIONAL_EXPERIMENT, 5e-9),
-        (dt_utils.R02B04_GLOBAL, dt_utils.GLOBAL_EXPERIMENT, 1e-11),
-        (dt_utils.WEISMAN_KLEMP_EXPERIMENT, dt_utils.WEISMAN_KLEMP_EXPERIMENT, 1e-13),
-=======
         (definitions.Experiments.MCH_CH_R04B09, 5e-9),
         (definitions.Experiments.EXCLAIM_APE, 1e-11),
->>>>>>> c9dbdb36
+        (definitions.Experiments.WEISMAN_KLEMP_TORUS, 1e-13),
     ],
 )
 @pytest.mark.datatest
@@ -194,14 +155,9 @@
 @pytest.mark.parametrize(
     "experiment, rtol",
     [
-<<<<<<< HEAD
-        (dt_utils.REGIONAL_EXPERIMENT, dt_utils.REGIONAL_EXPERIMENT, 5e-10),
-        (dt_utils.R02B04_GLOBAL, dt_utils.GLOBAL_EXPERIMENT, 1e-12),
-        (dt_utils.WEISMAN_KLEMP_EXPERIMENT, dt_utils.WEISMAN_KLEMP_EXPERIMENT, 1e-14),
-=======
         (definitions.Experiments.MCH_CH_R04B09, 5e-10),
         (definitions.Experiments.EXCLAIM_APE, 1e-12),
->>>>>>> c9dbdb36
+        (definitions.Experiments.WEISMAN_KLEMP_TORUS, 1e-14),
     ],
 )
 @pytest.mark.datatest
@@ -217,14 +173,9 @@
 @pytest.mark.parametrize(
     " experiment",
     [
-<<<<<<< HEAD
-        (dt_utils.REGIONAL_EXPERIMENT, dt_utils.REGIONAL_EXPERIMENT),
-        (dt_utils.R02B04_GLOBAL, dt_utils.GLOBAL_EXPERIMENT),
-        (dt_utils.WEISMAN_KLEMP_EXPERIMENT, dt_utils.WEISMAN_KLEMP_EXPERIMENT),
-=======
-        definitions.Experiments.MCH_CH_R04B09,
-        definitions.Experiments.EXCLAIM_APE,
->>>>>>> c9dbdb36
+        definitions.Experiments.MCH_CH_R04B09,
+        definitions.Experiments.EXCLAIM_APE,
+        definitions.Experiments.WEISMAN_KLEMP_TORUS,
     ],
 )
 def test_compute_coordinates_of_edge_tangent_and_normal(backend, grid_savepoint, experiment):
@@ -254,14 +205,9 @@
 @pytest.mark.parametrize(
     "experiment",
     [
-<<<<<<< HEAD
-        (dt_utils.REGIONAL_EXPERIMENT, dt_utils.REGIONAL_EXPERIMENT),
-        (dt_utils.R02B04_GLOBAL, dt_utils.GLOBAL_EXPERIMENT),
-        (dt_utils.WEISMAN_KLEMP_EXPERIMENT, dt_utils.WEISMAN_KLEMP_EXPERIMENT),
-=======
-        definitions.Experiments.MCH_CH_R04B09,
-        definitions.Experiments.EXCLAIM_APE,
->>>>>>> c9dbdb36
+        definitions.Experiments.MCH_CH_R04B09,
+        definitions.Experiments.EXCLAIM_APE,
+        definitions.Experiments.WEISMAN_KLEMP_TORUS,
     ],
 )
 def test_compute_primal_normals(backend, grid_savepoint, experiment):
@@ -284,14 +230,9 @@
 @pytest.mark.parametrize(
     "experiment",
     [
-<<<<<<< HEAD
-        (dt_utils.REGIONAL_EXPERIMENT, dt_utils.REGIONAL_EXPERIMENT),
-        (dt_utils.R02B04_GLOBAL, dt_utils.GLOBAL_EXPERIMENT),
-        (dt_utils.WEISMAN_KLEMP_EXPERIMENT, dt_utils.WEISMAN_KLEMP_EXPERIMENT),
-=======
-        definitions.Experiments.MCH_CH_R04B09,
-        definitions.Experiments.EXCLAIM_APE,
->>>>>>> c9dbdb36
+        definitions.Experiments.MCH_CH_R04B09,
+        definitions.Experiments.EXCLAIM_APE,
+        definitions.Experiments.WEISMAN_KLEMP_TORUS,
     ],
 )
 def test_tangent_orientation(backend, grid_savepoint, experiment):
@@ -306,14 +247,9 @@
 @pytest.mark.parametrize(
     "experiment",
     [
-<<<<<<< HEAD
-        (dt_utils.REGIONAL_EXPERIMENT, dt_utils.REGIONAL_EXPERIMENT),
-        (dt_utils.R02B04_GLOBAL, dt_utils.GLOBAL_EXPERIMENT),
-        (dt_utils.WEISMAN_KLEMP_EXPERIMENT, dt_utils.WEISMAN_KLEMP_EXPERIMENT),
-=======
-        definitions.Experiments.MCH_CH_R04B09,
-        definitions.Experiments.EXCLAIM_APE,
->>>>>>> c9dbdb36
+        definitions.Experiments.MCH_CH_R04B09,
+        definitions.Experiments.EXCLAIM_APE,
+        definitions.Experiments.WEISMAN_KLEMP_TORUS,
     ],
 )
 def test_cell_area(backend, grid_savepoint, experiment):
@@ -328,14 +264,9 @@
 @pytest.mark.parametrize(
     "experiment",
     [
-<<<<<<< HEAD
-        (dt_utils.REGIONAL_EXPERIMENT, dt_utils.REGIONAL_EXPERIMENT),
-        (dt_utils.R02B04_GLOBAL, dt_utils.GLOBAL_EXPERIMENT),
-        (dt_utils.WEISMAN_KLEMP_EXPERIMENT, dt_utils.WEISMAN_KLEMP_EXPERIMENT),
-=======
-        definitions.Experiments.MCH_CH_R04B09,
-        definitions.Experiments.EXCLAIM_APE,
->>>>>>> c9dbdb36
+        definitions.Experiments.MCH_CH_R04B09,
+        definitions.Experiments.EXCLAIM_APE,
+        definitions.Experiments.WEISMAN_KLEMP_TORUS,
     ],
 )
 def test_primal_normal_cell(backend, grid_savepoint, experiment):
@@ -357,14 +288,9 @@
 @pytest.mark.parametrize(
     "experiment",
     [
-<<<<<<< HEAD
-        (dt_utils.REGIONAL_EXPERIMENT, dt_utils.REGIONAL_EXPERIMENT),
-        (dt_utils.R02B04_GLOBAL, dt_utils.GLOBAL_EXPERIMENT),
-        (dt_utils.WEISMAN_KLEMP_EXPERIMENT, dt_utils.WEISMAN_KLEMP_EXPERIMENT),
-=======
-        definitions.Experiments.MCH_CH_R04B09,
-        definitions.Experiments.EXCLAIM_APE,
->>>>>>> c9dbdb36
+        definitions.Experiments.MCH_CH_R04B09,
+        definitions.Experiments.EXCLAIM_APE,
+        definitions.Experiments.WEISMAN_KLEMP_TORUS,
     ],
 )
 def test_dual_normal_cell(backend, grid_savepoint, experiment):
@@ -382,14 +308,9 @@
 @pytest.mark.parametrize(
     "experiment",
     [
-<<<<<<< HEAD
-        (dt_utils.REGIONAL_EXPERIMENT, dt_utils.REGIONAL_EXPERIMENT),
-        (dt_utils.R02B04_GLOBAL, dt_utils.GLOBAL_EXPERIMENT),
-        (dt_utils.WEISMAN_KLEMP_EXPERIMENT, dt_utils.WEISMAN_KLEMP_EXPERIMENT),
-=======
-        definitions.Experiments.MCH_CH_R04B09,
-        definitions.Experiments.EXCLAIM_APE,
->>>>>>> c9dbdb36
+        definitions.Experiments.MCH_CH_R04B09,
+        definitions.Experiments.EXCLAIM_APE,
+        definitions.Experiments.WEISMAN_KLEMP_TORUS,
     ],
 )
 def test_primal_normal_vert(backend, grid_savepoint, experiment):
@@ -411,14 +332,9 @@
 @pytest.mark.parametrize(
     "experiment",
     [
-<<<<<<< HEAD
-        (dt_utils.REGIONAL_EXPERIMENT, dt_utils.REGIONAL_EXPERIMENT),
-        (dt_utils.R02B04_GLOBAL, dt_utils.GLOBAL_EXPERIMENT),
-        (dt_utils.WEISMAN_KLEMP_EXPERIMENT, dt_utils.WEISMAN_KLEMP_EXPERIMENT),
-=======
-        definitions.Experiments.MCH_CH_R04B09,
-        definitions.Experiments.EXCLAIM_APE,
->>>>>>> c9dbdb36
+        definitions.Experiments.MCH_CH_R04B09,
+        definitions.Experiments.EXCLAIM_APE,
+        definitions.Experiments.WEISMAN_KLEMP_TORUS,
     ],
 )
 def test_dual_normal_vert(backend, grid_savepoint, experiment):
@@ -435,14 +351,9 @@
 @pytest.mark.parametrize(
     "experiment",
     [
-<<<<<<< HEAD
-        (dt_utils.REGIONAL_EXPERIMENT, dt_utils.REGIONAL_EXPERIMENT),
-        (dt_utils.R02B04_GLOBAL, dt_utils.GLOBAL_EXPERIMENT),
-        (dt_utils.WEISMAN_KLEMP_EXPERIMENT, dt_utils.WEISMAN_KLEMP_EXPERIMENT),
-=======
-        definitions.Experiments.MCH_CH_R04B09,
-        definitions.Experiments.EXCLAIM_APE,
->>>>>>> c9dbdb36
+        definitions.Experiments.MCH_CH_R04B09,
+        definitions.Experiments.EXCLAIM_APE,
+        definitions.Experiments.WEISMAN_KLEMP_TORUS,
     ],
 )
 def test_cartesian_centers_edge(backend, experiment):
@@ -466,14 +377,9 @@
 @pytest.mark.parametrize(
     "experiment",
     [
-<<<<<<< HEAD
-        (dt_utils.REGIONAL_EXPERIMENT, dt_utils.REGIONAL_EXPERIMENT),
-        (dt_utils.R02B04_GLOBAL, dt_utils.GLOBAL_EXPERIMENT),
-        (dt_utils.WEISMAN_KLEMP_EXPERIMENT, dt_utils.WEISMAN_KLEMP_EXPERIMENT),
-=======
-        definitions.Experiments.MCH_CH_R04B09,
-        definitions.Experiments.EXCLAIM_APE,
->>>>>>> c9dbdb36
+        definitions.Experiments.MCH_CH_R04B09,
+        definitions.Experiments.EXCLAIM_APE,
+        definitions.Experiments.WEISMAN_KLEMP_TORUS,
     ],
 )
 def test_cartesian_centers_cell(backend, experiment):
@@ -497,14 +403,9 @@
 @pytest.mark.parametrize(
     "experiment",
     [
-<<<<<<< HEAD
-        (dt_utils.REGIONAL_EXPERIMENT, dt_utils.REGIONAL_EXPERIMENT),
-        (dt_utils.R02B04_GLOBAL, dt_utils.GLOBAL_EXPERIMENT),
-        (dt_utils.WEISMAN_KLEMP_EXPERIMENT, dt_utils.WEISMAN_KLEMP_EXPERIMENT),
-=======
-        definitions.Experiments.MCH_CH_R04B09,
-        definitions.Experiments.EXCLAIM_APE,
->>>>>>> c9dbdb36
+        definitions.Experiments.MCH_CH_R04B09,
+        definitions.Experiments.EXCLAIM_APE,
+        definitions.Experiments.WEISMAN_KLEMP_TORUS,
     ],
 )
 def test_vertex(backend, experiment):
@@ -546,6 +447,7 @@
     [
         (definitions.Grids.MCH_CH_R04B09_DSL, dt_utils.REGIONAL_EXPERIMENT),
         (definitions.Grids.R02B04_GLOBAL, dt_utils.GLOBAL_EXPERIMENT),
+        (definitions.Grids.TORUS_50000x5000, dt_utils.WEISMAN_KLEMP_EXPERIMENT),
     ],
 )
 def test_create_auxiliary_orientation_coordinates(backend, grid_savepoint, grid_descriptor):
