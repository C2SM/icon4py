--- conflicted
+++ resolved
@@ -18,25 +18,13 @@
     simple as simple,
 )
 from icon4py.model.common.grid.geometry import as_sparse_field
-
 from icon4py.model.common.math import helpers as math_helpers
 from icon4py.model.common.utils import data_allocation as data_alloc
-<<<<<<< HEAD
 from icon4py.model.testing import (
     datatest_utils as dt_utils,
     grid_utils,
     test_utils,
-    definitions as test_defs,
-=======
-from icon4py.model.testing import datatest_utils as dt_utils, grid_utils, test_utils, definitions
-from icon4py.model.testing.fixtures import (
-    backend,
-    data_provider,
-    download_ser_data,
-    grid_savepoint,
-    processor_props,
-    ranked_data_path,
->>>>>>> 48e55b2f
+    definitions,
 )
 from ..fixtures import *  # noqa: F401, F403
 
@@ -114,13 +102,8 @@
 @pytest.mark.parametrize(
     "experiment, rtol",
     [
-<<<<<<< HEAD
-        (test_defs.Grids.MCH_CH_R04B09_DSL.name, dt_utils.REGIONAL_EXPERIMENT, 1e-7),
-        (dt_utils.R02B04_GLOBAL, dt_utils.GLOBAL_EXPERIMENT, 1e-11),
-=======
         (definitions.Experiments.MCH_CH_R04B09, 1e-7),
         (definitions.Experiments.EXCLAIM_APE, 1e-11),
->>>>>>> 48e55b2f
     ],
 )
 @pytest.mark.datatest
@@ -429,11 +412,7 @@
         (definitions.Grids.R02B04_GLOBAL, dt_utils.GLOBAL_EXPERIMENT),
     ],
 )
-<<<<<<< HEAD
-def test_create_auxiliary_orientation_coordinates(backend, grid_savepoint, grid_file, experiment):
-=======
 def test_create_auxiliary_orientation_coordinates(backend, grid_savepoint, grid_descriptor):
->>>>>>> 48e55b2f
     gm = grid_utils.get_grid_manager_from_identifier(
         grid_descriptor,
         num_levels=1,
