--- conflicted
+++ resolved
@@ -15,12 +15,8 @@
 
 from icon4py.model.common import dimension as dims
 from icon4py.model.common.grid import (
-<<<<<<< HEAD
     base,
-    geometry as geometry,
-=======
     geometry,
->>>>>>> e597f64e
     geometry_attributes as attrs,
     horizontal as h_grid,
     simple,
@@ -40,26 +36,17 @@
 )
 
 
-<<<<<<< HEAD
-@pytest.mark.parametrize(
-    "experiment",
-    [
-        definitions.Experiments.EXCLAIM_APE,
-        definitions.Experiments.WEISMAN_KLEMP_TORUS,
-    ],
-)
-def test_geometry_raises_for_unknown_field(backend, experiment):
-    geometry = grid_utils.get_grid_geometry(backend, experiment)
-=======
 if TYPE_CHECKING:
     import gt4py.next.typing as gtx_typing
 
     from icon4py.model.testing import serialbox as sb
 
 
-def test_geometry_raises_for_unknown_field(backend: gtx_typing.Backend) -> None:
-    geometry = grid_utils.get_grid_geometry(backend, definitions.Experiments.EXCLAIM_APE)
->>>>>>> e597f64e
+@pytest.mark.datatest
+def test_geometry_raises_for_unknown_field(
+    backend: gtx_typing.Backend, experiment: definitions.Experiment
+) -> None:
+    geometry = grid_utils.get_grid_geometry(backend, experiment)
     with pytest.raises(ValueError) as e:
         geometry.get("foo")
         assert "'foo'" in e.value  # type: ignore[operator]
@@ -87,17 +74,6 @@
     assert test_utils.dallclose(expected.asnumpy(), result.asnumpy(), rtol)
 
 
-<<<<<<< HEAD
-@pytest.mark.parametrize(
-    "experiment",
-    [
-        definitions.Experiments.MCH_CH_R04B09,
-        definitions.Experiments.EXCLAIM_APE,
-        definitions.Experiments.WEISMAN_KLEMP_TORUS,
-    ],
-)
-=======
->>>>>>> e597f64e
 @pytest.mark.datatest
 def test_coriolis_parameter(
     backend: gtx_typing.Backend,
@@ -226,23 +202,11 @@
 
 
 @pytest.mark.datatest
-<<<<<<< HEAD
-@pytest.mark.parametrize(
-    " experiment",
-    [
-        definitions.Experiments.MCH_CH_R04B09,
-        definitions.Experiments.EXCLAIM_APE,
-        definitions.Experiments.WEISMAN_KLEMP_TORUS,
-    ],
-)
-def test_compute_coordinates_of_edge_tangent_and_normal(backend, grid_savepoint, experiment):
-=======
 def test_compute_coordinates_of_edge_tangent_and_normal(
     backend: gtx_typing.Backend,
     grid_savepoint: sb.IconGridSavepoint,
     experiment: definitions.Experiment,
 ) -> None:
->>>>>>> e597f64e
     grid_geometry = grid_utils.get_grid_geometry(backend, experiment)
     x_normal = grid_geometry.get(attrs.EDGE_NORMAL_X)
     y_normal = grid_geometry.get(attrs.EDGE_NORMAL_Y)
@@ -266,23 +230,11 @@
 
 
 @pytest.mark.datatest
-<<<<<<< HEAD
-@pytest.mark.parametrize(
-    "experiment",
-    [
-        definitions.Experiments.MCH_CH_R04B09,
-        definitions.Experiments.EXCLAIM_APE,
-        definitions.Experiments.WEISMAN_KLEMP_TORUS,
-    ],
-)
-def test_compute_primal_normals(backend, grid_savepoint, experiment):
-=======
 def test_compute_primal_normals(
     backend: gtx_typing.Backend,
     grid_savepoint: sb.IconGridSavepoint,
     experiment: definitions.Experiment,
 ) -> None:
->>>>>>> e597f64e
     grid_geometry = grid_utils.get_grid_geometry(backend, experiment)
     primal_normal_u = grid_geometry.get(attrs.EDGE_NORMAL_U)
     primal_normal_v = grid_geometry.get(attrs.EDGE_NORMAL_V)
@@ -299,23 +251,11 @@
 
 
 @pytest.mark.datatest
-<<<<<<< HEAD
-@pytest.mark.parametrize(
-    "experiment",
-    [
-        definitions.Experiments.MCH_CH_R04B09,
-        definitions.Experiments.EXCLAIM_APE,
-        definitions.Experiments.WEISMAN_KLEMP_TORUS,
-    ],
-)
-def test_tangent_orientation(backend, grid_savepoint, experiment):
-=======
 def test_tangent_orientation(
     backend: gtx_typing.Backend,
     grid_savepoint: sb.IconGridSavepoint,
     experiment: definitions.Experiment,
 ) -> None:
->>>>>>> e597f64e
     grid_geometry = grid_utils.get_grid_geometry(backend, experiment)
     result = grid_geometry.get(attrs.TANGENT_ORIENTATION)
     expected = grid_savepoint.tangent_orientation()
@@ -324,23 +264,11 @@
 
 
 @pytest.mark.datatest
-<<<<<<< HEAD
-@pytest.mark.parametrize(
-    "experiment",
-    [
-        definitions.Experiments.MCH_CH_R04B09,
-        definitions.Experiments.EXCLAIM_APE,
-        definitions.Experiments.WEISMAN_KLEMP_TORUS,
-    ],
-)
-def test_cell_area(backend, grid_savepoint, experiment):
-=======
 def test_cell_area(
     backend: gtx_typing.Backend,
     grid_savepoint: sb.IconGridSavepoint,
     experiment: definitions.Experiment,
 ) -> None:
->>>>>>> e597f64e
     grid_geometry = grid_utils.get_grid_geometry(backend, experiment)
     result = grid_geometry.get(attrs.CELL_AREA)
     expected = grid_savepoint.cell_areas()
@@ -349,23 +277,11 @@
 
 
 @pytest.mark.datatest
-<<<<<<< HEAD
-@pytest.mark.parametrize(
-    "experiment",
-    [
-        definitions.Experiments.MCH_CH_R04B09,
-        definitions.Experiments.EXCLAIM_APE,
-        definitions.Experiments.WEISMAN_KLEMP_TORUS,
-    ],
-)
-def test_primal_normal_cell(backend, grid_savepoint, experiment):
-=======
 def test_primal_normal_cell(
     backend: gtx_typing.Backend,
     grid_savepoint: sb.IconGridSavepoint,
     experiment: definitions.Experiment,
 ) -> None:
->>>>>>> e597f64e
     grid_geometry = grid_utils.get_grid_geometry(backend, experiment)
     primal_normal_cell_u_ref = grid_savepoint.primal_normal_cell_x().asnumpy()
     primal_normal_cell_v_ref = grid_savepoint.primal_normal_cell_y().asnumpy()
@@ -381,23 +297,11 @@
 
 
 @pytest.mark.datatest
-<<<<<<< HEAD
-@pytest.mark.parametrize(
-    "experiment",
-    [
-        definitions.Experiments.MCH_CH_R04B09,
-        definitions.Experiments.EXCLAIM_APE,
-        definitions.Experiments.WEISMAN_KLEMP_TORUS,
-    ],
-)
-def test_dual_normal_cell(backend, grid_savepoint, experiment):
-=======
 def test_dual_normal_cell(
     backend: gtx_typing.Backend,
     grid_savepoint: sb.IconGridSavepoint,
     experiment: definitions.Experiment,
 ) -> None:
->>>>>>> e597f64e
     grid_geometry = grid_utils.get_grid_geometry(backend, experiment)
     dual_normal_cell_u_ref = grid_savepoint.dual_normal_cell_x().asnumpy()
     dual_normal_cell_v_ref = grid_savepoint.dual_normal_cell_y().asnumpy()
@@ -409,23 +313,11 @@
 
 
 @pytest.mark.datatest
-<<<<<<< HEAD
-@pytest.mark.parametrize(
-    "experiment",
-    [
-        definitions.Experiments.MCH_CH_R04B09,
-        definitions.Experiments.EXCLAIM_APE,
-        definitions.Experiments.WEISMAN_KLEMP_TORUS,
-    ],
-)
-def test_primal_normal_vert(backend, grid_savepoint, experiment):
-=======
 def test_primal_normal_vert(
     backend: gtx_typing.Backend,
     grid_savepoint: sb.IconGridSavepoint,
     experiment: definitions.Experiment,
 ) -> None:
->>>>>>> e597f64e
     grid_geometry = grid_utils.get_grid_geometry(backend, experiment)
     primal_normal_vert_u_ref = grid_savepoint.primal_normal_vert_x().asnumpy()
     primal_normal_vert_v_ref = grid_savepoint.primal_normal_vert_y().asnumpy()
@@ -441,23 +333,11 @@
 
 
 @pytest.mark.datatest
-<<<<<<< HEAD
-@pytest.mark.parametrize(
-    "experiment",
-    [
-        definitions.Experiments.MCH_CH_R04B09,
-        definitions.Experiments.EXCLAIM_APE,
-        definitions.Experiments.WEISMAN_KLEMP_TORUS,
-    ],
-)
-def test_dual_normal_vert(backend, grid_savepoint, experiment):
-=======
 def test_dual_normal_vert(
     backend: gtx_typing.Backend,
     grid_savepoint: sb.IconGridSavepoint,
     experiment: definitions.Experiment,
 ) -> None:
->>>>>>> e597f64e
     grid_geometry = grid_utils.get_grid_geometry(backend, experiment)
     dual_normal_vert_u_ref = grid_savepoint.dual_normal_vert_x().asnumpy()
     dual_normal_vert_v_ref = grid_savepoint.dual_normal_vert_y().asnumpy()
@@ -468,21 +348,10 @@
     assert test_utils.dallclose(dual_normal_vert_v.asnumpy(), dual_normal_vert_v_ref, atol=1e-12)
 
 
-<<<<<<< HEAD
-@pytest.mark.parametrize(
-    "experiment",
-    [
-        definitions.Experiments.MCH_CH_R04B09,
-        definitions.Experiments.EXCLAIM_APE,
-        definitions.Experiments.WEISMAN_KLEMP_TORUS,
-    ],
-)
-def test_cartesian_centers_edge(backend, experiment):
-=======
+@pytest.mark.datatest
 def test_cartesian_centers_edge(
     backend: gtx_typing.Backend, experiment: definitions.Experiment
 ) -> None:
->>>>>>> e597f64e
     grid_geometry = grid_utils.get_grid_geometry(backend, experiment)
     grid = grid_geometry.grid
     x = grid_geometry.get(attrs.EDGE_CENTER_X)
@@ -500,21 +369,10 @@
         assert test_utils.dallclose(norm.asnumpy(), 1.0)
 
 
-<<<<<<< HEAD
-@pytest.mark.parametrize(
-    "experiment",
-    [
-        definitions.Experiments.MCH_CH_R04B09,
-        definitions.Experiments.EXCLAIM_APE,
-        definitions.Experiments.WEISMAN_KLEMP_TORUS,
-    ],
-)
-def test_cartesian_centers_cell(backend, experiment):
-=======
+@pytest.mark.datatest
 def test_cartesian_centers_cell(
     backend: gtx_typing.Backend, experiment: definitions.Experiment
 ) -> None:
->>>>>>> e597f64e
     grid_geometry = grid_utils.get_grid_geometry(backend, experiment)
     grid = grid_geometry.grid
     x = grid_geometry.get(attrs.CELL_CENTER_X)
@@ -532,19 +390,8 @@
         assert test_utils.dallclose(norm.asnumpy(), 1.0)
 
 
-<<<<<<< HEAD
-@pytest.mark.parametrize(
-    "experiment",
-    [
-        definitions.Experiments.MCH_CH_R04B09,
-        definitions.Experiments.EXCLAIM_APE,
-        definitions.Experiments.WEISMAN_KLEMP_TORUS,
-    ],
-)
-def test_vertex(backend, experiment):
-=======
+@pytest.mark.datatest
 def test_vertex(backend: gtx_typing.Backend, experiment: definitions.Experiment) -> None:
->>>>>>> e597f64e
     grid_geometry = grid_utils.get_grid_geometry(backend, experiment)
     grid = grid_geometry.grid
     x = grid_geometry.get(attrs.VERTEX_X)
@@ -578,21 +425,9 @@
 
 
 @pytest.mark.datatest
-<<<<<<< HEAD
-@pytest.mark.parametrize(
-    "grid_descriptor, experiment",  # experiment fixture is implicitly used in grid_savepoint
-    [
-        (definitions.Grids.MCH_CH_R04B09_DSL, dt_utils.REGIONAL_EXPERIMENT),
-        (definitions.Grids.R02B04_GLOBAL, dt_utils.GLOBAL_EXPERIMENT),
-        (definitions.Grids.TORUS_50000x5000, dt_utils.WEISMAN_KLEMP_EXPERIMENT),
-    ],
-)
-def test_create_auxiliary_orientation_coordinates(backend, grid_savepoint, grid_descriptor):
-=======
 def test_create_auxiliary_orientation_coordinates(
     backend: gtx_typing.Backend, experiment: definitions.Experiment
 ) -> None:
->>>>>>> e597f64e
     gm = grid_utils.get_grid_manager_from_identifier(
         experiment.grid,
         num_levels=1,
