# ICON4Py - ICON inspired code in Python and GT4Py
#
# Copyright (c) 2022-2024, ETH Zurich and MeteoSwiss
# All rights reserved.
#
# Please, refer to the LICENSE file in the root directory.
# SPDX-License-Identifier: BSD-3-Clause
from __future__ import annotations

import logging
import typing
from typing import Iterator

import gt4py.next as gtx
import gt4py.next.typing as gtx_typing
import numpy as np
import pytest

import icon4py.model.common.grid.gridfile
from icon4py.model.common import dimension as dims
from icon4py.model.common.decomposition import definitions as decomposition, halo
from icon4py.model.common.grid import (
    grid_manager as gm,
    gridfile,
    horizontal as h_grid,
    refinement as refin,
    vertical as v_grid,
)
<<<<<<< HEAD
from icon4py.model.testing import (
    datatest_utils as dt_utils,
    test_utils,
    definitions as test_defs,
)
=======
from icon4py.model.testing import datatest_utils as dt_utils, definitions, test_utils
>>>>>>> 47ddf3ba


if typing.TYPE_CHECKING:
    import netCDF4

    from icon4py.model.testing import serialbox

try:
    import netCDF4
except ImportError:
    pytest.skip("optional netcdf dependency not installed", allow_module_level=True)


<<<<<<< HEAD
=======
from icon4py.model.testing.fixtures import (
    backend,
    data_provider,
    download_ser_data,
    experiment,
    grid_savepoint,
    processor_props,
    ranked_data_path,
)

>>>>>>> 47ddf3ba
from .. import utils
from ..fixtures import *  # noqa: F401, F403

MCH_CH_RO4B09_GLOBAL_NUM_CELLS = 83886080


ZERO_BASE = icon4py.model.common.grid.gridfile.ToZeroBasedIndexTransformation()
vertical = v_grid.VerticalGridConfig(num_levels=80)


<<<<<<< HEAD
# TODO(havogt): use everywhere
@pytest.fixture(params=[test_defs.Experiments.MCH_CH_R04B09, test_defs.Experiments.EXCLAIM_APE])  # type:ignore [no-redef]
def experiment(request: pytest.FixtureRequest) -> test_defs.Experiment:
    return request.param


=======
>>>>>>> 47ddf3ba
# TODO @magdalena add test cases for hexagon vertices v2e2v
# v2e2v: grid,???


# v2e: exists in serial, simple, grid
@pytest.mark.datatest
@pytest.mark.with_netcdf
def test_grid_manager_eval_v2e(
    grid_savepoint: serialbox.IconGridSavepoint,
    experiment: test_defs.Experiment,
    backend: gtx_typing.Backend,
) -> None:
    grid = utils.run_grid_manager(experiment.grid, keep_skip_values=True, backend=backend).grid
    seralized_v2e = grid_savepoint.v2e()
    # there are vertices at the boundary of a local domain or at a pentagon point that have less than
    # 6 neighbors hence there are "Missing values" in the grid file
    # they get substituted by the "last valid index" in preprocessing step in icon.
    assert not has_invalid_index(seralized_v2e)
    v2e_table = grid.get_connectivity("V2E").asnumpy()
    assert has_invalid_index(v2e_table)
    _reset_invalid_index(seralized_v2e)
    assert np.allclose(v2e_table, seralized_v2e)


@pytest.mark.datatest
@pytest.mark.with_netcdf
@pytest.mark.parametrize("dim", [dims.CellDim, dims.EdgeDim, dims.VertexDim])
def test_grid_manager_refin_ctrl(
    grid_savepoint: serialbox.IconGridSavepoint,
    experiment: test_defs.Experiment,
    dim: gtx.Dimension,
    backend: gtx_typing.Backend,
) -> None:
    refin_ctrl = utils.run_grid_manager(
        experiment.grid, keep_skip_values=True, backend=backend
    ).grid.refinement_control
    refin_ctrl_serialized = grid_savepoint.refin_ctrl(dim)
    assert np.all(
        refin_ctrl_serialized.ndarray
        == refin.convert_to_unnested_refinement_values(refin_ctrl[dim].ndarray, dim)
    )


# v2c: exists in serial, simple, grid
@pytest.mark.datatest
@pytest.mark.with_netcdf
def test_grid_manager_eval_v2c(
    grid_savepoint: serialbox.IconGridSavepoint,
    experiment: test_defs.Experiment,
    backend: gtx_typing.Backend,
) -> None:
    grid = utils.run_grid_manager(experiment.grid, keep_skip_values=True, backend=backend).grid
    serialized_v2c = grid_savepoint.v2c()
    v2c_table = grid.get_connectivity("V2C").asnumpy()
    # there are vertices that have less than 6 neighboring cells: either pentagon points or
    # vertices at the boundary of the domain for a limited area mode
    # hence in the grid file there are "missing values"
    # they get substituted by the "last valid index" in preprocessing step in icon.
    assert not has_invalid_index(serialized_v2c)
    assert has_invalid_index(v2c_table)
    _reset_invalid_index(serialized_v2c)

    assert np.allclose(v2c_table, serialized_v2c)


def _reset_invalid_index(index_array: np.ndarray) -> None:
    """
    Revert changes from mo_model_domimp_patches.

    Helper function to revert mo_model_domimp_patches.f90: move_dummies_to_end_idxblk.
    see:
    # ! Checks for the pentagon case and moves dummy cells to end.
    #  ! The dummy entry is either set to 0 or duplicated from the last one
    #  SUBROUTINE move_dummies_to_end(array, array_size, max_connectivity, duplicate)

    After reading the grid file ICON moves all invalid indices (neighbors not existing in the
    grid file) to the end of the neighbor list and replaces them with the "last valid neighbor index"
    it is up to the user then to ensure that any coefficients in neighbor some multiplied with
    these values are zero in order to "remove" them again from the sum.

    For testing we resubstitute those to the GridFile.INVALID_INDEX
    Args:
        index_array: the array where values the invalid values have to be reset

    Returns: an array where the spurious "last valid index" are replaced by GridFile.INVALID_INDEX

    """
    for i in range(0, index_array.shape[0]):
        _, index = np.unique(index_array[i, :], return_index=True)
        index_array[i, max(index) + 1 :] = gridfile.GridFile.INVALID_INDEX


# e2v: exists in serial, simple, grid
@pytest.mark.datatest
@pytest.mark.with_netcdf
def test_grid_manager_eval_e2v(
    grid_savepoint: serialbox.IconGridSavepoint,
    experiment: test_defs.Experiment,
    backend: gtx_typing.Backend,
) -> None:
    grid = utils.run_grid_manager(experiment.grid, keep_skip_values=True, backend=backend).grid

    serialized_e2v = grid_savepoint.e2v()
    e2v_table = grid.get_connectivity("E2V").asnumpy()
    # all vertices in the system have to neighboring edges, there no edges that point nowhere
    # hence this connectivity has no "missing values" in the grid file
    assert not has_invalid_index(serialized_e2v)
    assert not has_invalid_index(e2v_table)
    assert np.allclose(e2v_table, serialized_e2v)


def has_invalid_index(ar: np.ndarray) -> np.bool_:
    return np.any(np.isin(ar, gridfile.GridFile.INVALID_INDEX))


# e2c : exists in serial, simple, grid
@pytest.mark.datatest
@pytest.mark.with_netcdf
def test_grid_manager_eval_e2c(
    grid_savepoint: serialbox.IconGridSavepoint,
    experiment: test_defs.Experiment,
    backend: gtx_typing.Backend,
) -> None:
    grid = utils.run_grid_manager(experiment.grid, keep_skip_values=True, backend=backend).grid
    serialized_e2c = grid_savepoint.e2c()
    e2c_table = grid.get_connectivity("E2C").asnumpy()
    assert has_invalid_index(serialized_e2c) == grid.limited_area
    assert has_invalid_index(e2c_table) == grid.limited_area
    assert np.allclose(e2c_table, serialized_e2c)


# c2e: serial, simple, grid
@pytest.mark.datatest
@pytest.mark.with_netcdf
def test_grid_manager_eval_c2e(
    grid_savepoint: serialbox.IconGridSavepoint,
    experiment: test_defs.Experiment,
    backend: gtx_typing.Backend,
) -> None:
    grid = utils.run_grid_manager(experiment.grid, keep_skip_values=True, backend=backend).grid

    serialized_c2e = grid_savepoint.c2e()
    c2e_table = grid.get_connectivity("C2E").asnumpy()
    # no cells with less than 3 neighboring edges exist, otherwise the cell is not there in the
    # first place
    # hence there are no "missing values" in the grid file
    assert not has_invalid_index(serialized_c2e)
    assert not has_invalid_index(c2e_table)
    assert np.allclose(c2e_table, serialized_c2e)


# c2e2c: exists in  serial, simple_mesh, grid
@pytest.mark.datatest
@pytest.mark.with_netcdf
def test_grid_manager_eval_c2e2c(
    grid_savepoint: serialbox.IconGridSavepoint,
    experiment: test_defs.Experiment,
    backend: gtx_typing.Backend,
) -> None:
    grid = utils.run_grid_manager(experiment.grid, keep_skip_values=True, backend=backend).grid
    assert np.allclose(
        grid.get_connectivity("C2E2C").asnumpy(),
        grid_savepoint.c2e2c(),
    )


@pytest.mark.datatest
@pytest.mark.with_netcdf
def test_grid_manager_eval_c2e2cO(
    grid_savepoint: serialbox.IconGridSavepoint,
    experiment: test_defs.Experiment,
    backend: gtx_typing.Backend,
) -> None:
    grid = utils.run_grid_manager(experiment.grid, keep_skip_values=True, backend=backend).grid
    serialized_grid = grid_savepoint.construct_icon_grid()
    assert np.allclose(
        grid.get_connectivity("C2E2CO").asnumpy(),
        serialized_grid.get_connectivity("C2E2CO").asnumpy(),
    )


# e2c2e (e2c2eo) - diamond: exists in serial, simple_mesh
@pytest.mark.datatest
@pytest.mark.with_netcdf
def test_grid_manager_eval_e2c2e(
    grid_savepoint: serialbox.IconGridSavepoint,
    experiment: test_defs.Experiment,
    backend: gtx_typing.Backend,
) -> None:
    grid = utils.run_grid_manager(experiment.grid, keep_skip_values=True, backend=backend).grid
    serialized_grid = grid_savepoint.construct_icon_grid()
    serialized_e2c2e = serialized_grid.get_connectivity("E2C2E").asnumpy()
    serialized_e2c2eO = serialized_grid.get_connectivity("E2C2EO").asnumpy()
    assert has_invalid_index(serialized_e2c2e) == grid.limited_area

    e2c2e_table = grid.get_connectivity("E2C2E").asnumpy()
    e2c2eO_table = grid.get_connectivity("E2C2EO").asnumpy()
    assert has_invalid_index(e2c2e_table) == grid.limited_area
    # ICON calculates diamond edges only from rl_start = 2 (lateral_boundary(dims.EdgeDim) + 1 for
    # boundaries all values are INVALID even though the half diamond exists (see mo_model_domimp_setup.f90 ll 163ff.)
    start_index = grid.start_index(
        h_grid.domain(dims.EdgeDim)(h_grid.Zone.LATERAL_BOUNDARY_LEVEL_3)
    )
    # e2c2e in ICON (quad_idx) has a different neighbor ordering than the e2c2e constructed in grid_manager.py
    assert_up_to_order(e2c2e_table, serialized_e2c2e, start_index)
    assert_up_to_order(e2c2eO_table, serialized_e2c2eO, start_index)


@pytest.mark.datatest
@pytest.mark.with_netcdf
def test_grid_manager_eval_e2c2v(
    grid_savepoint: serialbox.IconGridSavepoint,
    experiment: test_defs.Experiment,
    backend: gtx_typing.Backend,
) -> None:
    grid = utils.run_grid_manager(experiment.grid, keep_skip_values=True, backend=backend).grid
    serialized_ref = grid_savepoint.e2c2v()
    # the "far" (adjacent to edge normal ) is not always there, because ICON only calculates those starting from
    #   (lateral_boundary(dims.EdgeDim) + 1) to end(dims.EdgeDim)  (see mo_intp_coeffs.f90) and only for owned cells
    table = grid.get_connectivity("E2C2V").asnumpy()
    start_index = grid.start_index(
        h_grid.domain(dims.EdgeDim)(h_grid.Zone.LATERAL_BOUNDARY_LEVEL_2)
    )
    # e2c2e in ICON (quad_idx) has a different neighbor ordering than the e2c2e constructed in grid_manager.py
    assert_up_to_order(table, serialized_ref, start_index)
    assert np.allclose(table[:, :2], grid.get_connectivity("E2V").asnumpy())


@pytest.mark.datatest
@pytest.mark.with_netcdf
def test_grid_manager_eval_c2v(
    grid_savepoint: serialbox.IconGridSavepoint,
    experiment: test_defs.Experiment,
    backend: gtx_typing.Backend,
) -> None:
    grid = utils.run_grid_manager(experiment.grid, keep_skip_values=True, backend=backend).grid
    c2v = grid.get_connectivity("C2V").asnumpy()
    assert np.allclose(c2v, grid_savepoint.c2v())


@pytest.mark.parametrize(
    "grid_descriptor", [test_defs.Grids.R02B04_GLOBAL, test_defs.Grids.MCH_CH_R04B09_DSL]
)
@pytest.mark.with_netcdf
def test_grid_manager_grid_size(
    backend: gtx_typing.Backend, grid_descriptor: test_defs.GridDescription
) -> None:
    grid = utils.run_grid_manager(grid_descriptor, keep_skip_values=True, backend=backend).grid
    assert grid_descriptor.sizes["cell"] == grid.size[dims.CellDim]
    assert grid_descriptor.sizes["edge"] == grid.size[dims.EdgeDim]
    assert grid_descriptor.sizes["vertex"] == grid.size[dims.VertexDim]


def assert_up_to_order(
    table: np.ndarray,
    reference_table: np.ndarray,
    start_index: gtx.int = 0,  # type: ignore[name-defined]
) -> None:
    assert table.shape == reference_table.shape, "arrays need to have the same shape"
    reduced_table = table[start_index:, :]
    reduced_reference = reference_table[start_index:, :]
    for n in range(reduced_table.shape[0]):
        assert np.all(
            np.isin(reduced_table[n, :], reduced_reference[n, :])
        ), f"values in row {n+start_index} are not equal: {reduced_table[n, :]} vs ref= {reduced_reference[n, :]}."


@pytest.mark.with_netcdf
def test_gridmanager_given_file_not_found_then_abort() -> None:
    fname = "./unknown_grid.nc"
    with pytest.raises(FileNotFoundError) as error:
        manager = gm.GridManager(
            fname,
            v_grid.VerticalGridConfig(num_levels=80),
            icon4py.model.common.grid.gridfile.NoTransformation(),
        )
        manager(backend=None, keep_skip_values=True)
        assert error.value == 1


@pytest.mark.parametrize("size", [100, 1500, 20000])
@pytest.mark.with_netcdf
def test_gt4py_transform_offset_by_1_where_valid(size: int) -> None:
    trafo = gridfile.ToZeroBasedIndexTransformation()
    rng = np.random.default_rng()
    input_field = rng.integers(-1, size, size)
    offset = trafo(input_field)
    expected = np.where(input_field >= 0, -1, 0)
    assert np.allclose(expected, offset)


@pytest.mark.parametrize(
    "grid_descriptor, global_num_cells",
    [
        (test_defs.Grids.R02B04_GLOBAL, test_defs.Grids.R02B04_GLOBAL.sizes["cell"]),
        (test_defs.Grids.MCH_CH_R04B09_DSL, MCH_CH_RO4B09_GLOBAL_NUM_CELLS),
    ],
)
def test_grid_manager_grid_level_and_root(
    grid_descriptor: test_defs.GridDescription, global_num_cells: int, backend: gtx_typing.Backend
) -> None:
    assert (
        global_num_cells
        == utils.run_grid_manager(
            grid_descriptor, keep_skip_values=True, backend=backend
        ).grid.global_properties.num_cells
    )


@pytest.mark.datatest
@pytest.mark.with_netcdf
@pytest.mark.parametrize(
    "experiment",
    [test_defs.Experiments.JW],
)
def test_grid_manager_eval_c2e2c2e(
    grid_savepoint: serialbox.IconGridSavepoint,
    experiment: test_defs.Experiment,
    backend: gtx_typing.Backend,
) -> None:
    grid = utils.run_grid_manager(experiment.grid, keep_skip_values=True, backend=backend).grid
    serialized_grid = grid_savepoint.construct_icon_grid()
    assert np.allclose(
        grid.get_connectivity("C2E2C2E").asnumpy(),
        serialized_grid.get_connectivity("C2E2C2E").asnumpy(),
    )
    assert grid.get_connectivity("C2E2C2E").asnumpy().shape == (grid.num_cells, 9)


@pytest.mark.datatest
@pytest.mark.with_netcdf
@pytest.mark.parametrize("dim", utils.main_horizontal_dims())
def test_grid_manager_start_end_index(
    grid_savepoint: serialbox.IconGridSavepoint,
    experiment: test_defs.Experiment,
    dim: gtx.Dimension,
    backend: gtx_typing.Backend,
) -> None:
    serialized_grid = grid_savepoint.construct_icon_grid()
    grid = utils.run_grid_manager(experiment.grid, keep_skip_values=True, backend=backend).grid
    for domain in utils.global_grid_domains(dim):
        if (
            dim == dims.EdgeDim
            and domain.zone == h_grid.Zone.END
            and experiment.grid == test_defs.Grids.R02B04_GLOBAL
        ):
            pytest.xfail(
                "FIXME: start_index in serialized data changed to 0 with unknown consequences, see also icon-exclaim output"
            )
        assert grid.start_index(domain) == serialized_grid.start_index(
            domain
        ), f"start index wrong for domain {domain}"
        assert grid.end_index(domain) == serialized_grid.end_index(
            domain
        ), f"end index wrong for domain {domain}"

    for domain in utils.valid_boundary_zones_for_dim(dim):
        if not grid.limited_area:
            assert grid.start_index(domain) == 0
            assert grid.end_index(domain) == 0
        assert grid.start_index(domain) == serialized_grid.start_index(
            domain
        ), f"start index wrong for domain {domain}"
        assert grid.end_index(domain) == serialized_grid.end_index(
            domain
        ), f"end index wrong for domain {domain}"


@pytest.mark.datatest
def test_read_geometry_fields(
    grid_savepoint: serialbox.IconGridSavepoint,
    experiment: test_defs.Experiment,
    backend: gtx_typing.Backend,
) -> None:
    manager = utils.run_grid_manager(experiment.grid, keep_skip_values=True, backend=backend)
    cell_area = manager.geometry[gridfile.GeometryName.CELL_AREA]
    tangent_orientation = manager.geometry[gridfile.GeometryName.TANGENT_ORIENTATION]

    assert test_utils.dallclose(cell_area.asnumpy(), grid_savepoint.cell_areas().asnumpy())
    assert test_utils.dallclose(
        tangent_orientation.asnumpy(), grid_savepoint.tangent_orientation().asnumpy()
    )


@pytest.mark.datatest
@pytest.mark.parametrize("dim", (dims.CellDim, dims.EdgeDim, dims.VertexDim))
def test_coordinates(
    grid_savepoint: serialbox.IconGridSavepoint,
    experiment: test_defs.Experiment,
    dim: gtx.Dimension,
    backend: gtx_typing.Backend,
) -> None:
    manager = utils.run_grid_manager(experiment.grid, keep_skip_values=True, backend=backend)
    lat = manager.coordinates[dim]["lat"]
    lon = manager.coordinates[dim]["lon"]
    assert test_utils.dallclose(lat.asnumpy(), grid_savepoint.lat(dim).asnumpy())
    assert test_utils.dallclose(lon.asnumpy(), grid_savepoint.lon(dim).asnumpy())


@pytest.mark.datatest
def test_tangent_orientation(
    grid_savepoint: serialbox.IconGridSavepoint,
    experiment: test_defs.Experiment,
    backend: gtx_typing.Backend,
) -> None:
    expected = grid_savepoint.tangent_orientation()
    manager = utils.run_grid_manager(experiment.grid, keep_skip_values=True, backend=backend)
    geometry_fields = manager.geometry
    assert test_utils.dallclose(
        geometry_fields[gridfile.GeometryName.TANGENT_ORIENTATION].asnumpy(), expected.asnumpy()
    )


@pytest.mark.datatest
def test_edge_orientation_on_vertex(
    grid_savepoint: serialbox.IconGridSavepoint,
    experiment: test_defs.Experiment,
    backend: gtx_typing.Backend,
) -> None:
    expected = grid_savepoint.vertex_edge_orientation()
    manager = utils.run_grid_manager(experiment.grid, keep_skip_values=True, backend=backend)
    geometry_fields = manager.geometry
    assert test_utils.dallclose(
        geometry_fields[gridfile.GeometryName.EDGE_ORIENTATION_ON_VERTEX].asnumpy(),
        expected.asnumpy(),
    )


@pytest.mark.datatest
def test_dual_area(
    grid_savepoint: serialbox.IconGridSavepoint,
    experiment: test_defs.Experiment,
    backend: gtx_typing.Backend,
) -> None:
    expected = grid_savepoint.vertex_dual_area()
    manager = utils.run_grid_manager(experiment.grid, keep_skip_values=True, backend=backend)
    geometry_fields = manager.geometry
    assert test_utils.dallclose(
        geometry_fields[gridfile.GeometryName.DUAL_AREA].asnumpy(), expected.asnumpy()
    )


@pytest.mark.datatest
def test_edge_cell_distance(
    grid_savepoint: serialbox.IconGridSavepoint,
    experiment: test_defs.Experiment,
    backend: gtx_typing.Backend,
) -> None:
    expected = grid_savepoint.edge_cell_length()
    manager = utils.run_grid_manager(experiment.grid, keep_skip_values=True, backend=backend)
    geometry_fields = manager.geometry

    assert test_utils.dallclose(
        geometry_fields[gridfile.GeometryName.EDGE_CELL_DISTANCE].asnumpy(),
        expected.asnumpy(),
        equal_nan=True,
    )


@pytest.mark.datatest
def test_cell_normal_orientation(
    grid_savepoint: serialbox.IconGridSavepoint,
    experiment: test_defs.Experiment,
    backend: gtx_typing.Backend,
) -> None:
    expected = grid_savepoint.edge_orientation()
    manager = utils.run_grid_manager(experiment.grid, keep_skip_values=True, backend=backend)
    geometry_fields = manager.geometry
    assert test_utils.dallclose(
        geometry_fields[gridfile.GeometryName.CELL_NORMAL_ORIENTATION].asnumpy(), expected.asnumpy()
    )


@pytest.mark.datatest
def test_edge_vertex_distance(
    grid_savepoint: serialbox.IconGridSavepoint,
    experiment: test_defs.Experiment,
    backend: gtx_typing.Backend,
) -> None:
    expected = grid_savepoint.edge_vert_length()
    manager = utils.run_grid_manager(experiment.grid, keep_skip_values=True, backend=backend)
    geometry_fields = manager.geometry

    assert test_utils.dallclose(
        geometry_fields[gridfile.GeometryName.EDGE_VERTEX_DISTANCE].asnumpy(),
        expected.asnumpy(),
        equal_nan=True,
    )


@pytest.mark.parametrize(
    "grid_descriptor, expected",
    [
        (test_defs.Grids.MCH_CH_R04B09_DSL, True),
        (test_defs.Grids.R02B04_GLOBAL, False),
    ],
)
def test_limited_area_on_grid(grid_descriptor: test_defs.GridDescription, expected: bool) -> None:
    grid = utils.run_grid_manager(grid_descriptor, keep_skip_values=True, backend=None).grid
    assert expected == grid.limited_area


@pytest.mark.parametrize(
    "grid_file",
    [
        (test_defs.Grids.MCH_CH_R04B09_DSL),
        (test_defs.Grids.R02B04_GLOBAL),
    ],
)
@pytest.mark.parametrize("dim", utils.horizontal_dims())
def test_decomposition_info_single_node(
    dim: gtx.Dimension,
    grid_file: test_defs.GridDescription,
    experiment: test_defs.Experiment,
    grid_savepoint: serialbox.IconGridSavepoint,
    backend: gtx_typing.Backend,
) -> None:
    expected = grid_savepoint.construct_decomposition_info()
    gm = utils.run_grid_manager(grid_file, keep_skip_values=True, backend=backend)
    result = gm.decomposition_info
    assert np.all(result.local_index(dim) == expected.local_index(dim))
    assert np.all(result.global_index(dim) == expected.global_index(dim))
    assert np.all(result.owner_mask(dim) == expected.owner_mask(dim))
    assert np.all(result.halo_levels(dim) == expected.halo_levels(dim))<|MERGE_RESOLUTION|>--- conflicted
+++ resolved
@@ -26,15 +26,7 @@
     refinement as refin,
     vertical as v_grid,
 )
-<<<<<<< HEAD
-from icon4py.model.testing import (
-    datatest_utils as dt_utils,
-    test_utils,
-    definitions as test_defs,
-)
-=======
 from icon4py.model.testing import datatest_utils as dt_utils, definitions, test_utils
->>>>>>> 47ddf3ba
 
 
 if typing.TYPE_CHECKING:
@@ -48,8 +40,6 @@
     pytest.skip("optional netcdf dependency not installed", allow_module_level=True)
 
 
-<<<<<<< HEAD
-=======
 from icon4py.model.testing.fixtures import (
     backend,
     data_provider,
@@ -60,9 +50,8 @@
     ranked_data_path,
 )
 
->>>>>>> 47ddf3ba
 from .. import utils
-from ..fixtures import *  # noqa: F401, F403
+
 
 MCH_CH_RO4B09_GLOBAL_NUM_CELLS = 83886080
 
@@ -71,15 +60,6 @@
 vertical = v_grid.VerticalGridConfig(num_levels=80)
 
 
-<<<<<<< HEAD
-# TODO(havogt): use everywhere
-@pytest.fixture(params=[test_defs.Experiments.MCH_CH_R04B09, test_defs.Experiments.EXCLAIM_APE])  # type:ignore [no-redef]
-def experiment(request: pytest.FixtureRequest) -> test_defs.Experiment:
-    return request.param
-
-
-=======
->>>>>>> 47ddf3ba
 # TODO @magdalena add test cases for hexagon vertices v2e2v
 # v2e2v: grid,???
 
@@ -89,7 +69,7 @@
 @pytest.mark.with_netcdf
 def test_grid_manager_eval_v2e(
     grid_savepoint: serialbox.IconGridSavepoint,
-    experiment: test_defs.Experiment,
+    experiment: definitions.Experiment,
     backend: gtx_typing.Backend,
 ) -> None:
     grid = utils.run_grid_manager(experiment.grid, keep_skip_values=True, backend=backend).grid
@@ -109,7 +89,7 @@
 @pytest.mark.parametrize("dim", [dims.CellDim, dims.EdgeDim, dims.VertexDim])
 def test_grid_manager_refin_ctrl(
     grid_savepoint: serialbox.IconGridSavepoint,
-    experiment: test_defs.Experiment,
+    experiment: definitions.Experiment,
     dim: gtx.Dimension,
     backend: gtx_typing.Backend,
 ) -> None:
@@ -128,7 +108,7 @@
 @pytest.mark.with_netcdf
 def test_grid_manager_eval_v2c(
     grid_savepoint: serialbox.IconGridSavepoint,
-    experiment: test_defs.Experiment,
+    experiment: definitions.Experiment,
     backend: gtx_typing.Backend,
 ) -> None:
     grid = utils.run_grid_manager(experiment.grid, keep_skip_values=True, backend=backend).grid
@@ -177,7 +157,7 @@
 @pytest.mark.with_netcdf
 def test_grid_manager_eval_e2v(
     grid_savepoint: serialbox.IconGridSavepoint,
-    experiment: test_defs.Experiment,
+    experiment: definitions.Experiment,
     backend: gtx_typing.Backend,
 ) -> None:
     grid = utils.run_grid_manager(experiment.grid, keep_skip_values=True, backend=backend).grid
@@ -200,10 +180,11 @@
 @pytest.mark.with_netcdf
 def test_grid_manager_eval_e2c(
     grid_savepoint: serialbox.IconGridSavepoint,
-    experiment: test_defs.Experiment,
-    backend: gtx_typing.Backend,
-) -> None:
-    grid = utils.run_grid_manager(experiment.grid, keep_skip_values=True, backend=backend).grid
+    experiment: definitions.Experiment,
+    backend: gtx_typing.Backend,
+) -> None:
+    grid = utils.run_grid_manager(experiment.grid, keep_skip_values=True, backend=backend).grid
+
     serialized_e2c = grid_savepoint.e2c()
     e2c_table = grid.get_connectivity("E2C").asnumpy()
     assert has_invalid_index(serialized_e2c) == grid.limited_area
@@ -216,7 +197,7 @@
 @pytest.mark.with_netcdf
 def test_grid_manager_eval_c2e(
     grid_savepoint: serialbox.IconGridSavepoint,
-    experiment: test_defs.Experiment,
+    experiment: definitions.Experiment,
     backend: gtx_typing.Backend,
 ) -> None:
     grid = utils.run_grid_manager(experiment.grid, keep_skip_values=True, backend=backend).grid
@@ -236,7 +217,7 @@
 @pytest.mark.with_netcdf
 def test_grid_manager_eval_c2e2c(
     grid_savepoint: serialbox.IconGridSavepoint,
-    experiment: test_defs.Experiment,
+    experiment: definitions.Experiment,
     backend: gtx_typing.Backend,
 ) -> None:
     grid = utils.run_grid_manager(experiment.grid, keep_skip_values=True, backend=backend).grid
@@ -250,7 +231,7 @@
 @pytest.mark.with_netcdf
 def test_grid_manager_eval_c2e2cO(
     grid_savepoint: serialbox.IconGridSavepoint,
-    experiment: test_defs.Experiment,
+    experiment: definitions.Experiment,
     backend: gtx_typing.Backend,
 ) -> None:
     grid = utils.run_grid_manager(experiment.grid, keep_skip_values=True, backend=backend).grid
@@ -266,7 +247,7 @@
 @pytest.mark.with_netcdf
 def test_grid_manager_eval_e2c2e(
     grid_savepoint: serialbox.IconGridSavepoint,
-    experiment: test_defs.Experiment,
+    experiment: definitions.Experiment,
     backend: gtx_typing.Backend,
 ) -> None:
     grid = utils.run_grid_manager(experiment.grid, keep_skip_values=True, backend=backend).grid
@@ -292,7 +273,7 @@
 @pytest.mark.with_netcdf
 def test_grid_manager_eval_e2c2v(
     grid_savepoint: serialbox.IconGridSavepoint,
-    experiment: test_defs.Experiment,
+    experiment: definitions.Experiment,
     backend: gtx_typing.Backend,
 ) -> None:
     grid = utils.run_grid_manager(experiment.grid, keep_skip_values=True, backend=backend).grid
@@ -312,7 +293,7 @@
 @pytest.mark.with_netcdf
 def test_grid_manager_eval_c2v(
     grid_savepoint: serialbox.IconGridSavepoint,
-    experiment: test_defs.Experiment,
+    experiment: definitions.Experiment,
     backend: gtx_typing.Backend,
 ) -> None:
     grid = utils.run_grid_manager(experiment.grid, keep_skip_values=True, backend=backend).grid
@@ -321,11 +302,11 @@
 
 
 @pytest.mark.parametrize(
-    "grid_descriptor", [test_defs.Grids.R02B04_GLOBAL, test_defs.Grids.MCH_CH_R04B09_DSL]
+    "grid_descriptor", [definitions.Grids.R02B04_GLOBAL, definitions.Grids.MCH_CH_R04B09_DSL]
 )
 @pytest.mark.with_netcdf
 def test_grid_manager_grid_size(
-    backend: gtx_typing.Backend, grid_descriptor: test_defs.GridDescription
+    backend: gtx_typing.Backend, grid_descriptor: definitions.GridDescription
 ) -> None:
     grid = utils.run_grid_manager(grid_descriptor, keep_skip_values=True, backend=backend).grid
     assert grid_descriptor.sizes["cell"] == grid.size[dims.CellDim]
@@ -374,12 +355,12 @@
 @pytest.mark.parametrize(
     "grid_descriptor, global_num_cells",
     [
-        (test_defs.Grids.R02B04_GLOBAL, test_defs.Grids.R02B04_GLOBAL.sizes["cell"]),
-        (test_defs.Grids.MCH_CH_R04B09_DSL, MCH_CH_RO4B09_GLOBAL_NUM_CELLS),
+        (definitions.Grids.R02B04_GLOBAL, definitions.Grids.R02B04_GLOBAL.sizes["cell"]),
+        (definitions.Grids.MCH_CH_R04B09_DSL, MCH_CH_RO4B09_GLOBAL_NUM_CELLS),
     ],
 )
 def test_grid_manager_grid_level_and_root(
-    grid_descriptor: test_defs.GridDescription, global_num_cells: int, backend: gtx_typing.Backend
+    grid_descriptor: definitions.GridDescription, global_num_cells: int, backend: gtx_typing.Backend
 ) -> None:
     assert (
         global_num_cells
@@ -393,11 +374,11 @@
 @pytest.mark.with_netcdf
 @pytest.mark.parametrize(
     "experiment",
-    [test_defs.Experiments.JW],
+    [definitions.Experiments.JW],
 )
 def test_grid_manager_eval_c2e2c2e(
     grid_savepoint: serialbox.IconGridSavepoint,
-    experiment: test_defs.Experiment,
+    experiment: definitions.Experiment,
     backend: gtx_typing.Backend,
 ) -> None:
     grid = utils.run_grid_manager(experiment.grid, keep_skip_values=True, backend=backend).grid
@@ -414,7 +395,7 @@
 @pytest.mark.parametrize("dim", utils.main_horizontal_dims())
 def test_grid_manager_start_end_index(
     grid_savepoint: serialbox.IconGridSavepoint,
-    experiment: test_defs.Experiment,
+    experiment: definitions.Experiment,
     dim: gtx.Dimension,
     backend: gtx_typing.Backend,
 ) -> None:
@@ -424,7 +405,7 @@
         if (
             dim == dims.EdgeDim
             and domain.zone == h_grid.Zone.END
-            and experiment.grid == test_defs.Grids.R02B04_GLOBAL
+            and experiment.grid == definitions.Grids.R02B04_GLOBAL
         ):
             pytest.xfail(
                 "FIXME: start_index in serialized data changed to 0 with unknown consequences, see also icon-exclaim output"
@@ -451,7 +432,7 @@
 @pytest.mark.datatest
 def test_read_geometry_fields(
     grid_savepoint: serialbox.IconGridSavepoint,
-    experiment: test_defs.Experiment,
+    experiment: definitions.Experiment,
     backend: gtx_typing.Backend,
 ) -> None:
     manager = utils.run_grid_manager(experiment.grid, keep_skip_values=True, backend=backend)
@@ -468,7 +449,7 @@
 @pytest.mark.parametrize("dim", (dims.CellDim, dims.EdgeDim, dims.VertexDim))
 def test_coordinates(
     grid_savepoint: serialbox.IconGridSavepoint,
-    experiment: test_defs.Experiment,
+    experiment: definitions.Experiment,
     dim: gtx.Dimension,
     backend: gtx_typing.Backend,
 ) -> None:
@@ -482,7 +463,7 @@
 @pytest.mark.datatest
 def test_tangent_orientation(
     grid_savepoint: serialbox.IconGridSavepoint,
-    experiment: test_defs.Experiment,
+    experiment: definitions.Experiment,
     backend: gtx_typing.Backend,
 ) -> None:
     expected = grid_savepoint.tangent_orientation()
@@ -496,7 +477,7 @@
 @pytest.mark.datatest
 def test_edge_orientation_on_vertex(
     grid_savepoint: serialbox.IconGridSavepoint,
-    experiment: test_defs.Experiment,
+    experiment: definitions.Experiment,
     backend: gtx_typing.Backend,
 ) -> None:
     expected = grid_savepoint.vertex_edge_orientation()
@@ -511,7 +492,7 @@
 @pytest.mark.datatest
 def test_dual_area(
     grid_savepoint: serialbox.IconGridSavepoint,
-    experiment: test_defs.Experiment,
+    experiment: definitions.Experiment,
     backend: gtx_typing.Backend,
 ) -> None:
     expected = grid_savepoint.vertex_dual_area()
@@ -525,7 +506,7 @@
 @pytest.mark.datatest
 def test_edge_cell_distance(
     grid_savepoint: serialbox.IconGridSavepoint,
-    experiment: test_defs.Experiment,
+    experiment: definitions.Experiment,
     backend: gtx_typing.Backend,
 ) -> None:
     expected = grid_savepoint.edge_cell_length()
@@ -542,7 +523,7 @@
 @pytest.mark.datatest
 def test_cell_normal_orientation(
     grid_savepoint: serialbox.IconGridSavepoint,
-    experiment: test_defs.Experiment,
+    experiment: definitions.Experiment,
     backend: gtx_typing.Backend,
 ) -> None:
     expected = grid_savepoint.edge_orientation()
@@ -556,7 +537,7 @@
 @pytest.mark.datatest
 def test_edge_vertex_distance(
     grid_savepoint: serialbox.IconGridSavepoint,
-    experiment: test_defs.Experiment,
+    experiment: definitions.Experiment,
     backend: gtx_typing.Backend,
 ) -> None:
     expected = grid_savepoint.edge_vert_length()
@@ -573,11 +554,11 @@
 @pytest.mark.parametrize(
     "grid_descriptor, expected",
     [
-        (test_defs.Grids.MCH_CH_R04B09_DSL, True),
-        (test_defs.Grids.R02B04_GLOBAL, False),
+        (definitions.Grids.MCH_CH_R04B09_DSL, True),
+        (definitions.Grids.R02B04_GLOBAL, False),
     ],
 )
-def test_limited_area_on_grid(grid_descriptor: test_defs.GridDescription, expected: bool) -> None:
+def test_limited_area_on_grid(grid_descriptor: definitions.GridDescription, expected: bool) -> None:
     grid = utils.run_grid_manager(grid_descriptor, keep_skip_values=True, backend=None).grid
     assert expected == grid.limited_area
 
@@ -585,15 +566,15 @@
 @pytest.mark.parametrize(
     "grid_file",
     [
-        (test_defs.Grids.MCH_CH_R04B09_DSL),
-        (test_defs.Grids.R02B04_GLOBAL),
+        (definitions.Grids.MCH_CH_R04B09_DSL),
+        (definitions.Grids.R02B04_GLOBAL),
     ],
 )
 @pytest.mark.parametrize("dim", utils.horizontal_dims())
 def test_decomposition_info_single_node(
     dim: gtx.Dimension,
-    grid_file: test_defs.GridDescription,
-    experiment: test_defs.Experiment,
+    grid_file: definitions.GridDescription,
+    experiment: definitions.Experiment,
     grid_savepoint: serialbox.IconGridSavepoint,
     backend: gtx_typing.Backend,
 ) -> None:
