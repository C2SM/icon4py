--- conflicted
+++ resolved
@@ -261,10 +261,6 @@
     start_index = grid.start_index(
         h_grid.domain(dims.EdgeDim)(h_grid.Zone.LATERAL_BOUNDARY_LEVEL_3)
     )
-<<<<<<< HEAD
-    # e2c2e in ICON (quad_idx) has a different neighbor ordering than the e2c2e constructed in grid_manager.py
-=======
->>>>>>> 08b2df07
     np.allclose(e2c2e_table[start_index:, :], serialized_e2c2e[start_index:, :])
     np.allclose(e2c2eO_table[start_index:, :], serialized_e2c2eO[start_index:, :])
 
