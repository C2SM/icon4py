# ICON4Py - ICON inspired code in Python and GT4Py
#
# Copyright (c) 2022-2024, ETH Zurich and MeteoSwiss
# All rights reserved.
#
# Please, refer to the LICENSE file in the root directory.
# SPDX-License-Identifier: BSD-3-Clause
from __future__ import annotations
import logging
import typing

import gt4py.next as gtx
import gt4py.next.typing as gtx_typing
import numpy as np
import pytest

from icon4py.model.common import dimension as dims
from icon4py.model.common.grid import (
    grid_manager as gm,
    gridfile,
    horizontal as h_grid,
    grid_refinement as refin,
    vertical as v_grid,
)
from icon4py.model.testing import (
    datatest_utils as dt_utils,
    test_utils,
    definitions,
)


if typing.TYPE_CHECKING:
    import netCDF4
    from icon4py.model.testing import serialbox

try:
    import netCDF4
except ImportError:
    pytest.skip("optional netcdf dependency not installed", allow_module_level=True)


from icon4py.model.testing.fixtures import (
    backend,
    data_provider,
    download_ser_data,
    grid_savepoint,
    processor_props,
    ranked_data_path,
)

from .. import utils


MCH_CH_RO4B09_GLOBAL_NUM_CELLS = 83886080
R02B04_GLOBAL_NUM_CELLS = 20480


ZERO_BASE = gm.ToZeroBasedIndexTransformation()


# TODO(havogt): use everywhere
@pytest.fixture(params=[definitions.Experiments.MCH_CH_R04B09, definitions.Experiments.EXCLAIM_APE])
def experiment(request: pytest.FixtureRequest) -> definitions.Experiment:
    return request.param


# TODO @magdalena add test cases for hexagon vertices v2e2v
# v2e2v: grid,???


# v2e: exists in serial, simple, grid
@pytest.mark.datatest
@pytest.mark.with_netcdf
def test_grid_manager_eval_v2e(
    grid_savepoint: serialbox.IconGridSavepoint,
    experiment: definitions.Experiment,
    backend: gtx_typing.Backend,
) -> None:
    grid = utils.run_grid_manager(experiment.grid, keep_skip_values=True, backend=backend).grid
    seralized_v2e = grid_savepoint.v2e()
    # there are vertices at the boundary of a local domain or at a pentagon point that have less than
    # 6 neighbors hence there are "Missing values" in the grid file
    # they get substituted by the "last valid index" in preprocessing step in icon.
    assert not has_invalid_index(seralized_v2e)
    v2e_table = grid.get_connectivity("V2E").asnumpy()
    assert has_invalid_index(v2e_table)
    _reset_invalid_index(seralized_v2e)
    assert np.allclose(v2e_table, seralized_v2e)


@pytest.mark.datatest
@pytest.mark.with_netcdf
@pytest.mark.parametrize("dim", [dims.CellDim, dims.EdgeDim, dims.VertexDim])
def test_grid_manager_refin_ctrl(
    grid_savepoint: serialbox.IconGridSavepoint,
    experiment: definitions.Experiment,
    dim: gtx.Dimension,
    backend: gtx_typing.Backend,
) -> None:
    refin_ctrl = utils.run_grid_manager(
        experiment.grid, keep_skip_values=True, backend=backend
    ).grid.refinement_control
    refin_ctrl_serialized = grid_savepoint.refin_ctrl(dim)
    assert np.all(
        refin_ctrl_serialized.ndarray
        == refin.convert_to_unnested_refinement_values(refin_ctrl[dim].ndarray, dim)
    )


# v2c: exists in serial, simple, grid
@pytest.mark.datatest
@pytest.mark.with_netcdf
def test_grid_manager_eval_v2c(
    grid_savepoint: serialbox.IconGridSavepoint,
    experiment: definitions.Experiment,
    backend: gtx_typing.Backend,
) -> None:
    grid = utils.run_grid_manager(experiment.grid, keep_skip_values=True, backend=backend).grid
    serialized_v2c = grid_savepoint.v2c()
    v2c_table = grid.get_connectivity("V2C").asnumpy()
    # there are vertices that have less than 6 neighboring cells: either pentagon points or
    # vertices at the boundary of the domain for a limited area mode
    # hence in the grid file there are "missing values"
    # they get substituted by the "last valid index" in preprocessing step in icon.
    assert not has_invalid_index(serialized_v2c)
    assert has_invalid_index(v2c_table)
    _reset_invalid_index(serialized_v2c)

    assert np.allclose(v2c_table, serialized_v2c)


def _reset_invalid_index(index_array: np.ndarray) -> None:
    """
    Revert changes from mo_model_domimp_patches.

    Helper function to revert mo_model_domimp_patches.f90: move_dummies_to_end_idxblk.
    see:
    # ! Checks for the pentagon case and moves dummy cells to end.
    #  ! The dummy entry is either set to 0 or duplicated from the last one
    #  SUBROUTINE move_dummies_to_end(array, array_size, max_connectivity, duplicate)

    After reading the grid file ICON moves all invalid indices (neighbors not existing in the
    grid file) to the end of the neighbor list and replaces them with the "last valid neighbor index"
    it is up to the user then to ensure that any coefficients in neighbor some multiplied with
    these values are zero in order to "remove" them again from the sum.

    For testing we resubstitute those to the GridFile.INVALID_INDEX
    Args:
        index_array: the array where values the invalid values have to be reset

    Returns: an array where the spurious "last valid index" are replaced by GridFile.INVALID_INDEX

    """
    for i in range(0, index_array.shape[0]):
        uq, index = np.unique(index_array[i, :], return_index=True)
        index_array[i, max(index) + 1 :] = gridfile.GridFile.INVALID_INDEX


# e2v: exists in serial, simple, grid
@pytest.mark.datatest
@pytest.mark.with_netcdf
def test_grid_manager_eval_e2v(
    grid_savepoint: serialbox.IconGridSavepoint,
    experiment: definitions.Experiment,
    backend: gtx_typing.Backend,
) -> None:
    grid = utils.run_grid_manager(experiment.grid, keep_skip_values=True, backend=backend).grid

    serialized_e2v = grid_savepoint.e2v()
    e2v_table = grid.get_connectivity("E2V").asnumpy()
    # all vertices in the system have to neighboring edges, there no edges that point nowhere
    # hence this connectivity has no "missing values" in the grid file
    assert not has_invalid_index(serialized_e2v)
    assert not has_invalid_index(e2v_table)
    assert np.allclose(e2v_table, serialized_e2v)


def has_invalid_index(ar: np.ndarray) -> np.bool_:
    return np.any(np.isin(ar, gridfile.GridFile.INVALID_INDEX))


# e2c : exists in serial, simple, grid
@pytest.mark.datatest
@pytest.mark.with_netcdf
def test_grid_manager_eval_e2c(
    grid_savepoint: serialbox.IconGridSavepoint,
    experiment: definitions.Experiment,
    backend: gtx_typing.Backend,
) -> None:
    grid = utils.run_grid_manager(experiment.grid, keep_skip_values=True, backend=backend).grid

    serialized_e2c = grid_savepoint.e2c()
    e2c_table = grid.get_connectivity("E2C").asnumpy()
    assert has_invalid_index(serialized_e2c) == grid.limited_area
    assert has_invalid_index(e2c_table) == grid.limited_area
    assert np.allclose(e2c_table, serialized_e2c)


# c2e: serial, simple, grid
@pytest.mark.datatest
@pytest.mark.with_netcdf
def test_grid_manager_eval_c2e(
    grid_savepoint: serialbox.IconGridSavepoint,
    experiment: definitions.Experiment,
    backend: gtx_typing.Backend,
) -> None:
    grid = utils.run_grid_manager(experiment.grid, keep_skip_values=True, backend=backend).grid

    serialized_c2e = grid_savepoint.c2e()
    c2e_table = grid.get_connectivity("C2E").asnumpy()
    # no cells with less than 3 neighboring edges exist, otherwise the cell is not there in the
    # first place
    # hence there are no "missing values" in the grid file
    assert not has_invalid_index(serialized_c2e)
    assert not has_invalid_index(c2e_table)
    assert np.allclose(c2e_table, serialized_c2e)


# c2e2c: exists in  serial, simple_mesh, grid
@pytest.mark.datatest
@pytest.mark.with_netcdf
def test_grid_manager_eval_c2e2c(
    grid_savepoint: serialbox.IconGridSavepoint,
    experiment: definitions.Experiment,
    backend: gtx_typing.Backend,
) -> None:
    grid = utils.run_grid_manager(experiment.grid, keep_skip_values=True, backend=backend).grid
    assert np.allclose(
        grid.get_connectivity("C2E2C").asnumpy(),
        grid_savepoint.c2e2c(),
    )


@pytest.mark.datatest
@pytest.mark.with_netcdf
def test_grid_manager_eval_c2e2cO(
    grid_savepoint: serialbox.IconGridSavepoint,
    experiment: definitions.Experiment,
    backend: gtx_typing.Backend,
) -> None:
    grid = utils.run_grid_manager(experiment.grid, keep_skip_values=True, backend=backend).grid
    serialized_grid = grid_savepoint.construct_icon_grid()
    assert np.allclose(
        grid.get_connectivity("C2E2CO").asnumpy(),
        serialized_grid.get_connectivity("C2E2CO").asnumpy(),
    )


# e2c2e (e2c2eo) - diamond: exists in serial, simple_mesh
@pytest.mark.datatest
@pytest.mark.with_netcdf
def test_grid_manager_eval_e2c2e(
    grid_savepoint: serialbox.IconGridSavepoint,
    experiment: definitions.Experiment,
    backend: gtx_typing.Backend,
) -> None:
    grid = utils.run_grid_manager(experiment.grid, keep_skip_values=True, backend=backend).grid
    serialized_grid = grid_savepoint.construct_icon_grid()
    serialized_e2c2e = serialized_grid.get_connectivity("E2C2E").asnumpy()
    serialized_e2c2eO = serialized_grid.get_connectivity("E2C2EO").asnumpy()
    assert has_invalid_index(serialized_e2c2e) == grid.limited_area

    e2c2e_table = grid.get_connectivity("E2C2E").asnumpy()
    e2c2eO_table = grid.get_connectivity("E2C2EO").asnumpy()
    assert has_invalid_index(e2c2e_table) == grid.limited_area
    # ICON calculates diamond edges only from rl_start = 2 (lateral_boundary(dims.EdgeDim) + 1 for
    # boundaries all values are INVALID even though the half diamond exists (see mo_model_domimp_setup.f90 ll 163ff.)
    start_index = grid.start_index(
        h_grid.domain(dims.EdgeDim)(h_grid.Zone.LATERAL_BOUNDARY_LEVEL_3)
    )
    # e2c2e in ICON (quad_idx) has a different neighbor ordering than the e2c2e constructed in grid_manager.py
    assert_up_to_order(e2c2e_table, serialized_e2c2e, start_index)
    assert_up_to_order(e2c2eO_table, serialized_e2c2eO, start_index)


@pytest.mark.datatest
@pytest.mark.with_netcdf
def test_grid_manager_eval_e2c2v(
    grid_savepoint: serialbox.IconGridSavepoint,
    experiment: definitions.Experiment,
    backend: gtx_typing.Backend,
) -> None:
    grid = utils.run_grid_manager(experiment.grid, keep_skip_values=True, backend=backend).grid
    serialized_ref = grid_savepoint.e2c2v()
    # the "far" (adjacent to edge normal ) is not always there, because ICON only calculates those starting from
    #   (lateral_boundary(dims.EdgeDim) + 1) to end(dims.EdgeDim)  (see mo_intp_coeffs.f90) and only for owned cells
    table = grid.get_connectivity("E2C2V").asnumpy()
    start_index = grid.start_index(
        h_grid.domain(dims.EdgeDim)(h_grid.Zone.LATERAL_BOUNDARY_LEVEL_2)
    )
    # e2c2e in ICON (quad_idx) has a different neighbor ordering than the e2c2e constructed in grid_manager.py
    assert_up_to_order(table, serialized_ref, start_index)
    assert np.allclose(table[:, :2], grid.get_connectivity("E2V").asnumpy())


@pytest.mark.datatest
@pytest.mark.with_netcdf
def test_grid_manager_eval_c2v(
    grid_savepoint: serialbox.IconGridSavepoint,
    experiment: definitions.Experiment,
    backend: gtx_typing.Backend,
) -> None:
    grid = utils.run_grid_manager(experiment.grid, keep_skip_values=True, backend=backend).grid
    c2v = grid.get_connectivity("C2V").asnumpy()
    assert np.allclose(c2v, grid_savepoint.c2v())


@pytest.mark.parametrize(
    "grid_descriptor", [definitions.Grids.R02B04_GLOBAL, definitions.Grids.MCH_CH_R04B09_DSL]
)
@pytest.mark.with_netcdf
def test_grid_manager_grid_size(
    backend: gtx_typing.Backend, grid_descriptor: definitions.GridDescription
) -> None:
    grid = utils.run_grid_manager(grid_descriptor, keep_skip_values=True, backend=backend).grid
    grid_descriptor.sizes["cell"] == grid.size[dims.CellDim]
    grid_descriptor.sizes["edge"] == grid.size[dims.EdgeDim]
    grid_descriptor.sizes["vertex"] == grid.size[dims.VertexDim]


def assert_up_to_order(
    table: np.ndarray,
    reference_table: np.ndarray,
    start_index: gtx.int = 0,  # type: ignore[name-defined]
) -> None:
    assert table.shape == reference_table.shape, "arrays need to have the same shape"
    reduced_table = table[start_index:, :]
    reduced_reference = reference_table[start_index:, :]
    for n in range(reduced_table.shape[0]):
        assert np.all(
            np.in1d(reduced_table[n, :], reduced_reference[n, :])
        ), f"values in row {n+start_index} are not equal: {reduced_table[n, :]} vs ref= {reduced_reference[n, :]}."


@pytest.mark.with_netcdf
def test_gridmanager_given_file_not_found_then_abort() -> None:
    fname = "./unknown_grid.nc"
    with pytest.raises(FileNotFoundError) as error:
        manager = gm.GridManager(
            gm.NoTransformation(), fname, v_grid.VerticalGridConfig(num_levels=80)
        )
        manager(backend=None, keep_skip_values=True)
        assert error.value == 1


@pytest.mark.parametrize("size", [100, 1500, 20000])
@pytest.mark.with_netcdf
def test_gt4py_transform_offset_by_1_where_valid(size: int) -> None:
    trafo = gm.ToZeroBasedIndexTransformation()
    rng = np.random.default_rng()
    input_field = rng.integers(-1, size, size)
    offset = trafo(input_field)
    expected = np.where(input_field >= 0, -1, 0)
    assert np.allclose(expected, offset)


@pytest.mark.parametrize(
    "grid_descriptor, global_num_cells",
    [
        (definitions.Grids.R02B04_GLOBAL, R02B04_GLOBAL_NUM_CELLS),
        (definitions.Grids.MCH_CH_R04B09_DSL, MCH_CH_RO4B09_GLOBAL_NUM_CELLS),
    ],
)
def test_grid_manager_grid_level_and_root(
    grid_descriptor: definitions.GridDescription, global_num_cells: int, backend: gtx_typing.Backend
) -> None:
    assert (
        global_num_cells
        == utils.run_grid_manager(
            grid_descriptor, keep_skip_values=True, backend=backend
        ).grid.global_properties.num_cells
    )


@pytest.mark.datatest
@pytest.mark.with_netcdf
@pytest.mark.parametrize(
    "experiment",
    [definitions.Experiments.JW],
)
def test_grid_manager_eval_c2e2c2e(
    grid_savepoint: serialbox.IconGridSavepoint,
    experiment: definitions.Experiment,
    backend: gtx_typing.Backend,
) -> None:
    grid = utils.run_grid_manager(experiment.grid, keep_skip_values=True, backend=backend).grid
    serialized_grid = grid_savepoint.construct_icon_grid()
    assert np.allclose(
        grid.get_connectivity("C2E2C2E").asnumpy(),
        serialized_grid.get_connectivity("C2E2C2E").asnumpy(),
    )
    assert grid.get_connectivity("C2E2C2E").asnumpy().shape == (grid.num_cells, 9)


@pytest.mark.datatest
@pytest.mark.with_netcdf
<<<<<<< HEAD
@pytest.mark.parametrize(
    "grid_file, experiment",
    [
        (dt_utils.REGIONAL_EXPERIMENT, dt_utils.REGIONAL_EXPERIMENT),
    ],
)
@pytest.mark.parametrize("dim", utils.main_horizontal_dims())
def test_grid_manager_start_end_index_compare_with_serialized_data(
    caplog, grid_savepoint, grid_file, experiment, dim, backend
):
    caplog.set_level(logging.INFO)
    serialized_grid = grid_savepoint.construct_icon_grid()
    grid = utils.run_grid_manager(grid_file, keep_skip_values=True, backend=backend).grid
=======
@pytest.mark.parametrize("dim", utils.main_horizontal_dims())
def test_grid_manager_start_end_index(
    grid_savepoint: serialbox.IconGridSavepoint,
    experiment: definitions.Experiment,
    dim: gtx.Dimension,
    backend: gtx_typing.Backend,
) -> None:
    serialized_grid = grid_savepoint.construct_icon_grid()
    grid = utils.run_grid_manager(experiment.grid, keep_skip_values=True, backend=backend).grid
    for domain in utils.global_grid_domains(dim):
        if (
            dim == dims.EdgeDim
            and domain.zone == h_grid.Zone.END
            and experiment.grid == definitions.Grids.R02B04_GLOBAL
        ):
            pytest.xfail(
                "FIXME: start_index in serialized data changed to 0 with unknown consequences, see also icon-exclaim output"
            )
        assert grid.start_index(domain) == serialized_grid.start_index(
            domain
        ), f"start index wrong for domain {domain}"
        assert grid.end_index(domain) == serialized_grid.end_index(
            domain
        ), f"end index wrong for domain {domain}"
>>>>>>> 60828f9e

    for domain in h_grid.get_domains_for_dim(dim):
        assert grid.start_index(domain) == serialized_grid.start_index(
            domain
        ), f"start index wrong for domain {domain}"

        assert grid.end_index(domain) == serialized_grid.end_index(
            domain
        ), f"end index wrong for domain {domain}"


@pytest.mark.datatest
def test_read_geometry_fields(
    grid_savepoint: serialbox.IconGridSavepoint,
    experiment: definitions.Experiment,
    backend: gtx_typing.Backend,
) -> None:
    manager = utils.run_grid_manager(experiment.grid, keep_skip_values=True, backend=backend)
    cell_area = manager.geometry[gridfile.GeometryName.CELL_AREA]
    tangent_orientation = manager.geometry[gridfile.GeometryName.TANGENT_ORIENTATION]

    assert test_utils.dallclose(cell_area.asnumpy(), grid_savepoint.cell_areas().asnumpy())
    assert test_utils.dallclose(
        tangent_orientation.asnumpy(), grid_savepoint.tangent_orientation().asnumpy()
    )


@pytest.mark.datatest
@pytest.mark.parametrize("dim", (dims.CellDim, dims.EdgeDim, dims.VertexDim))
def test_coordinates(
    grid_savepoint: serialbox.IconGridSavepoint,
    experiment: definitions.Experiment,
    dim: gtx.Dimension,
    backend: gtx_typing.Backend,
) -> None:
    manager = utils.run_grid_manager(experiment.grid, keep_skip_values=True, backend=backend)
    lat = manager.coordinates[dim]["lat"]
    lon = manager.coordinates[dim]["lon"]
    assert test_utils.dallclose(lat.asnumpy(), grid_savepoint.lat(dim).asnumpy())
    assert test_utils.dallclose(lon.asnumpy(), grid_savepoint.lon(dim).asnumpy())


@pytest.mark.datatest
def test_tangent_orientation(
    grid_savepoint: serialbox.IconGridSavepoint,
    experiment: definitions.Experiment,
    backend: gtx_typing.Backend,
) -> None:
    expected = grid_savepoint.tangent_orientation()
    manager = utils.run_grid_manager(experiment.grid, keep_skip_values=True, backend=backend)
    geometry_fields = manager.geometry
    assert test_utils.dallclose(
        geometry_fields[gridfile.GeometryName.TANGENT_ORIENTATION].asnumpy(), expected.asnumpy()
    )


@pytest.mark.datatest
def test_edge_orientation_on_vertex(
    grid_savepoint: serialbox.IconGridSavepoint,
    experiment: definitions.Experiment,
    backend: gtx_typing.Backend,
) -> None:
    expected = grid_savepoint.vertex_edge_orientation()
    manager = utils.run_grid_manager(experiment.grid, keep_skip_values=True, backend=backend)
    geometry_fields = manager.geometry
    assert test_utils.dallclose(
        geometry_fields[gridfile.GeometryName.EDGE_ORIENTATION_ON_VERTEX].asnumpy(),
        expected.asnumpy(),
    )


@pytest.mark.datatest
def test_dual_area(
    grid_savepoint: serialbox.IconGridSavepoint,
    experiment: definitions.Experiment,
    backend: gtx_typing.Backend,
) -> None:
    expected = grid_savepoint.vertex_dual_area()
    manager = utils.run_grid_manager(experiment.grid, keep_skip_values=True, backend=backend)
    geometry_fields = manager.geometry
    assert test_utils.dallclose(
        geometry_fields[gridfile.GeometryName.DUAL_AREA].asnumpy(), expected.asnumpy()
    )


@pytest.mark.datatest
def test_edge_cell_distance(
    grid_savepoint: serialbox.IconGridSavepoint,
    experiment: definitions.Experiment,
    backend: gtx_typing.Backend,
) -> None:
    expected = grid_savepoint.edge_cell_length()
    manager = utils.run_grid_manager(experiment.grid, keep_skip_values=True, backend=backend)
    geometry_fields = manager.geometry

    assert test_utils.dallclose(
        geometry_fields[gridfile.GeometryName.EDGE_CELL_DISTANCE].asnumpy(),
        expected.asnumpy(),
        equal_nan=True,
    )


@pytest.mark.datatest
def test_cell_normal_orientation(
    grid_savepoint: serialbox.IconGridSavepoint,
    experiment: definitions.Experiment,
    backend: gtx_typing.Backend,
) -> None:
    expected = grid_savepoint.edge_orientation()
    manager = utils.run_grid_manager(experiment.grid, keep_skip_values=True, backend=backend)
    geometry_fields = manager.geometry
    assert test_utils.dallclose(
        geometry_fields[gridfile.GeometryName.CELL_NORMAL_ORIENTATION].asnumpy(), expected.asnumpy()
    )


@pytest.mark.datatest
def test_edge_vertex_distance(
    grid_savepoint: serialbox.IconGridSavepoint,
    experiment: definitions.Experiment,
    backend: gtx_typing.Backend,
) -> None:
    expected = grid_savepoint.edge_vert_length()
    manager = utils.run_grid_manager(experiment.grid, keep_skip_values=True, backend=backend)
    geometry_fields = manager.geometry

    assert test_utils.dallclose(
        geometry_fields[gridfile.GeometryName.EDGE_VERTEX_DISTANCE].asnumpy(),
        expected.asnumpy(),
        equal_nan=True,
    )


@pytest.mark.parametrize(
    "grid_descriptor, expected",
    [
        (definitions.Grids.MCH_CH_R04B09_DSL, True),
        (definitions.Grids.R02B04_GLOBAL, False),
    ],
)
def test_limited_area_on_grid(grid_descriptor: definitions.GridDescription, expected: bool) -> None:
    grid = utils.run_grid_manager(grid_descriptor, keep_skip_values=True, backend=None).grid
    assert expected == grid.limited_area<|MERGE_RESOLUTION|>--- conflicted
+++ resolved
@@ -52,7 +52,6 @@
 
 
 MCH_CH_RO4B09_GLOBAL_NUM_CELLS = 83886080
-R02B04_GLOBAL_NUM_CELLS = 20480
 
 
 ZERO_BASE = gm.ToZeroBasedIndexTransformation()
@@ -313,9 +312,9 @@
     backend: gtx_typing.Backend, grid_descriptor: definitions.GridDescription
 ) -> None:
     grid = utils.run_grid_manager(grid_descriptor, keep_skip_values=True, backend=backend).grid
-    grid_descriptor.sizes["cell"] == grid.size[dims.CellDim]
-    grid_descriptor.sizes["edge"] == grid.size[dims.EdgeDim]
-    grid_descriptor.sizes["vertex"] == grid.size[dims.VertexDim]
+    assert grid_descriptor.sizes["cell"] == grid.size[dims.CellDim]
+    assert grid_descriptor.sizes["edge"] == grid.size[dims.EdgeDim]
+    assert grid_descriptor.sizes["vertex"] == grid.size[dims.VertexDim]
 
 
 def assert_up_to_order(
@@ -357,7 +356,7 @@
 @pytest.mark.parametrize(
     "grid_descriptor, global_num_cells",
     [
-        (definitions.Grids.R02B04_GLOBAL, R02B04_GLOBAL_NUM_CELLS),
+        (definitions.Grids.R02B04_GLOBAL, definitions.Grids.R02B04_GLOBAL.sizes["cell"]),
         (definitions.Grids.MCH_CH_R04B09_DSL, MCH_CH_RO4B09_GLOBAL_NUM_CELLS),
     ],
 )
@@ -394,46 +393,15 @@
 
 @pytest.mark.datatest
 @pytest.mark.with_netcdf
-<<<<<<< HEAD
-@pytest.mark.parametrize(
-    "grid_file, experiment",
-    [
-        (dt_utils.REGIONAL_EXPERIMENT, dt_utils.REGIONAL_EXPERIMENT),
-    ],
-)
 @pytest.mark.parametrize("dim", utils.main_horizontal_dims())
 def test_grid_manager_start_end_index_compare_with_serialized_data(
-    caplog, grid_savepoint, grid_file, experiment, dim, backend
-):
-    caplog.set_level(logging.INFO)
+    grid_savepoint: serialbox.IconGridSavepoint,
+    experiment: definitions.Experiment,
+    dim: gtx.Dimension,
+    backend: gtx_typing.Backend,
+) -> None:
     serialized_grid = grid_savepoint.construct_icon_grid()
-    grid = utils.run_grid_manager(grid_file, keep_skip_values=True, backend=backend).grid
-=======
-@pytest.mark.parametrize("dim", utils.main_horizontal_dims())
-def test_grid_manager_start_end_index(
-    grid_savepoint: serialbox.IconGridSavepoint,
-    experiment: definitions.Experiment,
-    dim: gtx.Dimension,
-    backend: gtx_typing.Backend,
-) -> None:
-    serialized_grid = grid_savepoint.construct_icon_grid()
-    grid = utils.run_grid_manager(experiment.grid, keep_skip_values=True, backend=backend).grid
-    for domain in utils.global_grid_domains(dim):
-        if (
-            dim == dims.EdgeDim
-            and domain.zone == h_grid.Zone.END
-            and experiment.grid == definitions.Grids.R02B04_GLOBAL
-        ):
-            pytest.xfail(
-                "FIXME: start_index in serialized data changed to 0 with unknown consequences, see also icon-exclaim output"
-            )
-        assert grid.start_index(domain) == serialized_grid.start_index(
-            domain
-        ), f"start index wrong for domain {domain}"
-        assert grid.end_index(domain) == serialized_grid.end_index(
-            domain
-        ), f"end index wrong for domain {domain}"
->>>>>>> 60828f9e
+    grid = utils.run_grid_manager(experiment.grid, keep_skip_values=True, backend=backend).grid
 
     for domain in h_grid.get_domains_for_dim(dim):
         assert grid.start_index(domain) == serialized_grid.start_index(
