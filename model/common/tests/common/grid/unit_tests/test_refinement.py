# ICON4Py - ICON inspired code in Python and GT4Py
#
# Copyright (c) 2022-2024, ETH Zurich and MeteoSwiss
# All rights reserved.
#
# Please, refer to the LICENSE file in the root directory.
# SPDX-License-Identifier: BSD-3-Clause

import gt4py.next as gtx
import pytest

from icon4py.model.common.grid import refinement as refin, horizontal as h_grid
from icon4py.model.common import dimension as dims
from icon4py.model.common.utils import data_allocation as data_alloc, device_utils
<<<<<<< HEAD
from icon4py.model.testing import datatest_utils as dt_utils, grid_utils, definitions as test_defs
=======
from icon4py.model.testing import definitions, grid_utils
from icon4py.model.testing.fixtures import backend
>>>>>>> 48e55b2f

from .. import utils
from ..fixtures import *  # noqa: F401, F403


def out_of_range(dim: gtx.Dimension):
    lower = range(-36, refin._UNORDERED[dim][1])
    for v in lower:
        yield v

    upper = range(refin._MAX_ORDERED[dim] + 1, 36)
    for v in upper:
        yield v


def refinement_value(dim: gtx.Dimension):
    lower = refin._UNORDERED[dim][1]
    upper = refin._MAX_ORDERED[dim]
    for v in range(lower, upper):
        yield v


@pytest.mark.parametrize("dim", utils.main_horizontal_dims())
def test_ordered(dim):
    for value in refinement_value(dim):
        ordered = refin.RefinementValue(dim, value)

        if ordered.value in refin._UNORDERED[dim]:
            assert not ordered.is_ordered()
        else:
            assert ordered.is_ordered()


@pytest.mark.parametrize("dim", utils.main_horizontal_dims())
def test_nested(dim):
    for value in refinement_value(dim):
        nested = refin.RefinementValue(dim, value)
        if nested.value < 0:
            assert nested.is_nested()
        else:
            assert not nested.is_nested()


@pytest.mark.parametrize("dim", utils.main_horizontal_dims())
def test_valid_refinement_values(dim):
    for value in out_of_range(dim):
        with pytest.raises(AssertionError):
            refin.RefinementValue(dim, value)


@pytest.mark.parametrize("dim", utils.main_horizontal_dims())
@pytest.mark.parametrize(
<<<<<<< HEAD
    "grid_file, expected",
    [(test_defs.Grids.R02B04_GLOBAL.name, False), (test_defs.Grids.MCH_CH_R04B09_DSL.name, True)],
=======
    "grid_descriptor, expected",
    [(definitions.Grids.R02B04_GLOBAL, False), (definitions.Grids.MCH_CH_R04B09_DSL, True)],
>>>>>>> 48e55b2f
)
def test_is_local_area_grid_for_grid_files(grid_descriptor, expected, dim, backend):
    grid = grid_utils.get_grid_manager_from_identifier(grid_descriptor, 1, True, backend).grid
    xp = data_alloc.array_ns(device_utils.is_cupy_device(backend))
    refinement_field = grid.refinement_control[dim]
    limited_area = refin.is_limited_area_grid(refinement_field.ndarray, array_ns=xp)
    assert isinstance(limited_area, bool)
    assert expected == limited_area


@pytest.fixture
def start_indices(grid_savepoint) -> dict:
    return {
        dims.CellDim: grid_savepoint.cells_start_index(),
        dims.EdgeDim: grid_savepoint.edge_start_index(),
        dims.VertexDim: grid_savepoint.vertex_start_index(),
    }


@pytest.mark.xfail
@pytest.mark.parametrize("dim", (dims.CellDim, dims.EdgeDim, dims.VertexDim))
@pytest.mark.parametrize(
    "grid_file, experiment",
    [(test_defs.Grids.MCH_CH_R04B09_DSL.name, test_defs.Experiments.MCH_CH_R04B09.name)],
)
def test_compute_start_index(dim, grid_file, start_indices, experiment):
    reference_start = start_indices.get(dim)
    grid = grid_utils.get_grid_manager_from_identifier(
        grid_file, num_levels=1, keep_skip_values=True, backend=None
    ).grid
    refinement_control_field = grid.refinement_control[dim]
    start_index = refin.compute_start_index(dim, refinement_control_field.ndarray)
    assert start_index.ndim == 1
    assert start_index.shape[0] == h_grid.GRID_REFINEMENT_SIZE[dim]
    domain = h_grid.domain(dim)
    assert (
        start_index[domain(h_grid.Zone.LATERAL_BOUNDARY)]
        == reference_start[domain(h_grid.Zone.LATERAL_BOUNDARY)]
    )
    assert (
        start_index[domain(h_grid.Zone.LATERAL_BOUNDARY_LEVEL_2)]
        == reference_start[domain(h_grid.Zone.LATERAL_BOUNDARY_LEVEL_2)]
    )
    assert (
        start_index[domain(h_grid.Zone.LATERAL_BOUNDARY_LEVEL_3)]
        == reference_start[domain(h_grid.Zone.LATERAL_BOUNDARY_LEVEL_3)]
    )
    assert (
        start_index[domain(h_grid.Zone.LATERAL_BOUNDARY_LEVEL_4)]
        == reference_start[domain(h_grid.Zone.LATERAL_BOUNDARY_LEVEL_4)]
    )
    assert start_index[domain(h_grid.Zone.NUDGING)] == reference_start[domain(h_grid.Zone.NUDGING)]
    assert (
        start_index[domain(h_grid.Zone.INTERIOR)] == reference_start[domain(h_grid.Zone.INTERIOR)]
    )<|MERGE_RESOLUTION|>--- conflicted
+++ resolved
@@ -12,12 +12,8 @@
 from icon4py.model.common.grid import refinement as refin, horizontal as h_grid
 from icon4py.model.common import dimension as dims
 from icon4py.model.common.utils import data_allocation as data_alloc, device_utils
-<<<<<<< HEAD
-from icon4py.model.testing import datatest_utils as dt_utils, grid_utils, definitions as test_defs
-=======
-from icon4py.model.testing import definitions, grid_utils
+from icon4py.model.testing import definitions as test_defs, grid_utils
 from icon4py.model.testing.fixtures import backend
->>>>>>> 48e55b2f
 
 from .. import utils
 from ..fixtures import *  # noqa: F401, F403
@@ -70,13 +66,8 @@
 
 @pytest.mark.parametrize("dim", utils.main_horizontal_dims())
 @pytest.mark.parametrize(
-<<<<<<< HEAD
     "grid_file, expected",
-    [(test_defs.Grids.R02B04_GLOBAL.name, False), (test_defs.Grids.MCH_CH_R04B09_DSL.name, True)],
-=======
-    "grid_descriptor, expected",
-    [(definitions.Grids.R02B04_GLOBAL, False), (definitions.Grids.MCH_CH_R04B09_DSL, True)],
->>>>>>> 48e55b2f
+    [(test_defs.Grids.R02B04_GLOBAL, False), (test_defs.Grids.MCH_CH_R04B09_DSL, True)],
 )
 def test_is_local_area_grid_for_grid_files(grid_descriptor, expected, dim, backend):
     grid = grid_utils.get_grid_manager_from_identifier(grid_descriptor, 1, True, backend).grid
