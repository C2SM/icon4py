# ICON4Py - ICON inspired code in Python and GT4Py
#
# Copyright (c) 2022-2024, ETH Zurich and MeteoSwiss
# All rights reserved.
#
# Please, refer to the LICENSE file in the root directory.
# SPDX-License-Identifier: BSD-3-Clause
from __future__ import annotations

from typing import TYPE_CHECKING

import pytest

from icon4py.model.common.grid import topography as topo
from icon4py.model.common.utils import data_allocation as data_alloc
<<<<<<< HEAD
from icon4py.model.testing import datatest_utils as dt_utils, test_utils

from ..fixtures import *  # noqa: F401, F403
=======
from icon4py.model.testing import definitions, test_utils
from icon4py.model.testing.fixtures import *  # noqa: F403
>>>>>>> 47ddf3ba


if TYPE_CHECKING:
    import gt4py.next.typing as gtx_typing

    from icon4py.model.common.grid import base as base_grid
    from icon4py.model.testing import serialbox as sb


@pytest.mark.embedded_remap_error
@pytest.mark.datatest
@pytest.mark.parametrize(
    "experiment",
    [
        definitions.Experiments.GAUSS3D,
        definitions.Experiments.MCH_CH_R04B09,
    ],
)
def test_topography_smoothing_with_serialized_data(
    icon_grid: base_grid.Grid,
    grid_savepoint: sb.IconGridSavepoint,
    interpolation_savepoint: sb.InterpolationSavepoint,
    topography_savepoint: sb.TopographySavepoint,
    backend: gtx_typing.Backend | None,
) -> None:
    cell_geometry = grid_savepoint.construct_cell_geometry()
    geofac_n2s = interpolation_savepoint.geofac_n2s()

    num_iterations = 25
    topography = topography_savepoint.topo_c()
    xp = data_alloc.import_array_ns(backend)
    topography_smoothed_ref = topography_savepoint.topo_smt_c().asnumpy()

    topography_smoothed = topo.smooth_topography(
        topography=topography.ndarray,
        cell_areas=cell_geometry.area.ndarray,
        geofac_n2s=geofac_n2s.ndarray,
        c2e2co=icon_grid.get_connectivity("C2E2CO").ndarray,
        num_iterations=num_iterations,
        array_ns=xp,
    )

    assert test_utils.dallclose(topography_smoothed_ref, topography_smoothed, atol=1.0e-14)<|MERGE_RESOLUTION|>--- conflicted
+++ resolved
@@ -13,14 +13,8 @@
 
 from icon4py.model.common.grid import topography as topo
 from icon4py.model.common.utils import data_allocation as data_alloc
-<<<<<<< HEAD
-from icon4py.model.testing import datatest_utils as dt_utils, test_utils
-
-from ..fixtures import *  # noqa: F401, F403
-=======
 from icon4py.model.testing import definitions, test_utils
 from icon4py.model.testing.fixtures import *  # noqa: F403
->>>>>>> 47ddf3ba
 
 
 if TYPE_CHECKING:
