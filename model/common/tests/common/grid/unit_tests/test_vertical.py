# ICON4Py - ICON inspired code in Python and GT4Py
#
# Copyright (c) 2022-2024, ETH Zurich and MeteoSwiss
# All rights reserved.
#
# Please, refer to the LICENSE file in the root directory.
# SPDX-License-Identifier: BSD-3-Clause
import math

import gt4py.next as gtx
import numpy as np
import pytest

from icon4py.model.common import dimension as dims, type_alias as ta
from icon4py.model.common.grid import vertical as v_grid
from icon4py.model.common.utils import data_allocation as data_alloc, device_utils
<<<<<<< HEAD
from icon4py.model.testing import datatest_utils as dt_utils, grid_utils, test_utils
from ..fixtures import *  # noqa: F401, F403
=======
from icon4py.model.testing import definitions, datatest_utils as dt_utils, grid_utils, test_utils
from icon4py.model.testing.fixtures import (
    backend,
    damping_height,
    data_provider,
    download_ser_data,
    experiment,
    flat_height,
    grid_savepoint,
    htop_moist_proc,
    icon_grid,
    interpolation_savepoint,
    lowest_layer_thickness,
    maximal_layer_thickness,
    metrics_savepoint,
    model_top_height,
    processor_props,
    ranked_data_path,
    stretch_factor,
    top_height_limit_for_maximal_layer_thickness,
    topography_savepoint,
)

>>>>>>> 48e55b2f

@pytest.mark.parametrize(
    "max_h,damping_height,delta",
    [(60000, 34000, 612), (12000, 10000, 100), (109050, 45000, 123)],
)
def test_damping_layer_calculation(max_h, damping_height, delta, flat_height):
    vct_a = np.arange(0, max_h, delta)
    vct_a_field = gtx.as_field((dims.KDim,), data=vct_a[::-1])
    vertical_config = v_grid.VerticalGridConfig(
        num_levels=1000,
        flat_height=flat_height,
        rayleigh_damping_height=damping_height,
    )
    vertical_params = v_grid.VerticalGrid(
        config=vertical_config,
        vct_a=vct_a_field,
        vct_b=None,
    )
    assert (
        vertical_params.end_index_of_damping_layer
        == vct_a.shape[0] - math.ceil(damping_height / delta) - 1
    )


@pytest.mark.datatest
@pytest.mark.parametrize("experiment", [dt_utils.REGIONAL_EXPERIMENT, dt_utils.GLOBAL_EXPERIMENT])
def test_damping_layer_calculation_from_icon_input(
    grid_savepoint, experiment, damping_height, flat_height
):
    a = grid_savepoint.vct_a()
    b = grid_savepoint.vct_b()
    nrdmax = grid_savepoint.nrdmax()
    vertical_config = v_grid.VerticalGridConfig(
        num_levels=grid_savepoint.num(dims.KDim),
        flat_height=flat_height,
        rayleigh_damping_height=damping_height,
    )
    vertical_grid = v_grid.VerticalGrid(
        config=vertical_config,
        vct_a=a,
        vct_b=b,
    )
    assert nrdmax == vertical_grid.end_index_of_damping_layer
    a_array = a.ndarray
    assert a_array[nrdmax] > damping_height
    assert a_array[nrdmax + 1] < damping_height
    assert vertical_grid.index(v_grid.Domain(dims.KDim, v_grid.Zone.DAMPING)) == nrdmax


@pytest.mark.datatest
@pytest.mark.parametrize(
    "experiment", [definitions.Experiments.MCH_CH_R04B09, definitions.Experiments.EXCLAIM_APE]
)
def test_grid_size(experiment: definitions.Experiment, grid_savepoint):
    config = v_grid.VerticalGridConfig(num_levels=grid_savepoint.num(dims.KDim))
    vertical_grid = v_grid.VerticalGrid(
        config=config,
        vct_a=grid_savepoint.vct_a(),
        vct_b=grid_savepoint.vct_b(),
    )

    assert experiment.num_levels == vertical_grid.size(dims.KDim)
    assert experiment.num_levels + 1 == vertical_grid.size(dims.KHalfDim)


@pytest.mark.parametrize(
    "dim", (dims.CellDim, dims.VertexDim, dims.EdgeDim, dims.C2EDim, dims.C2VDim, dims.E2VDim)
)
@pytest.mark.datatest
def test_grid_size_raises_for_non_vertical_dim(grid_savepoint, dim):
    vertical_grid = configure_vertical_grid(grid_savepoint)
    with pytest.raises(AssertionError):
        vertical_grid.size(dim)


@pytest.mark.datatest
def test_grid_size_raises_for_unknown_vertical_dim(grid_savepoint):
    vertical_grid = configure_vertical_grid(grid_savepoint)
    j_dim = gtx.Dimension("J", kind=gtx.DimensionKind.VERTICAL)
    with pytest.raises(ValueError):
        vertical_grid.size(j_dim)


def configure_vertical_grid(grid_savepoint, top_moist_threshold=22500.0):
    config = v_grid.VerticalGridConfig(
        num_levels=grid_savepoint.num(dims.KDim), htop_moist_proc=top_moist_threshold
    )
    vertical_grid = v_grid.VerticalGrid(
        config=config,
        vct_a=grid_savepoint.vct_a(),
        vct_b=grid_savepoint.vct_b(),
    )

    return vertical_grid


@pytest.mark.datatest
@pytest.mark.parametrize(
    "experiment, expected_moist_level",
    [(dt_utils.REGIONAL_EXPERIMENT, 0), (dt_utils.GLOBAL_EXPERIMENT, 25)],
)
def test_moist_level_calculation(grid_savepoint, experiment, expected_moist_level):
    threshold = 22500.0
    vertical_grid = configure_vertical_grid(grid_savepoint, top_moist_threshold=threshold)
    assert expected_moist_level == vertical_grid.kstart_moist
    assert expected_moist_level == vertical_grid.index(v_grid.Domain(dims.KDim, v_grid.Zone.MOIST))


@pytest.mark.datatest
def test_interface_physical_height(grid_savepoint):
    vertical_grid = configure_vertical_grid(grid_savepoint)
    assert test_utils.dallclose(
        grid_savepoint.vct_a().asnumpy(), vertical_grid.interface_physical_height.asnumpy()
    )


@pytest.mark.datatest
@pytest.mark.parametrize("experiment", [dt_utils.REGIONAL_EXPERIMENT, dt_utils.GLOBAL_EXPERIMENT])
def test_flat_level_calculation(grid_savepoint, experiment, flat_height):
    vertical_grid = configure_vertical_grid(grid_savepoint)

    assert grid_savepoint.nflatlev() == vertical_grid.nflatlev
    assert grid_savepoint.nflatlev() == vertical_grid.index(
        v_grid.Domain(dims.KDim, v_grid.Zone.FLAT)
    )


def offsets():
    for i in range(5):
        yield i


def vertical_zones():
    for z in v_grid.Zone.__members__.values():
        yield z


@pytest.mark.parametrize("zone", vertical_zones())
@pytest.mark.parametrize("kind", (gtx.DimensionKind.LOCAL, gtx.DimensionKind.HORIZONTAL))
def test_domain_raises_for_non_vertical_dim(zone, kind):
    dim = gtx.Dimension("I", kind=kind)
    with pytest.raises(AssertionError):
        v_grid.Domain(dim, zone)


@pytest.mark.datatest
@pytest.mark.parametrize("dim", [dims.KDim, dims.KHalfDim])
@pytest.mark.parametrize("offset", offsets())
def test_grid_index_top(grid_savepoint, dim, offset):
    vertical_grid = configure_vertical_grid(grid_savepoint)
    assert offset == vertical_grid.index(v_grid.Domain(dim, v_grid.Zone.TOP, offset))


@pytest.mark.datatest
@pytest.mark.parametrize("experiment, levels", [(dt_utils.GLOBAL_EXPERIMENT, 60)])
@pytest.mark.parametrize("dim", [dims.KDim, dims.KHalfDim])
@pytest.mark.parametrize("offset", offsets())
def test_grid_index_damping(grid_savepoint, experiment, levels, dim, offset):
    vertical_grid = configure_vertical_grid(grid_savepoint)
    upwards = -offset
    downwards = offset
    zone = v_grid.Zone.DAMPING
    domain = v_grid.Domain(dim, zone, upwards)
    assert vertical_grid.end_index_of_damping_layer + upwards == vertical_grid.index(domain)
    domain = v_grid.Domain(dim, zone, downwards)
    assert vertical_grid.end_index_of_damping_layer + downwards == vertical_grid.index(domain)


@pytest.mark.datatest
@pytest.mark.parametrize("experiment, levels", [(dt_utils.GLOBAL_EXPERIMENT, 60)])
@pytest.mark.parametrize("dim", [dims.KDim, dims.KHalfDim])
@pytest.mark.parametrize("offset", offsets())
def test_grid_index_moist(grid_savepoint, experiment, levels, dim, offset):
    vertical_grid = configure_vertical_grid(grid_savepoint)
    upwards = -offset
    downwards = offset
    zone = v_grid.Zone.MOIST
    domain = v_grid.Domain(dim, zone, upwards)
    assert vertical_grid.kstart_moist + upwards == vertical_grid.index(domain)
    domain = v_grid.Domain(dim, zone, downwards)
    assert vertical_grid.kstart_moist + downwards == vertical_grid.index(domain)


@pytest.mark.datatest
@pytest.mark.parametrize("experiment, levels", [(dt_utils.GLOBAL_EXPERIMENT, 60)])
@pytest.mark.parametrize("dim", [dims.KDim, dims.KHalfDim])
@pytest.mark.parametrize("offset", offsets())
def test_grid_index_flat(grid_savepoint, experiment, levels, dim, offset):
    vertical_grid = configure_vertical_grid(grid_savepoint)
    upwards = -offset
    downwards = offset
    zone = v_grid.Zone.FLAT
    domain = v_grid.Domain(dim, zone, upwards)
    assert vertical_grid.nflatlev + upwards == vertical_grid.index(domain)
    domain = v_grid.Domain(dim, zone, downwards)
    assert vertical_grid.nflatlev + downwards == vertical_grid.index(domain)


@pytest.mark.datatest
@pytest.mark.parametrize(
    "experiment",
    [definitions.Experiments.MCH_CH_R04B09, definitions.Experiments.EXCLAIM_APE],
)
@pytest.mark.parametrize("dim", [dims.KDim, dims.KHalfDim])
@pytest.mark.parametrize("offset", offsets())
def test_grid_index_bottom(grid_savepoint, experiment, dim, offset):
    valid_offset = -offset
    vertical_grid = configure_vertical_grid(grid_savepoint)
    num_levels = experiment.num_levels if dim == dims.KDim else experiment.num_levels + 1
    domain = v_grid.Domain(dim, v_grid.Zone.BOTTOM, valid_offset)
    assert num_levels + valid_offset == vertical_grid.index(domain)


@pytest.mark.datatest
@pytest.mark.parametrize("experiment, levels", [(dt_utils.GLOBAL_EXPERIMENT, 60)])
@pytest.mark.parametrize("zone", vertical_zones())
@pytest.mark.parametrize("dim", [dims.KDim, dims.KHalfDim])
@pytest.mark.parametrize("offset", offsets())
def test_grid_index_raises_if_index_above_num_levels(
    grid_savepoint, experiment, levels, zone, dim, offset
):
    vertical_size = levels if dim == dims.KDim else levels + 1
    invalid_offset = vertical_size + 1 + offset
    vertical_grid = configure_vertical_grid(grid_savepoint)
    domain = v_grid.Domain(dim, zone, invalid_offset)
    with pytest.raises(expected_exception=AssertionError):
        vertical_grid.index(domain)


@pytest.mark.datatest
@pytest.mark.parametrize("experiment, levels", [(dt_utils.GLOBAL_EXPERIMENT, 60)])
@pytest.mark.parametrize("zone", vertical_zones())
@pytest.mark.parametrize("dim", [dims.KDim, dims.KHalfDim])
@pytest.mark.parametrize("offset", offsets())
def test_grid_index_raises_if_index_below_zero(
    grid_savepoint, experiment, levels, zone, dim, offset
):
    vertical_size = levels if dim == dims.KDim else levels + 1
    invalid_offset = -(vertical_size + 1 + offset)
    vertical_grid = configure_vertical_grid(grid_savepoint)
    with pytest.raises(expected_exception=AssertionError):
        domain = v_grid.Domain(dim, zone, invalid_offset)
        vertical_grid.index(domain)


@pytest.mark.datatest
@pytest.mark.parametrize("experiment", (dt_utils.REGIONAL_EXPERIMENT, dt_utils.GLOBAL_EXPERIMENT))
def test_vct_a_vct_b_calculation_from_icon_input(
    grid_savepoint,
    experiment,
    maximal_layer_thickness,
    top_height_limit_for_maximal_layer_thickness,
    lowest_layer_thickness,
    model_top_height,
    flat_height,
    stretch_factor,
    damping_height,
    htop_moist_proc,
    backend,
):
    vertical_config = v_grid.VerticalGridConfig(
        num_levels=grid_savepoint.num(dims.KDim),
        maximal_layer_thickness=maximal_layer_thickness,
        top_height_limit_for_maximal_layer_thickness=top_height_limit_for_maximal_layer_thickness,
        lowest_layer_thickness=lowest_layer_thickness,
        model_top_height=model_top_height,
        flat_height=flat_height,
        stretch_factor=stretch_factor,
        rayleigh_damping_height=damping_height,
        htop_moist_proc=htop_moist_proc,
    )
    vct_a, vct_b = v_grid.get_vct_a_and_vct_b(vertical_config, backend)

    assert test_utils.dallclose(vct_a.asnumpy(), grid_savepoint.vct_a().asnumpy())
    assert test_utils.dallclose(vct_b.asnumpy(), grid_savepoint.vct_b().asnumpy())


@pytest.mark.level("unit")
@pytest.mark.datatest
@pytest.mark.parametrize(
    "experiment",
    [dt_utils.REGIONAL_EXPERIMENT, dt_utils.GAUSS3D_EXPERIMENT, dt_utils.GLOBAL_EXPERIMENT],
)
def test_compute_vertical_coordinate(
    grid_savepoint,
    metrics_savepoint,
    topography_savepoint,
    interpolation_savepoint,
    icon_grid,
    experiment,
    model_top_height,
    backend,
):
    xp = data_alloc.array_ns(device_utils.is_cupy_device(backend))
    vct_a = grid_savepoint.vct_a()
    vct_b = grid_savepoint.vct_b()
    cell_geometry = grid_savepoint.construct_cell_geometry()

    specific_values = (
        {"rayleigh_damping_height": 12500.0, "stretch_factor": 0.65, "lowest_layer_thickness": 20.0}
        if experiment == dt_utils.REGIONAL_EXPERIMENT
        else {
            "rayleigh_damping_height": 45000.0,
            "stretch_factor": 1.0,
            "lowest_layer_thickness": 50.0,
        }
    )

    vertical_config = v_grid.VerticalGridConfig(
        num_levels=grid_savepoint.num(dims.KDim),
        flat_height=16000.0,
        htop_moist_proc=22500.0,
        maximal_layer_thickness=25000.0,
        **specific_values,
    )

    vertical_geometry = v_grid.VerticalGrid(
        config=vertical_config,
        vct_a=vct_a,
        vct_b=vct_b,
    )
    assert vertical_geometry.nflatlev == grid_savepoint.nflatlev()

    if experiment in (dt_utils.REGIONAL_EXPERIMENT, dt_utils.GAUSS3D_EXPERIMENT):
        topography = topography_savepoint.topo_c()
    elif experiment == dt_utils.GLOBAL_EXPERIMENT:
        topography = data_alloc.zero_field(
            icon_grid, dims.CellDim, backend=backend, dtype=ta.wpfloat
        )

    geofac_n2s = interpolation_savepoint.geofac_n2s()

    vertical_coordinates_on_half_levels = v_grid.compute_vertical_coordinate(
        vct_a=vct_a.ndarray,
        topography=topography.ndarray,
        cell_areas=cell_geometry.area.ndarray,
        geofac_n2s=geofac_n2s.ndarray,
        c2e2co=icon_grid.get_connectivity("C2E2CO").ndarray,
        nflatlev=vertical_geometry.nflatlev,
        model_top_height=model_top_height,
        SLEVE_decay_scale_1=4000.0,
        SLEVE_decay_exponent=1.2,
        SLEVE_decay_scale_2=2500.0,
        SLEVE_minimum_layer_thickness_1=100.0,
        SLEVE_minimum_relative_layer_thickness_1=1.0 / 3.0,
        SLEVE_minimum_layer_thickness_2=500.0,
        SLEVE_minimum_relative_layer_thickness_2=0.5,
        lowest_layer_thickness=vertical_config.lowest_layer_thickness,
        array_ns=xp,
    )

    assert test_utils.dallclose(
        data_alloc.as_numpy(vertical_coordinates_on_half_levels),
        metrics_savepoint.z_ifc().asnumpy(),
        rtol=1e-9,
        atol=1e-13,
    )<|MERGE_RESOLUTION|>--- conflicted
+++ resolved
@@ -14,34 +14,9 @@
 from icon4py.model.common import dimension as dims, type_alias as ta
 from icon4py.model.common.grid import vertical as v_grid
 from icon4py.model.common.utils import data_allocation as data_alloc, device_utils
-<<<<<<< HEAD
 from icon4py.model.testing import datatest_utils as dt_utils, grid_utils, test_utils
 from ..fixtures import *  # noqa: F401, F403
-=======
-from icon4py.model.testing import definitions, datatest_utils as dt_utils, grid_utils, test_utils
-from icon4py.model.testing.fixtures import (
-    backend,
-    damping_height,
-    data_provider,
-    download_ser_data,
-    experiment,
-    flat_height,
-    grid_savepoint,
-    htop_moist_proc,
-    icon_grid,
-    interpolation_savepoint,
-    lowest_layer_thickness,
-    maximal_layer_thickness,
-    metrics_savepoint,
-    model_top_height,
-    processor_props,
-    ranked_data_path,
-    stretch_factor,
-    top_height_limit_for_maximal_layer_thickness,
-    topography_savepoint,
-)
-
->>>>>>> 48e55b2f
+
 
 @pytest.mark.parametrize(
     "max_h,damping_height,delta",
