# ICON4Py - ICON inspired code in Python and GT4Py
#
# Copyright (c) 2022-2024, ETH Zurich and MeteoSwiss
# All rights reserved.
#
# Please, refer to the LICENSE file in the root directory.
# SPDX-License-Identifier: BSD-3-Clause
from __future__ import annotations

<<<<<<< HEAD
import numpy as np
import pytest
from typing import Iterable
=======
>>>>>>> 47ddf3ba
from typing import TYPE_CHECKING

import pytest

from icon4py.model.common import dimension as dims
from icon4py.model.common.grid import gridfile
<<<<<<< HEAD
from icon4py.model.testing import (
    grid_utils as gridtest_utils,
    definitions,
)

from .. import utils
from ..fixtures import *  # noqa: F401, F403
=======
from icon4py.model.testing import definitions, grid_utils as gridtest_utils
from icon4py.model.testing.fixtures import (
    backend,
    data_provider,
    download_ser_data,
    experiment,
    grid_savepoint,
    processor_props,
    ranked_data_path,
)
>>>>>>> 47ddf3ba


if TYPE_CHECKING:
    from icon4py.model.testing import serialbox


@pytest.mark.with_netcdf
def test_grid_file_dimension() -> None:
    grid_descriptor = definitions.Grids.R02B04_GLOBAL
    global_grid_file = str(gridtest_utils.resolve_full_grid_file_name(grid_descriptor))
    parser = gridfile.GridFile(global_grid_file, transformation=gridfile.NoTransformation())
    try:
        parser.open()
        assert parser.dimension(gridfile.DimensionName.CELL_NAME) == grid_descriptor.sizes["cell"]
        assert (
            parser.dimension(gridfile.DimensionName.VERTEX_NAME) == grid_descriptor.sizes["vertex"]
        )
        assert parser.dimension(gridfile.DimensionName.EDGE_NAME) == grid_descriptor.sizes["edge"]
    except Exception:
        pytest.fail()
    finally:
        parser.close()


@pytest.mark.datatest
@pytest.mark.with_netcdf
def test_grid_file_vertex_cell_edge_dimensions(
    experiment: definitions.Experiment, grid_savepoint: serialbox.IconGridSavepoint
) -> None:
    file = gridtest_utils.resolve_full_grid_file_name(experiment.grid)
    parser = gridfile.GridFile(str(file))
    try:
        parser.open()
        assert parser.dimension(gridfile.DimensionName.CELL_NAME) == grid_savepoint.num(
            dims.CellDim
        )
        assert parser.dimension(gridfile.DimensionName.VERTEX_NAME) == grid_savepoint.num(
            dims.VertexDim
        )
        assert parser.dimension(gridfile.DimensionName.EDGE_NAME) == grid_savepoint.num(
            dims.EdgeDim
        )
    except Exception as error:
        pytest.fail(f"reading of dimension from netcdf failed: {error}")
    finally:
        parser.close()


@pytest.mark.parametrize("filename", (definitions.Grids.R02B04_GLOBAL,))
@pytest.mark.parametrize("apply_transformation", (True, False))
def test_int_variable(filename, apply_transformation):
    file = gridtest_utils.resolve_full_grid_file_name(filename)
    with gridfile.GridFile(str(file), gridfile.ToZeroBasedIndexTransformation()) as parser:
        edge_dim = parser.dimension(gridfile.DimensionName.EDGE_NAME)
        # use a test field that does not contain Pentagons
        test_field = parser.int_variable(
            gridfile.ConnectivityName.C2E, apply_transformation=apply_transformation
        )
        min_value = 0 if apply_transformation else 1
        max_value = edge_dim - 1 if apply_transformation else edge_dim
        assert min_value == np.min(test_field)
        assert max_value == np.max(test_field)


def index_selection() -> Iterable[list[int]]:
    return (
        x
        for x in [
            [0, 1, 2, 3, 4, 5],
            [],
            [0, 2, 4, 6, 7, 8, 24, 57],
            [1, 2, 12, 13, 23, 24, 2306],
        ]
    )


@pytest.mark.parametrize(
    "selection",
    index_selection(),
)
@pytest.mark.parametrize("filename", (definitions.Grids.R02B04_GLOBAL,))
def test_index_read_for_1d_fields(filename, selection):
    file = gridtest_utils.resolve_full_grid_file_name(filename)
    with gridfile.GridFile(str(file), gridfile.ToZeroBasedIndexTransformation()) as parser:
        selection = np.asarray(selection) if len(selection) > 0 else None
        full_field = parser.variable(gridfile.CoordinateName.CELL_LATITUDE)
        selective_field = parser.variable(gridfile.CoordinateName.CELL_LATITUDE, indices=selection)
        assert np.allclose(full_field[selection], selective_field)


@pytest.mark.parametrize(
    "selection",
    index_selection(),
)
@pytest.mark.parametrize("filename", (definitions.Grids.R02B04_GLOBAL,))
@pytest.mark.parametrize(
    "field",
    (gridfile.ConnectivityName.V2E, gridfile.ConnectivityName.V2C, gridfile.ConnectivityName.E2V),
)
@pytest.mark.parametrize("apply_offset", (True, False))
def test_index_read_for_2d_connectivity(filename, selection, field, apply_offset):
    file = gridtest_utils.resolve_full_grid_file_name(filename)
    with gridfile.GridFile(str(file), gridfile.ToZeroBasedIndexTransformation()) as parser:
        selection = np.asarray(selection) if len(selection) > 0 else None
        # TODO(halungge): grid_file.ConnectivityName.V2E:P 2 D fields
        full_field = parser.int_variable(field, transpose=True, apply_transformation=apply_offset)
        selective_field = parser.int_variable(
            field, indices=selection, transpose=True, apply_transformation=apply_offset
        )
        assert np.allclose(full_field[selection], selective_field)<|MERGE_RESOLUTION|>--- conflicted
+++ resolved
@@ -7,27 +7,12 @@
 # SPDX-License-Identifier: BSD-3-Clause
 from __future__ import annotations
 
-<<<<<<< HEAD
-import numpy as np
-import pytest
-from typing import Iterable
-=======
->>>>>>> 47ddf3ba
 from typing import TYPE_CHECKING
 
 import pytest
 
 from icon4py.model.common import dimension as dims
 from icon4py.model.common.grid import gridfile
-<<<<<<< HEAD
-from icon4py.model.testing import (
-    grid_utils as gridtest_utils,
-    definitions,
-)
-
-from .. import utils
-from ..fixtures import *  # noqa: F401, F403
-=======
 from icon4py.model.testing import definitions, grid_utils as gridtest_utils
 from icon4py.model.testing.fixtures import (
     backend,
@@ -38,7 +23,6 @@
     processor_props,
     ranked_data_path,
 )
->>>>>>> 47ddf3ba
 
 
 if TYPE_CHECKING:
