# ICON4Py - ICON inspired code in Python and GT4Py
#
# Copyright (c) 2022-2024, ETH Zurich and MeteoSwiss
# All rights reserved.
#
# Please, refer to the LICENSE file in the root directory.
# SPDX-License-Identifier: BSD-3-Clause
<<<<<<< HEAD
import numpy as np
import pytest
from typing import Iterable
=======
from __future__ import annotations

import pytest
from typing import TYPE_CHECKING
>>>>>>> 48e55b2f

from icon4py.model.common import dimension as dims
from icon4py.model.common.grid import gridfile
from icon4py.model.testing import (
<<<<<<< HEAD
    datatest_utils as dt_utils,
    grid_utils as gridtest_utils,
    definitions as test_defs,
)


from .. import utils
from ..fixtures import *  # noqa: F401, F403
=======
    grid_utils as gridtest_utils,
    definitions,
)
from icon4py.model.testing.fixtures import (
    backend,
    data_provider,
    download_ser_data,
    grid_savepoint,
    processor_props,
    ranked_data_path,
)

if TYPE_CHECKING:
    from icon4py.model.testing import serialbox
>>>>>>> 48e55b2f


@pytest.mark.with_netcdf
def test_grid_file_dimension():
<<<<<<< HEAD
    global_grid_file = str(gridtest_utils.resolve_full_grid_file_name(dt_utils.R02B04_GLOBAL))
    parser = gridfile.GridFile(global_grid_file, gridfile.NoTransformation())
=======
    grid_descriptor = definitions.Grids.R02B04_GLOBAL
    global_grid_file = str(gridtest_utils.resolve_full_grid_file_name(grid_descriptor))
    parser = gridfile.GridFile(global_grid_file)
>>>>>>> 48e55b2f
    try:
        parser.open()
        assert parser.dimension(gridfile.DimensionName.CELL_NAME) == grid_descriptor.sizes["cell"]
        assert (
            parser.dimension(gridfile.DimensionName.VERTEX_NAME) == grid_descriptor.sizes["vertex"]
        )
        assert parser.dimension(gridfile.DimensionName.EDGE_NAME) == grid_descriptor.sizes["edge"]
    except Exception:
        pytest.fail()
    finally:
        parser.close()


# TODO(havogt): use everywhere
@pytest.fixture(params=[definitions.Experiments.MCH_CH_R04B09, definitions.Experiments.EXCLAIM_APE])
def experiment(request: pytest.FixtureRequest) -> definitions.Experiment:
    return request.param


@pytest.mark.datatest
@pytest.mark.with_netcdf
<<<<<<< HEAD
@pytest.mark.parametrize(
    "grid_file, experiment",
    [
        (test_defs.Grids.MCH_CH_R04B09_DSL.name, test_defs.Experiments.MCH_CH_R04B09.name),
        (test_defs.Grids.R02B04_GLOBAL.name, test_defs.Experiments.EXCLAIM_APE.name),
    ],
)
def test_grid_file_vertex_cell_edge_dimensions(grid_savepoint, grid_file):
    file = gridtest_utils.resolve_full_grid_file_name(grid_file)
    parser = gridfile.GridFile(str(file), gridfile.NoTransformation())
=======
def test_grid_file_vertex_cell_edge_dimensions(
    experiment: definitions.Experiment, grid_savepoint: serialbox.IconGridSavepoint
):
    file = gridtest_utils.resolve_full_grid_file_name(experiment.grid)
    parser = gridfile.GridFile(str(file))
>>>>>>> 48e55b2f
    try:
        parser.open()
        assert parser.dimension(gridfile.DimensionName.CELL_NAME) == grid_savepoint.num(
            dims.CellDim
        )
        assert parser.dimension(gridfile.DimensionName.VERTEX_NAME) == grid_savepoint.num(
            dims.VertexDim
        )
        assert parser.dimension(gridfile.DimensionName.EDGE_NAME) == grid_savepoint.num(
            dims.EdgeDim
        )
    except Exception as error:
        pytest.fail(f"reading of dimension from netcdf failed: {error}")
    finally:
        parser.close()


@pytest.mark.parametrize("filename", (test_defs.Grids.R02B04_GLOBAL.name,))
@pytest.mark.parametrize("apply_transformation", (True, False))
def test_int_variable(filename, apply_transformation):
    file = gridtest_utils.resolve_full_grid_file_name(filename)
    with gridfile.GridFile(str(file), gridfile.ToZeroBasedIndexTransformation()) as parser:
        edge_dim = parser.dimension(gridfile.DimensionName.EDGE_NAME)
        # use a test field that does not contain Pentagons
        test_field = parser.int_variable(
            gridfile.ConnectivityName.C2E, apply_transformation=apply_transformation
        )
        min_value = 0 if apply_transformation else 1
        max_value = edge_dim - 1 if apply_transformation else edge_dim
        assert min_value == np.min(test_field)
        assert max_value == np.max(test_field)


def index_selection() -> Iterable[list[int]]:
    return (
        x
        for x in [
            [0, 1, 2, 3, 4, 5],
            [],
            [0, 2, 4, 6, 7, 8, 24, 57],
            [1, 2, 12, 13, 23, 24, 2306],
        ]
    )


@pytest.mark.parametrize(
    "selection",
    index_selection(),
)
@pytest.mark.parametrize("filename", (test_defs.Grids.R02B04_GLOBAL.name,))
def test_index_read_for_1d_fields(filename, selection):
    file = gridtest_utils.resolve_full_grid_file_name(filename)
    with gridfile.GridFile(str(file), gridfile.ToZeroBasedIndexTransformation()) as parser:
        selection = np.asarray(selection) if len(selection) > 0 else None
        full_field = parser.variable(gridfile.CoordinateName.CELL_LATITUDE)
        selective_field = parser.variable(gridfile.CoordinateName.CELL_LATITUDE, indices=selection)
        assert np.allclose(full_field[selection], selective_field)


@pytest.mark.parametrize(
    "selection",
    index_selection(),
)
@pytest.mark.parametrize("filename", (test_defs.Grids.R02B04_GLOBAL.name,))
@pytest.mark.parametrize(
    "field",
    (gridfile.ConnectivityName.V2E, gridfile.ConnectivityName.V2C, gridfile.ConnectivityName.E2V),
)
@pytest.mark.parametrize("apply_offset", (True, False))
def test_index_read_for_2d_connectivity(filename, selection, field, apply_offset):
    file = gridtest_utils.resolve_full_grid_file_name(filename)
    with gridfile.GridFile(str(file), gridfile.ToZeroBasedIndexTransformation()) as parser:
        selection = np.asarray(selection) if len(selection) > 0 else None
        # TODO(halungge): grid_file.ConnectivityName.V2E:P 2 D fields
        full_field = parser.int_variable(field, transpose=True, apply_transformation=apply_offset)
        selective_field = parser.int_variable(
            field, indices=selection, transpose=True, apply_transformation=apply_offset
        )
        assert np.allclose(full_field[selection], selective_field)<|MERGE_RESOLUTION|>--- conflicted
+++ resolved
@@ -5,57 +5,33 @@
 #
 # Please, refer to the LICENSE file in the root directory.
 # SPDX-License-Identifier: BSD-3-Clause
-<<<<<<< HEAD
+from __future__ import annotations
+
 import numpy as np
 import pytest
 from typing import Iterable
-=======
-from __future__ import annotations
-
-import pytest
 from typing import TYPE_CHECKING
->>>>>>> 48e55b2f
 
 from icon4py.model.common import dimension as dims
 from icon4py.model.common.grid import gridfile
 from icon4py.model.testing import (
-<<<<<<< HEAD
     datatest_utils as dt_utils,
     grid_utils as gridtest_utils,
-    definitions as test_defs,
+    definitions,
 )
-
 
 from .. import utils
 from ..fixtures import *  # noqa: F401, F403
-=======
-    grid_utils as gridtest_utils,
-    definitions,
-)
-from icon4py.model.testing.fixtures import (
-    backend,
-    data_provider,
-    download_ser_data,
-    grid_savepoint,
-    processor_props,
-    ranked_data_path,
-)
 
 if TYPE_CHECKING:
     from icon4py.model.testing import serialbox
->>>>>>> 48e55b2f
 
 
 @pytest.mark.with_netcdf
 def test_grid_file_dimension():
-<<<<<<< HEAD
-    global_grid_file = str(gridtest_utils.resolve_full_grid_file_name(dt_utils.R02B04_GLOBAL))
-    parser = gridfile.GridFile(global_grid_file, gridfile.NoTransformation())
-=======
     grid_descriptor = definitions.Grids.R02B04_GLOBAL
     global_grid_file = str(gridtest_utils.resolve_full_grid_file_name(grid_descriptor))
     parser = gridfile.GridFile(global_grid_file)
->>>>>>> 48e55b2f
     try:
         parser.open()
         assert parser.dimension(gridfile.DimensionName.CELL_NAME) == grid_descriptor.sizes["cell"]
@@ -77,24 +53,11 @@
 
 @pytest.mark.datatest
 @pytest.mark.with_netcdf
-<<<<<<< HEAD
-@pytest.mark.parametrize(
-    "grid_file, experiment",
-    [
-        (test_defs.Grids.MCH_CH_R04B09_DSL.name, test_defs.Experiments.MCH_CH_R04B09.name),
-        (test_defs.Grids.R02B04_GLOBAL.name, test_defs.Experiments.EXCLAIM_APE.name),
-    ],
-)
-def test_grid_file_vertex_cell_edge_dimensions(grid_savepoint, grid_file):
-    file = gridtest_utils.resolve_full_grid_file_name(grid_file)
-    parser = gridfile.GridFile(str(file), gridfile.NoTransformation())
-=======
 def test_grid_file_vertex_cell_edge_dimensions(
     experiment: definitions.Experiment, grid_savepoint: serialbox.IconGridSavepoint
 ):
     file = gridtest_utils.resolve_full_grid_file_name(experiment.grid)
     parser = gridfile.GridFile(str(file))
->>>>>>> 48e55b2f
     try:
         parser.open()
         assert parser.dimension(gridfile.DimensionName.CELL_NAME) == grid_savepoint.num(
