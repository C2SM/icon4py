# ICON4Py - ICON inspired code in Python and GT4Py
#
# Copyright (c) 2022-2024, ETH Zurich and MeteoSwiss
# All rights reserved.
#
# Please, refer to the LICENSE file in the root directory.
# SPDX-License-Identifier: BSD-3-Clause
from __future__ import annotations

import contextlib
from collections.abc import Iterator, Sequence
import gt4py.next.typing as gtx_typing
import gt4py.next as gtx

from icon4py.model.common import dimension as dims
from icon4py.model.common.grid import grid_manager as gm, horizontal as h_grid
from icon4py.model.common.utils import data_allocation as data_alloc
from icon4py.model.testing import definitions, grid_utils as gridtest_utils


managers: dict[str, gm.GridManager] = {}


def horizontal_dims() -> Iterator[gtx.Dimension]:
    for d in vars(dims).values():
        if isinstance(d, gtx.Dimension) and d.kind == gtx.DimensionKind.HORIZONTAL:
            yield d


def main_horizontal_dims() -> Iterator[gtx.Dimension]:
    yield from dims.MAIN_HORIZONTAL_DIMENSIONS.values()


def vertical_dims() -> Iterator[gtx.Dimension]:
    for d in vars(dims).values():
        if isinstance(d, gtx.Dimension) and d.kind == gtx.DimensionKind.VERTICAL:
            yield d


def non_horizontal_dims() -> Iterator[gtx.Dimension]:
    yield from vertical_dims()
    yield from local_dims()


def local_dims() -> Iterator[gtx.Dimension]:
    for d in vars(dims).values():
        if isinstance(d, gtx.Dimension) and d.kind == gtx.DimensionKind.LOCAL:
            yield d


def horizontal_offsets() -> Iterator[gtx.FieldOffset]:
    for d in vars(dims).values():
        if isinstance(d, gtx.FieldOffset) and len(d.target) == 2:
            yield d


def non_local_dims() -> Iterator[gtx.Dimension]:
    yield from vertical_dims()
    yield from horizontal_dims()


def all_dims() -> Iterator[gtx.Dimension]:
    yield from vertical_dims()
    yield from horizontal_dims()
    yield from local_dims()


def global_grid_domains(dim: gtx.Dimension) -> Iterator[h_grid.Domain]:
    zones = [
        h_grid.Zone.END,
        h_grid.Zone.LOCAL,
        h_grid.Zone.INTERIOR,
        h_grid.Zone.HALO,
        h_grid.Zone.HALO_LEVEL_2,
    ]

    yield from _domain(dim, zones)


def _domain(dim: gtx.Dimension, zones: Sequence[h_grid.Zone]) -> Iterator[h_grid.Domain]:
    domain = h_grid.domain(dim)
    for zone in zones:
        with contextlib.suppress(AssertionError):
            yield domain(zone)


def valid_boundary_zones_for_dim(dim: gtx.Dimension) -> Iterator[h_grid.Domain]:
    zones = [
        h_grid.Zone.LATERAL_BOUNDARY,
        h_grid.Zone.LATERAL_BOUNDARY_LEVEL_2,
        h_grid.Zone.LATERAL_BOUNDARY_LEVEL_3,
        h_grid.Zone.LATERAL_BOUNDARY_LEVEL_4,
        h_grid.Zone.LATERAL_BOUNDARY_LEVEL_5,
        h_grid.Zone.LATERAL_BOUNDARY_LEVEL_6,
        h_grid.Zone.LATERAL_BOUNDARY_LEVEL_7,
        h_grid.Zone.NUDGING,
        h_grid.Zone.NUDGING_LEVEL_2,
    ]

    yield from _domain(dim, zones)


def run_grid_manager(
    grid: definitions.GridDescription,
    keep_skip_values: bool,
<<<<<<< HEAD
    backend: Optional[gtx_typing.Backend],
=======
    backend: gtx_backend.Backend | None,
>>>>>>> b30000f1
) -> gm.GridManager:
    key = "_".join(
        (grid.name, data_alloc.backend_name(backend), "skip" if keep_skip_values else "no_skip")
    )
    if (manager := managers.get(key)) is not None:
        return manager
    else:
        manager = gridtest_utils.get_grid_manager_from_identifier(
            grid,
            keep_skip_values=keep_skip_values,
            num_levels=1,
            backend=backend,
        )
        managers[key] = manager
        return manager<|MERGE_RESOLUTION|>--- conflicted
+++ resolved
@@ -103,11 +103,7 @@
 def run_grid_manager(
     grid: definitions.GridDescription,
     keep_skip_values: bool,
-<<<<<<< HEAD
-    backend: Optional[gtx_typing.Backend],
-=======
-    backend: gtx_backend.Backend | None,
->>>>>>> b30000f1
+    backend: gtx_typing.Backend | None,
 ) -> gm.GridManager:
     key = "_".join(
         (grid.name, data_alloc.backend_name(backend), "skip" if keep_skip_values else "no_skip")
