# ICON4Py - ICON inspired code in Python and GT4Py
#
# Copyright (c) 2022-2024, ETH Zurich and MeteoSwiss
# All rights reserved.
#
# Please, refer to the LICENSE file in the root directory.
# SPDX-License-Identifier: BSD-3-Clause
from __future__ import annotations

from typing import Optional
from collections.abc import Iterator, Sequence

import gt4py.next as gtx
from gt4py.next import backend as gtx_backend

from icon4py.model.common import dimension as dims
from icon4py.model.common.grid import grid_manager as gm, horizontal as h_grid
from icon4py.model.common.utils import data_allocation as data_alloc
from icon4py.model.testing import (
    definitions,
    grid_utils as gridtest_utils,
)


managers: dict[str, gm.GridManager] = {}


def horizontal_dims() -> Iterator[gtx.Dimension]:
    for d in vars(dims).values():
        if isinstance(d, gtx.Dimension) and d.kind == gtx.DimensionKind.HORIZONTAL:
            yield d


def main_horizontal_dims() -> Iterator[gtx.Dimension]:
    yield from dims.MAIN_HORIZONTAL_DIMENSIONS.values()


def vertical_dims() -> Iterator[gtx.Dimension]:
    for d in vars(dims).values():
        if isinstance(d, gtx.Dimension) and d.kind == gtx.DimensionKind.VERTICAL:
            yield d


def non_horizontal_dims() -> Iterator[gtx.Dimension]:
    yield from vertical_dims()
    yield from local_dims()


def local_dims() -> Iterator[gtx.Dimension]:
    for d in vars(dims).values():
        if isinstance(d, gtx.Dimension) and d.kind == gtx.DimensionKind.LOCAL:
            yield d


def horizontal_offsets() -> Iterator[gtx.FieldOffset]:
    for d in vars(dims).values():
        if isinstance(d, gtx.FieldOffset) and len(d.target) == 2:
            yield d


def non_local_dims() -> Iterator[gtx.Dimension]:
    yield from vertical_dims()
    yield from horizontal_dims()


def all_dims() -> Iterator[gtx.Dimension]:
    yield from vertical_dims()
    yield from horizontal_dims()
    yield from local_dims()


def global_grid_domains(dim: gtx.Dimension) -> Iterator[h_grid.Domain]:
    zones = [
        h_grid.Zone.END,
        h_grid.Zone.LOCAL,
        h_grid.Zone.INTERIOR,
        h_grid.Zone.HALO,
        h_grid.Zone.HALO_LEVEL_2,
    ]

    yield from _domain(dim, zones)


def _domain(dim: gtx.Dimension, zones: Sequence[h_grid.Zone]) -> Iterator[h_grid.Domain]:
    domain = h_grid.domain(dim)
    for zone in zones:
        try:
            yield domain(zone)
        except AssertionError:
            ...


def valid_boundary_zones_for_dim(dim: gtx.Dimension) -> Iterator[h_grid.Domain]:
    zones = [
        h_grid.Zone.LATERAL_BOUNDARY,
        h_grid.Zone.LATERAL_BOUNDARY_LEVEL_2,
        h_grid.Zone.LATERAL_BOUNDARY_LEVEL_3,
        h_grid.Zone.LATERAL_BOUNDARY_LEVEL_4,
        h_grid.Zone.LATERAL_BOUNDARY_LEVEL_5,
        h_grid.Zone.LATERAL_BOUNDARY_LEVEL_6,
        h_grid.Zone.LATERAL_BOUNDARY_LEVEL_7,
        h_grid.Zone.NUDGING,
        h_grid.Zone.NUDGING_LEVEL_2,
    ]

    yield from _domain(dim, zones)


def run_grid_manager(
<<<<<<< HEAD
    file: str, keep_skip_values: bool, backend: Optional[gtx_typing.Backend]
=======
    grid: definitions.GridDescription,
    keep_skip_values: bool,
    backend: Optional[gtx_backend.Backend],
>>>>>>> 69122c05
) -> gm.GridManager:
    key = "_".join(
        (grid.name, data_alloc.backend_name(backend), "skip" if keep_skip_values else "no_skip")
    )
    if (manager := managers.get(key)) is not None:
        return manager
    else:
        manager = gridtest_utils.get_grid_manager_from_identifier(
            grid,
            keep_skip_values=keep_skip_values,
            num_levels=1,
            backend=backend,
        )
        managers[key] = manager
        return manager<|MERGE_RESOLUTION|>--- conflicted
+++ resolved
@@ -9,9 +9,8 @@
 
 from typing import Optional
 from collections.abc import Iterator, Sequence
-
+import gt4py.next.typing as gtx_typing
 import gt4py.next as gtx
-from gt4py.next import backend as gtx_backend
 
 from icon4py.model.common import dimension as dims
 from icon4py.model.common.grid import grid_manager as gm, horizontal as h_grid
@@ -107,13 +106,9 @@
 
 
 def run_grid_manager(
-<<<<<<< HEAD
-    file: str, keep_skip_values: bool, backend: Optional[gtx_typing.Backend]
-=======
     grid: definitions.GridDescription,
     keep_skip_values: bool,
-    backend: Optional[gtx_backend.Backend],
->>>>>>> 69122c05
+    backend: Optional[gtx_typing.Backend],
 ) -> gm.GridManager:
     key = "_".join(
         (grid.name, data_alloc.backend_name(backend), "skip" if keep_skip_values else "no_skip")
