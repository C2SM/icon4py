# ICON4Py - ICON inspired code in Python and GT4Py
#
# Copyright (c) 2022-2024, ETH Zurich and MeteoSwiss
# All rights reserved.
#
# Please, refer to the LICENSE file in the root directory.
# SPDX-License-Identifier: BSD-3-Clause
<<<<<<< HEAD
import numpy as np
=======
from __future__ import annotations

from typing import TYPE_CHECKING

>>>>>>> d795ebe7
import pytest
from gt4py import next as gtx

from icon4py.model.common.grid import horizontal as h_grid
from icon4py.model.testing import definitions
from icon4py.model.testing.fixtures import experiment

from ...fixtures import *  # noqa: F403
from .. import utils


if TYPE_CHECKING:
    import numpy as np

    from icon4py.model.testing import serialbox as sb


@pytest.mark.datatest
@pytest.mark.parametrize("dim", utils.main_horizontal_dims())
<<<<<<< HEAD
def test_map_icon_start_end_index(experiment, dim, grid_savepoint):
    end_indices = grid_savepoint.end_index()
    start_indices = grid_savepoint.start_index()
    start_map, end_map = h_grid.get_start_end_idx_from_icon_arrays(dim, start_indices, end_indices)
    _assert_domain_map(start_map, start_indices[dim])
    _assert_domain_map(end_map, end_indices[dim])


def _assert_domain_map(index_map: dict[h_grid.Domain, gtx.int32], index_array: np.ndarray):
=======
def test_map_domain_bounds_start_index(
    dim: gtx.Dimension, grid_savepoint: sb.IconGridSavepoint
) -> None:
    grid_savepoint.start_index(dim)
    start_index_array = grid_savepoint.start_index(dim)
    _map_and_assert_array(dim, start_index_array)


@pytest.mark.datatest
@pytest.mark.parametrize("dim", utils.main_horizontal_dims())
def test_map_domain_bounds_end_index(
    dim: gtx.Dimension, grid_savepoint: sb.IconGridSavepoint
) -> None:
    end_index_array = grid_savepoint.end_index(dim)
    _map_and_assert_array(dim, end_index_array)


def _map_and_assert_array(dim: gtx.Dimension, index_array: np.ndarray) -> None:  # noqa: PLR0912
    index_map = h_grid.map_icon_domain_bounds(dim, index_array)
>>>>>>> d795ebe7
    same_index = False
    for d, index in index_map.items():
        if d.zone == h_grid.Zone.INTERIOR:
            same_index = index == index_array[h_grid._ICON_INTERIOR[d.dim]]
        if d.zone == h_grid.Zone.LOCAL:
            same_index = index == index_array[h_grid.ICON_LOCAL[d.dim]]
        if d.zone == h_grid.Zone.END:
            same_index = index == index_array[h_grid._ICON_END[d.dim]]
        if d.zone == h_grid.Zone.LATERAL_BOUNDARY:
            same_index = index == index_array[h_grid._ICON_LATERAL_BOUNDARY[d.dim]]
        if d.zone == h_grid.Zone.LATERAL_BOUNDARY_LEVEL_2:
            same_index = index == index_array[h_grid._ICON_LATERAL_BOUNDARY[d.dim] + 1]
        if d.zone == h_grid.Zone.LATERAL_BOUNDARY_LEVEL_3:
            same_index = index == index_array[h_grid._ICON_LATERAL_BOUNDARY[d.dim] + 2]
        if d.zone == h_grid.Zone.LATERAL_BOUNDARY_LEVEL_4:
            same_index = index == index_array[h_grid._ICON_LATERAL_BOUNDARY[d.dim] + 3]
        if d.zone == h_grid.Zone.LATERAL_BOUNDARY_LEVEL_5:
            same_index = index == index_array[h_grid._ICON_LATERAL_BOUNDARY[d.dim] + 4]
        if d.zone == h_grid.Zone.LATERAL_BOUNDARY_LEVEL_6:
            same_index = index == index_array[h_grid._ICON_LATERAL_BOUNDARY[d.dim] + 5]
        if d.zone == h_grid.Zone.LATERAL_BOUNDARY_LEVEL_7:
            same_index = index == index_array[h_grid._ICON_LATERAL_BOUNDARY[d.dim] + 6]
        if d.zone == h_grid.Zone.LATERAL_BOUNDARY_LEVEL_8:
            same_index = index == index_array[h_grid._ICON_LATERAL_BOUNDARY[d.dim] + 7]
        if d.zone == h_grid.Zone.NUDGING:
            same_index = index == index_array[h_grid._ICON_NUDGING[d.dim]]
        if d.zone == h_grid.Zone.NUDGING_LEVEL_2:
            same_index = index == index_array[h_grid._ICON_NUDGING[d.dim] + 1]
        if d.zone == h_grid.Zone.HALO:
            same_index = index == index_array[h_grid._ICON_HALO[d.dim]]
        if d.zone == h_grid.Zone.HALO_LEVEL_2:
            same_index = index == index_array[h_grid._ICON_HALO[d.dim] - 1]
        if not same_index:
            raise AssertionError(f"Wrong index for {d.zone} zone in dimension {d.dim}: ")<|MERGE_RESOLUTION|>--- conflicted
+++ resolved
@@ -5,14 +5,10 @@
 #
 # Please, refer to the LICENSE file in the root directory.
 # SPDX-License-Identifier: BSD-3-Clause
-<<<<<<< HEAD
-import numpy as np
-=======
 from __future__ import annotations
 
 from typing import TYPE_CHECKING
 
->>>>>>> d795ebe7
 import pytest
 from gt4py import next as gtx
 
@@ -32,8 +28,9 @@
 
 @pytest.mark.datatest
 @pytest.mark.parametrize("dim", utils.main_horizontal_dims())
-<<<<<<< HEAD
-def test_map_icon_start_end_index(experiment, dim, grid_savepoint):
+def test_map_icon_start_end_index(
+    experiment: definitions.Experiment, dim: gtx.Dimension, grid_savepoint: sb.IconGridSavepoint
+) -> None:
     end_indices = grid_savepoint.end_index()
     start_indices = grid_savepoint.start_index()
     start_map, end_map = h_grid.get_start_end_idx_from_icon_arrays(dim, start_indices, end_indices)
@@ -41,28 +38,7 @@
     _assert_domain_map(end_map, end_indices[dim])
 
 
-def _assert_domain_map(index_map: dict[h_grid.Domain, gtx.int32], index_array: np.ndarray):
-=======
-def test_map_domain_bounds_start_index(
-    dim: gtx.Dimension, grid_savepoint: sb.IconGridSavepoint
-) -> None:
-    grid_savepoint.start_index(dim)
-    start_index_array = grid_savepoint.start_index(dim)
-    _map_and_assert_array(dim, start_index_array)
-
-
-@pytest.mark.datatest
-@pytest.mark.parametrize("dim", utils.main_horizontal_dims())
-def test_map_domain_bounds_end_index(
-    dim: gtx.Dimension, grid_savepoint: sb.IconGridSavepoint
-) -> None:
-    end_index_array = grid_savepoint.end_index(dim)
-    _map_and_assert_array(dim, end_index_array)
-
-
-def _map_and_assert_array(dim: gtx.Dimension, index_array: np.ndarray) -> None:  # noqa: PLR0912
-    index_map = h_grid.map_icon_domain_bounds(dim, index_array)
->>>>>>> d795ebe7
+def _assert_domain_map(index_map: dict[h_grid.Domain, gtx.int32], index_array: np.ndarray) -> None:  # type: ignore  [name-defined] # noqa: PLR0912
     same_index = False
     for d, index in index_map.items():
         if d.zone == h_grid.Zone.INTERIOR:
