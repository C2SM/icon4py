--- conflicted
+++ resolved
@@ -15,10 +15,6 @@
 
 import icon4py.model.common.dimension as dims
 import icon4py.model.common.grid.horizontal as h_grid
-<<<<<<< HEAD
-=======
-from icon4py.model.testing.parallel_helpers import check_comm_size, processor_props
->>>>>>> 47ddf3ba
 
 from icon4py.model.testing import parallel_helpers
 from icon4py.model.common.decomposition import definitions as defs, mpi_decomposition
@@ -72,16 +68,10 @@
 @pytest.mark.mpi
 @pytest.mark.parametrize("processor_props", [True], indirect=True)
 @pytest.mark.parametrize("dim", utils.main_horizontal_dims())
-<<<<<<< HEAD
-def test_distributed_local(processor_props, dim, icon_grid, caplog):
-    caplog.set_level(logging.INFO)
-    parallel_helpers.check_comm_size(processor_props)
-=======
 def test_distributed_local(
     processor_props: decomp_defs.ProcessProperties, dim: gtx.Dimension, icon_grid: base_grid.Grid
 ) -> None:
-    check_comm_size(processor_props)
->>>>>>> 47ddf3ba
+    parallel_helpers.check_comm_size(processor_props)
     domain = h_grid.domain(dim)(h_grid.Zone.LOCAL)
     print(
         f"rank {processor_props.rank}/{processor_props.comm_size} dim = {dim} : {icon_grid.size[dim]}"
@@ -139,23 +129,15 @@
 @pytest.mark.parametrize("processor_props", [True], indirect=True)
 @pytest.mark.mpi
 @pytest.mark.parametrize("dim", utils.main_horizontal_dims())
-<<<<<<< HEAD
 @pytest.mark.parametrize("zone, level", [(h_grid.Zone.HALO, 1), (h_grid.Zone.HALO_LEVEL_2, 2)])
-def test_distributed_halo(processor_props, dim, zone, level, icon_grid):
-    parallel_helpers.check_comm_size(processor_props)
-    domain = h_grid.domain(dim)(zone)
-=======
-@pytest.mark.parametrize("marker", [h_grid.Zone.HALO, h_grid.Zone.HALO_LEVEL_2])
 def test_distributed_halo(
     processor_props: decomp_defs.ProcessProperties,
     dim: gtx.Dimension,
-    marker: h_grid.Zone,
+    zone: h_grid.Zone,
     icon_grid: base_grid.Grid,
 ) -> None:
-    check_comm_size(processor_props)
-    num = int(next(iter(re.findall(r"\d+", marker.value))))
-    domain = h_grid.domain(dim)(marker)
->>>>>>> 47ddf3ba
+    parallel_helpers.check_comm_size(processor_props)
+    domain = h_grid.domain(dim)(zone)
     start_index = icon_grid.start_index(domain)
     end_index = icon_grid.end_index(domain)
     rank = processor_props.rank
