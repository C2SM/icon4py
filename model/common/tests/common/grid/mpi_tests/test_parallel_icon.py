# ICON4Py - ICON inspired code in Python and GT4Py
#
# Copyright (c) 2022-2024, ETH Zurich and MeteoSwiss
# All rights reserved.
#
# Please, refer to the LICENSE file in the root directory.
# SPDX-License-Identifier: BSD-3-Clause

from __future__ import annotations

from typing import TYPE_CHECKING

import pytest

import icon4py.model.common.dimension as dims
import icon4py.model.common.grid.horizontal as h_grid
<<<<<<< HEAD
from icon4py.model.common.decomposition import definitions as defs, mpi_decomposition
from icon4py.model.testing import parallel_helpers

=======
from icon4py.model.testing import definitions as test_defs, parallel_helpers

from ...fixtures import (
    backend,
    data_provider,
    download_ser_data,
    grid_savepoint,
    icon_grid,
    processor_props,
    ranked_data_path,
)
>>>>>>> 3cedba9a
from .. import utils
from ..fixtures import icon_grid, processor_props


if TYPE_CHECKING:
    import gt4py.next as gtx

    from icon4py.model.common.decomposition import definitions as decomp_defs
    from icon4py.model.common.grid import base as base_grid


try:
    import mpi4py
except ImportError:
    pytest.skip("Skipping parallel on single node installation", allow_module_level=True)


@pytest.mark.mpi
@pytest.mark.parametrize("processor_props", [True], indirect=True)
def test_props(processor_props: decomp_defs.ProcessProperties) -> None:
    """dummy test to check whether the MPI initialization and GHEX setup works."""
    import ghex.context as ghex  # type: ignore[import-not-found]

    assert processor_props.comm

    assert isinstance(
        processor_props.comm, mpi4py.MPI.Comm
    ), "comm needs to be an instance of MPI.Comm"
    ghex.make_context(processor_props.comm)


LOCAL_IDX_2 = {
    dims.CellDim: {0: 10454, 1: 10454},
    dims.EdgeDim: {0: 15830, 1: 15754},
    dims.VertexDim: {0: 5375, 1: 5296},
}

LOCAL_IDX_4 = {
    dims.CellDim: {0: 5238, 1: 5222, 2: 5231, 3: 5230},
    dims.EdgeDim: {0: 7929, 1: 7838, 2: 7955, 3: 7889},
    dims.VertexDim: {0: 2688, 1: 2612, 2: 2723, 3: 2656},
}

LOCAL_IDX = {4: LOCAL_IDX_4, 2: LOCAL_IDX_2}


@pytest.mark.datatest
@pytest.mark.mpi
@pytest.mark.parametrize("processor_props", [True], indirect=True)
@pytest.mark.parametrize(
    "experiment",
    [
        test_defs.Experiments.MCH_CH_R04B09,
    ],
)
@pytest.mark.parametrize("dim", utils.main_horizontal_dims())
def test_distributed_local(
    processor_props: decomp_defs.ProcessProperties,
    dim: gtx.Dimension,
    icon_grid: base_grid.Grid,
    experiment: test_defs.Experiment,
) -> None:
    parallel_helpers.check_comm_size(processor_props)
    domain = h_grid.domain(dim)(h_grid.Zone.LOCAL)
    print(
        f"rank {processor_props.rank}/{processor_props.comm_size} dim = {dim} : {icon_grid.size[dim]}"
    )
    # local still runs entire field:
    assert icon_grid.start_index(domain) == 0
    print(
        f"rank {processor_props.rank}/{processor_props.comm_size} dim = {dim}  LOCAL : ({icon_grid.start_index(domain)}, {icon_grid.end_index(domain)})"
    )
    assert (
        icon_grid.end_index(domain)
        == LOCAL_IDX[processor_props.comm_size][dim][processor_props.rank]
    )


HALO_IDX_4 = {
    dims.CellDim: {
        0: (5238, 5340, 5446),
        1: (5222, 5325, 5433),
        2: (5231, 5334, 5442),
        3: (5230, 5334, 5444),
    },
    dims.EdgeDim: {
        0: (7929, 7966, 8173),
        1: (7838, 7940, 8150),
        2: (7955, 7955, 8165),
        3: (7889, 7954, 8167),
    },
    dims.VertexDim: {
        0: (2688, 2727, 2834),
        1: (2612, 2717, 2825),
        2: (2723, 2723, 2832),
        3: (2656, 2723, 2832),
    },
}
HALO_IDX_2 = {
    dims.CellDim: {
        0: (10454, 10531, 10611),
        1: (10454, 10531, 10612),
    },
    dims.EdgeDim: {
        0: (15830, 15830, 15986),
        1: (15754, 15830, 15987),
    },
    dims.VertexDim: {
        0: (5375, 5375, 5455),
        1: (5296, 5375, 5456),
    },
}

HALO_IDX = {4: HALO_IDX_4, 2: HALO_IDX_2}


@pytest.mark.datatest
@pytest.mark.parametrize("processor_props", [True], indirect=True)
@pytest.mark.mpi
@pytest.mark.parametrize("dim", utils.main_horizontal_dims())
<<<<<<< HEAD
=======
@pytest.mark.parametrize(
    "experiment",
    [
        test_defs.Experiments.MCH_CH_R04B09,
    ],
)
>>>>>>> 3cedba9a
@pytest.mark.parametrize("zone, level", [(h_grid.Zone.HALO, 1), (h_grid.Zone.HALO_LEVEL_2, 2)])
def test_distributed_halo(
    processor_props: decomp_defs.ProcessProperties,
    dim: gtx.Dimension,
    zone: h_grid.Zone,
    icon_grid: base_grid.Grid,
<<<<<<< HEAD
=======
    experiment: test_defs.Experiment,
>>>>>>> 3cedba9a
    level: int,
) -> None:
    parallel_helpers.check_comm_size(processor_props)
    domain = h_grid.domain(dim)(zone)
    start_index = icon_grid.start_index(domain)
    end_index = icon_grid.end_index(domain)
    rank = processor_props.rank
    print(
        f"rank {rank}/{processor_props.comm_size} dim = {dim}  {zone} : ({start_index}, {end_index})"
    )
    expected = HALO_IDX[processor_props.comm_size][dim][rank][level - 1]
    assert start_index == expected, f"expected start index {expected}, but was {start_index}"
    expected = HALO_IDX[processor_props.comm_size][dim][rank][level]
    assert end_index == expected, f"expected start index {1}, but was {start_index}"<|MERGE_RESOLUTION|>--- conflicted
+++ resolved
@@ -14,11 +14,6 @@
 
 import icon4py.model.common.dimension as dims
 import icon4py.model.common.grid.horizontal as h_grid
-<<<<<<< HEAD
-from icon4py.model.common.decomposition import definitions as defs, mpi_decomposition
-from icon4py.model.testing import parallel_helpers
-
-=======
 from icon4py.model.testing import definitions as test_defs, parallel_helpers
 
 from ...fixtures import (
@@ -30,9 +25,7 @@
     processor_props,
     ranked_data_path,
 )
->>>>>>> 3cedba9a
 from .. import utils
-from ..fixtures import icon_grid, processor_props
 
 
 if TYPE_CHECKING:
@@ -151,25 +144,19 @@
 @pytest.mark.parametrize("processor_props", [True], indirect=True)
 @pytest.mark.mpi
 @pytest.mark.parametrize("dim", utils.main_horizontal_dims())
-<<<<<<< HEAD
-=======
 @pytest.mark.parametrize(
     "experiment",
     [
         test_defs.Experiments.MCH_CH_R04B09,
     ],
 )
->>>>>>> 3cedba9a
 @pytest.mark.parametrize("zone, level", [(h_grid.Zone.HALO, 1), (h_grid.Zone.HALO_LEVEL_2, 2)])
 def test_distributed_halo(
     processor_props: decomp_defs.ProcessProperties,
     dim: gtx.Dimension,
     zone: h_grid.Zone,
     icon_grid: base_grid.Grid,
-<<<<<<< HEAD
-=======
     experiment: test_defs.Experiment,
->>>>>>> 3cedba9a
     level: int,
 ) -> None:
     parallel_helpers.check_comm_size(processor_props)
