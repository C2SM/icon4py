# ICON4Py - ICON inspired code in Python and GT4Py
#
# Copyright (c) 2022-2024, ETH Zurich and MeteoSwiss
# All rights reserved.
#
# Please, refer to the LICENSE file in the root directory.
# SPDX-License-Identifier: BSD-3-Clause

import gt4py.next as gtx
import pytest

import icon4py.model.common.grid.horizontal as h_grid
from icon4py.model.common import dimension as dims
from icon4py.model.common.metrics.compute_diffusion_metrics import (
    compute_diffusion_intcoef_and_vertoffset,
    compute_diffusion_mask_and_coef,
)
from icon4py.model.common.metrics.metric_fields import (
    compute_max_nbhgt,
    compute_maxslp_maxhgtd,
    compute_weighted_cell_neighbor_sum,
)
from icon4py.model.common.utils import data_allocation as data_alloc
from icon4py.model.testing import datatest_utils as dt_utils, test_utils
from icon4py.model.testing.fixtures.datatest import (
    backend,
    data_provider,
    download_ser_data,
    grid_savepoint,
    icon_grid,
    interpolation_savepoint,
    metrics_savepoint,
    processor_props,
    ranked_data_path,
)


@pytest.mark.level("unit")
@pytest.mark.embedded_remap_error
@pytest.mark.datatest
@pytest.mark.parametrize("experiment", [dt_utils.REGIONAL_EXPERIMENT, dt_utils.GLOBAL_EXPERIMENT])
def test_compute_diffusion_mask_and_coeff(
    metrics_savepoint,
    experiment,
    interpolation_savepoint,
    icon_grid,
    grid_savepoint,
    backend,
):
    if experiment == dt_utils.GLOBAL_EXPERIMENT:
        pytest.skip(f"Fields not computed for {experiment}")

    maxslp_avg = data_alloc.zero_field(icon_grid, dims.CellDim, dims.KDim, backend=backend)
    maxhgtd_avg = data_alloc.zero_field(icon_grid, dims.CellDim, dims.KDim, backend=backend)
    maxslp = data_alloc.zero_field(icon_grid, dims.CellDim, dims.KDim, backend=backend)
    maxhgtd = data_alloc.zero_field(icon_grid, dims.CellDim, dims.KDim, backend=backend)
    max_nbhgt = data_alloc.zero_field(icon_grid, dims.CellDim, backend=backend)

    c2e2c = icon_grid.get_connectivity(dims.C2E2C).asnumpy()
    c_bln_avg = interpolation_savepoint.c_bln_avg()
    z_mc = metrics_savepoint.z_mc()
    thslp_zdiffu = 0.02
    thhgtd_zdiffu = 125.0
    cell_nudging = icon_grid.start_index(h_grid.domain(dims.CellDim)(h_grid.Zone.NUDGING))

    cell_lateral = icon_grid.start_index(
        h_grid.domain(dims.CellDim)(h_grid.Zone.LATERAL_BOUNDARY_LEVEL_2)
    )

    nlev = icon_grid.num_levels

    compute_maxslp_maxhgtd.with_backend(backend)(
        ddxn_z_full=metrics_savepoint.ddxn_z_full(),
        dual_edge_length=grid_savepoint.dual_edge_length(),
        maxslp=maxslp,
        maxhgtd=maxhgtd,
        horizontal_start=cell_lateral,
        horizontal_end=icon_grid.num_cells,
        vertical_start=0,
        vertical_end=nlev,
        offset_provider={"C2E": icon_grid.get_connectivity("C2E")},
    )

    compute_weighted_cell_neighbor_sum.with_backend(backend)(
        maxslp=maxslp,
        maxhgtd=maxhgtd,
        c_bln_avg=c_bln_avg,
        maxslp_avg=maxslp_avg,
        maxhgtd_avg=maxhgtd_avg,
        horizontal_start=cell_lateral,
        horizontal_end=icon_grid.num_cells,
        vertical_start=0,
        vertical_end=nlev,
        offset_provider={
            "C2E2CO": icon_grid.get_connectivity("C2E2CO"),
        },
    )

    compute_max_nbhgt.with_backend(backend)(
        z_mc_nlev=gtx.as_field((dims.CellDim,), z_mc.asnumpy()[:, nlev - 1], allocator=backend),
        max_nbhgt=max_nbhgt,
        horizontal_start=cell_nudging,
        horizontal_end=icon_grid.num_cells,
        offset_provider={"C2E2C": icon_grid.get_connectivity("C2E2C")},
    )

    mask_hdiff, zd_diffcoef_dsl = compute_diffusion_mask_and_coef(
        c2e2c=c2e2c,
        z_mc=z_mc.asnumpy(),
        max_nbhgt=max_nbhgt.asnumpy(),
        c_owner_mask=grid_savepoint.c_owner_mask().asnumpy(),
        maxslp_avg=maxslp_avg.asnumpy(),
        maxhgtd_avg=maxhgtd_avg.asnumpy(),
        thslp_zdiffu=thslp_zdiffu,
        thhgtd_zdiffu=thhgtd_zdiffu,
        cell_nudging=cell_nudging,
        nlev=nlev,
    )
    assert helpers.dallclose(mask_hdiff, metrics_savepoint.mask_hdiff().asnumpy())
    assert helpers.dallclose(
        zd_diffcoef_dsl, metrics_savepoint.zd_diffcoef().asnumpy(), rtol=1.0e-11
    )


@pytest.mark.level("unit")
@pytest.mark.embedded_remap_error
@pytest.mark.datatest
@pytest.mark.parametrize("experiment", [dt_utils.REGIONAL_EXPERIMENT, dt_utils.GLOBAL_EXPERIMENT])
def test_compute_diffusion_intcoef_and_vertoffset(
    metrics_savepoint,
    experiment,
    interpolation_savepoint,
    icon_grid,
    grid_savepoint,
    backend,
):
    if experiment == dt_utils.GLOBAL_EXPERIMENT:
        pytest.skip(f"Fields not computed for {experiment}")

    maxslp_avg = data_alloc.zero_field(icon_grid, dims.CellDim, dims.KDim, backend=backend)
    maxhgtd_avg = data_alloc.zero_field(icon_grid, dims.CellDim, dims.KDim, backend=backend)
    maxslp = data_alloc.zero_field(icon_grid, dims.CellDim, dims.KDim, backend=backend)
    maxhgtd = data_alloc.zero_field(icon_grid, dims.CellDim, dims.KDim, backend=backend)
    max_nbhgt = data_alloc.zero_field(icon_grid, dims.CellDim, backend=backend)

    c2e2c = icon_grid.get_connectivity(dims.C2E2C).asnumpy()
    c_bln_avg = interpolation_savepoint.c_bln_avg()
    z_mc = metrics_savepoint.z_mc()
    thslp_zdiffu = 0.02
    thhgtd_zdiffu = 125.0
    cell_nudging = icon_grid.start_index(h_grid.domain(dims.CellDim)(h_grid.Zone.NUDGING))

    cell_lateral = icon_grid.start_index(
        h_grid.domain(dims.CellDim)(h_grid.Zone.LATERAL_BOUNDARY_LEVEL_2)
    )

    nlev = icon_grid.num_levels

    compute_maxslp_maxhgtd.with_backend(backend)(
        ddxn_z_full=metrics_savepoint.ddxn_z_full(),
        dual_edge_length=grid_savepoint.dual_edge_length(),
        maxslp=maxslp,
        maxhgtd=maxhgtd,
        horizontal_start=cell_lateral,
        horizontal_end=icon_grid.num_cells,
        vertical_start=0,
        vertical_end=nlev,
        offset_provider={"C2E": icon_grid.get_connectivity("C2E")},
    )

    compute_weighted_cell_neighbor_sum.with_backend(backend)(
        maxslp=maxslp,
        maxhgtd=maxhgtd,
        c_bln_avg=c_bln_avg,
        maxslp_avg=maxslp_avg,
        maxhgtd_avg=maxhgtd_avg,
        horizontal_start=cell_lateral,
        horizontal_end=icon_grid.num_cells,
        vertical_start=0,
        vertical_end=nlev,
        offset_provider={
            "C2E2CO": icon_grid.get_connectivity("C2E2CO"),
        },
    )

    compute_max_nbhgt.with_backend(backend)(
        z_mc_nlev=gtx.as_field((dims.CellDim,), z_mc.asnumpy()[:, nlev - 1], allocator=backend),
        max_nbhgt=max_nbhgt,
        horizontal_start=cell_nudging,
        horizontal_end=icon_grid.num_cells,
        offset_provider={"C2E2C": icon_grid.get_connectivity("C2E2C")},
    )

    zd_intcoef_dsl, zd_vertoffset_dsl = compute_diffusion_intcoef_and_vertoffset(
        c2e2c=c2e2c,
        z_mc=z_mc.asnumpy(),
        max_nbhgt=max_nbhgt.asnumpy(),
        c_owner_mask=grid_savepoint.c_owner_mask().asnumpy(),
        maxslp_avg=maxslp_avg.asnumpy(),
        maxhgtd_avg=maxhgtd_avg.asnumpy(),
        thslp_zdiffu=thslp_zdiffu,
        thhgtd_zdiffu=thhgtd_zdiffu,
        cell_nudging=cell_nudging,
        nlev=nlev,
    )
<<<<<<< HEAD
    assert helpers.dallclose(zd_vertoffset_dsl, metrics_savepoint.zd_vertoffset().asnumpy())
    assert helpers.dallclose(zd_intcoef_dsl, metrics_savepoint.zd_intcoef().asnumpy())
=======
    assert test_utils.dallclose(mask_hdiff, metrics_savepoint.mask_hdiff().asnumpy())
    assert test_utils.dallclose(
        zd_diffcoef_dsl, metrics_savepoint.zd_diffcoef().asnumpy(), rtol=1.0e-11
    )
    assert test_utils.dallclose(zd_vertoffset_dsl, metrics_savepoint.zd_vertoffset().asnumpy())
    assert test_utils.dallclose(zd_intcoef_dsl, metrics_savepoint.zd_intcoef().asnumpy())
>>>>>>> 8fe48e46
<|MERGE_RESOLUTION|>--- conflicted
+++ resolved
@@ -116,8 +116,8 @@
         cell_nudging=cell_nudging,
         nlev=nlev,
     )
-    assert helpers.dallclose(mask_hdiff, metrics_savepoint.mask_hdiff().asnumpy())
-    assert helpers.dallclose(
+    assert test_utils.dallclose(mask_hdiff, metrics_savepoint.mask_hdiff().asnumpy())
+    assert test_utils.dallclose(
         zd_diffcoef_dsl, metrics_savepoint.zd_diffcoef().asnumpy(), rtol=1.0e-11
     )
 
@@ -203,14 +203,5 @@
         cell_nudging=cell_nudging,
         nlev=nlev,
     )
-<<<<<<< HEAD
-    assert helpers.dallclose(zd_vertoffset_dsl, metrics_savepoint.zd_vertoffset().asnumpy())
-    assert helpers.dallclose(zd_intcoef_dsl, metrics_savepoint.zd_intcoef().asnumpy())
-=======
-    assert test_utils.dallclose(mask_hdiff, metrics_savepoint.mask_hdiff().asnumpy())
-    assert test_utils.dallclose(
-        zd_diffcoef_dsl, metrics_savepoint.zd_diffcoef().asnumpy(), rtol=1.0e-11
-    )
     assert test_utils.dallclose(zd_vertoffset_dsl, metrics_savepoint.zd_vertoffset().asnumpy())
-    assert test_utils.dallclose(zd_intcoef_dsl, metrics_savepoint.zd_intcoef().asnumpy())
->>>>>>> 8fe48e46
+    assert test_utils.dallclose(zd_intcoef_dsl, metrics_savepoint.zd_intcoef().asnumpy())