--- conflicted
+++ resolved
@@ -14,12 +14,6 @@
 
 import pytest
 
-<<<<<<< HEAD
-from icon4py.model.common.decomposition.parallel_setup import (
-    get_processor_properties,
-    init_mpi,
-)
-=======
 from icon4py.model.common.decomposition.definitions import SingleNodeRun, get_processor_properties
 
 
@@ -29,7 +23,6 @@
     pytest.skip("Skipping parallel on single node installation", allow_module_level=True)
 
 from icon4py.model.common.decomposition.mpi_decomposition import _get_processor_properties, init_mpi
->>>>>>> 18ddbbc2
 
 
 @pytest.mark.mpi
