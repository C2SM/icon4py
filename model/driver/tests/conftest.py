# ICON4Py - ICON inspired code in Python and GT4Py
#
# Copyright (c) 2022, ETH Zurich and MeteoSwiss
# All rights reserved.
#
# This file is free software: you can redistribute it and/or modify it under
# the terms of the GNU General Public License as published by the
# Free Software Foundation, either version 3 of the License, or any later
# version. See the LICENSE.txt file at the top-level directory of this
# distribution for a copy of the license or check <https://www.gnu.org/licenses/>.
#
# SPDX-License-Identifier: GPL-3.0-or-later

<<<<<<< HEAD
import random
from datetime import datetime
from pathlib import Path
=======
from datetime import datetime, timedelta
>>>>>>> 37a20e68

import pytest

from icon4py.model.atmosphere.diffusion.diffusion import DiffusionConfig, DiffusionType
from icon4py.model.common.test_utils.datatest_fixtures import (  # noqa: F401
    damping_height,
    data_provider,
    datapath,
    download_ser_data,
    experiment,
    grid_savepoint,
    icon_grid,
    interpolation_savepoint,
    istep_exit,
    istep_init,
    jstep_exit,
    jstep_init,
    metrics_savepoint,
    ndyn_substeps,
    processor_props,
    ranked_data_path,
    savepoint_nonhydro_exit,
    savepoint_nonhydro_init,
    savepoint_nonhydro_step_exit,
    savepoint_velocity_init,
    step_date_exit,
    step_date_init,
    vn_only,
)
from icon4py.model.driver.icon_configuration import IconRunConfig


# TODO (Chia Rui): Reuse those pytest fixtures for diffusion test instead of creating here


@pytest.fixture
def r04b09_diffusion_config(
    ndyn_substeps,  # noqa: F811 # imported `ndyn_substeps` fixture
) -> DiffusionConfig:
    """
    Create DiffusionConfig matching MCH_CH_r04b09_dsl.

    Set values to the ones used in the  MCH_CH_r04b09_dsl experiment where they differ
    from the default.
    """
    return DiffusionConfig(
        diffusion_type=DiffusionType.SMAGORINSKY_4TH_ORDER,
        hdiff_w=True,
        hdiff_vn=True,
        type_t_diffu=2,
        type_vn_diffu=1,
        hdiff_efdt_ratio=24.0,
        hdiff_w_efdt_ratio=15.0,
        smagorinski_scaling_factor=0.025,
        zdiffu_t=True,
        velocity_boundary_diffusion_denom=150.0,
        max_nudging_coeff=0.075,
        n_substeps=ndyn_substeps,
    )


@pytest.fixture
def r04b09_iconrun_config(
    ndyn_substeps,  # noqa: F811 # imported `ndyn_substeps` fixture
    timeloop_date_init,
    timeloop_date_exit,
    timeloop_diffusion_linit_init,
) -> IconRunConfig:
    """
    Create IconRunConfig matching MCH_CH_r04b09_dsl.

    Set values to the ones used in the  MCH_CH_r04b09_dsl experiment where they differ
    from the default.
    """
    return IconRunConfig(
        dtime=timedelta(seconds=10.0),
        start_date=datetime.fromisoformat(timeloop_date_init),
        end_date=datetime.fromisoformat(timeloop_date_exit),
        n_substeps=ndyn_substeps,
        apply_initial_stabilization=timeloop_diffusion_linit_init,
    )


@pytest.fixture
def timeloop_diffusion_savepoint_init(
    data_provider,  # noqa: F811 # imported fixtures data_provider
    step_date_init,  # noqa: F811 # imported fixtures data_provider
    timeloop_diffusion_linit_init,
):
    """
    Load data from ICON savepoint at start of diffusion module.

    date of the timestamp to be selected can be set seperately by overriding the 'timeloop_date_'
    fixture, passing 'step_date_init=<iso_string>'

    linit flag is set to true
    """
    return data_provider.from_savepoint_diffusion_init(
        linit=timeloop_diffusion_linit_init, date=step_date_init
    )


@pytest.fixture
def timeloop_diffusion_savepoint_exit(
    data_provider,  # noqa: F811 # imported fixtures data_provider`
    step_date_exit,  # noqa: F811 # imported fixtures step_date_exit`
    timeloop_diffusion_linit_exit,
):
    """
    Load data from ICON savepoint at exist of diffusion module.

    date of the timestamp to be selected can be set seperately by overriding the 'timeloop_date'
    fixture, passing 'step_data=<iso_string>'
    """
    sp = data_provider.from_savepoint_diffusion_exit(
        linit=timeloop_diffusion_linit_exit, date=step_date_exit
    )
    return sp


@pytest.fixture
def timeloop_date_init():
    return "2021-06-20T12:00:00.000"


@pytest.fixture
def timeloop_date_exit():
    return "2021-06-20T12:00:10.000"


@pytest.fixture
def random_name():
    return "test" + str(random.randint(0, 100000))


def delete_recursive(p: Path):
    for child in p.iterdir():
        if child.is_file():
            child.unlink()
        else:
            delete_recursive(child)
    p.rmdir()


@pytest.fixture
def test_path(tmp_path):
    base_path = tmp_path.joinpath("io_tests")
    base_path.mkdir(exist_ok=True, parents=True, mode=0o777)
    yield base_path
    delete_recursive(base_path)<|MERGE_RESOLUTION|>--- conflicted
+++ resolved
@@ -11,13 +11,9 @@
 #
 # SPDX-License-Identifier: GPL-3.0-or-later
 
-<<<<<<< HEAD
 import random
-from datetime import datetime
+from datetime import datetime, timedelta
 from pathlib import Path
-=======
-from datetime import datetime, timedelta
->>>>>>> 37a20e68
 
 import pytest
 
