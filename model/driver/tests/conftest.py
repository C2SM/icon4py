# ICON4Py - ICON inspired code in Python and GT4Py
#
# Copyright (c) 2022, ETH Zurich and MeteoSwiss
# All rights reserved.
#
# This file is free software: you can redistribute it and/or modify it under
# the terms of the GNU General Public License as published by the
# Free Software Foundation, either version 3 of the License, or any later
# version. See the LICENSE.txt file at the top-level directory of this
# distribution for a copy of the license or check <https://www.gnu.org/licenses/>.
#
# SPDX-License-Identifier: GPL-3.0-or-later

<<<<<<< HEAD
=======
from datetime import datetime, timedelta

>>>>>>> 37a20e68
import pytest

from icon4py.model.common.test_utils.datatest_fixtures import (  # noqa: F401
    damping_height,
    data_provider,
    datapath,
    download_ser_data,
    experiment,
    grid_savepoint,
    icon_grid,
    interpolation_savepoint,
    istep_exit,
    istep_init,
    jstep_exit,
    jstep_init,
    metrics_savepoint,
    ndyn_substeps,
    processor_props,
    ranked_data_path,
    savepoint_nonhydro_exit,
    savepoint_nonhydro_init,
    savepoint_nonhydro_step_exit,
    savepoint_velocity_init,
    step_date_exit,
    step_date_init,
    vn_only,
)
<<<<<<< HEAD
=======
from icon4py.model.driver.icon_configuration import IconRunConfig


# TODO (Chia Rui): Reuse those pytest fixtures for diffusion test instead of creating here


@pytest.fixture
def r04b09_diffusion_config(
    ndyn_substeps,  # noqa: F811 # imported `ndyn_substeps` fixture
) -> DiffusionConfig:
    """
    Create DiffusionConfig matching MCH_CH_r04b09_dsl.

    Set values to the ones used in the  MCH_CH_r04b09_dsl experiment where they differ
    from the default.
    """
    return DiffusionConfig(
        diffusion_type=DiffusionType.SMAGORINSKY_4TH_ORDER,
        hdiff_w=True,
        hdiff_vn=True,
        type_t_diffu=2,
        type_vn_diffu=1,
        hdiff_efdt_ratio=24.0,
        hdiff_w_efdt_ratio=15.0,
        smagorinski_scaling_factor=0.025,
        zdiffu_t=True,
        velocity_boundary_diffusion_denom=150.0,
        max_nudging_coeff=0.075,
        n_substeps=ndyn_substeps,
    )


@pytest.fixture
def r04b09_iconrun_config(
    ndyn_substeps,  # noqa: F811 # imported `ndyn_substeps` fixture
    timeloop_date_init,
    timeloop_date_exit,
    timeloop_diffusion_linit_init,
) -> IconRunConfig:
    """
    Create IconRunConfig matching MCH_CH_r04b09_dsl.

    Set values to the ones used in the  MCH_CH_r04b09_dsl experiment where they differ
    from the default.
    """
    return IconRunConfig(
        dtime=timedelta(seconds=10.0),
        start_date=datetime.fromisoformat(timeloop_date_init),
        end_date=datetime.fromisoformat(timeloop_date_exit),
        n_substeps=ndyn_substeps,
        apply_initial_stabilization=timeloop_diffusion_linit_init,
    )
>>>>>>> 37a20e68


@pytest.fixture
def timeloop_diffusion_savepoint_init(
    data_provider,  # noqa: F811 # imported fixtures data_provider
    step_date_init,  # noqa: F811 # imported fixtures data_provider
    timeloop_diffusion_linit_init,
):
    """
    Load data from ICON savepoint at start of diffusion module.

    date of the timestamp to be selected can be set seperately by overriding the 'timeloop_date_'
    fixture, passing 'step_date_init=<iso_string>'

    linit flag is set to true
    """
    return data_provider.from_savepoint_diffusion_init(
        linit=timeloop_diffusion_linit_init, date=step_date_init
    )


@pytest.fixture
def timeloop_diffusion_savepoint_exit(
    data_provider,  # noqa: F811 # imported fixtures data_provider`
    step_date_exit,  # noqa: F811 # imported fixtures step_date_exit`
    timeloop_diffusion_linit_exit,
):
    """
    Load data from ICON savepoint at exist of diffusion module.

    date of the timestamp to be selected can be set seperately by overriding the 'timeloop_date'
    fixture, passing 'step_data=<iso_string>'
    """
    sp = data_provider.from_savepoint_diffusion_exit(
        linit=timeloop_diffusion_linit_exit, date=step_date_exit
    )
    return sp


@pytest.fixture
def timeloop_date_init():
    return "2021-06-20T12:00:00.000"


@pytest.fixture
def timeloop_date_exit():
    return "2021-06-20T12:00:10.000"<|MERGE_RESOLUTION|>--- conflicted
+++ resolved
@@ -11,13 +11,11 @@
 #
 # SPDX-License-Identifier: GPL-3.0-or-later
 
-<<<<<<< HEAD
-=======
 from datetime import datetime, timedelta
 
->>>>>>> 37a20e68
 import pytest
 
+from icon4py.model.atmosphere.diffusion.diffusion import DiffusionConfig, DiffusionType
 from icon4py.model.common.test_utils.datatest_fixtures import (  # noqa: F401
     damping_height,
     data_provider,
@@ -43,8 +41,6 @@
     step_date_init,
     vn_only,
 )
-<<<<<<< HEAD
-=======
 from icon4py.model.driver.icon_configuration import IconRunConfig
 
 
@@ -97,7 +93,6 @@
         n_substeps=ndyn_substeps,
         apply_initial_stabilization=timeloop_diffusion_linit_init,
     )
->>>>>>> 37a20e68
 
 
 @pytest.fixture
