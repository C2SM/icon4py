# ICON4Py - ICON inspired code in Python and GT4Py
#
# Copyright (c) 2022-2024, ETH Zurich and MeteoSwiss
# All rights reserved.
#
# Please, refer to the LICENSE file in the root directory.
# SPDX-License-Identifier: BSD-3-Clause

<<<<<<< HEAD
=======
from datetime import datetime, timedelta

import pytest


# Make sure custom icon4py pytest hooks are loaded
try:
    import sys

    _ = sys.modules["icon4py.model.testing.pytest_config"]
except KeyError:
    from icon4py.model.testing.pytest_config import *  # noqa: F403 [undefined-local-with-import-star]


from icon4py.model.atmosphere.diffusion import diffusion
from icon4py.model.driver import icon4py_configuration as driver_config
from icon4py.model.testing.datatest_fixtures import (
    damping_height,
    data_provider,
    download_ser_data,
    experiment,
    flat_height,
    grid_savepoint,
    htop_moist_proc,
    icon_grid,
    interpolation_savepoint,
    istep_exit,
    istep_init,
    lowest_layer_thickness,
    maximal_layer_thickness,
    metrics_savepoint,
    model_top_height,
    ndyn_substeps,
    processor_props,
    ranked_data_path,
    savepoint_nonhydro_exit,
    savepoint_nonhydro_init,
    savepoint_nonhydro_step_final,
    savepoint_velocity_init,
    step_date_exit,
    step_date_init,
    stretch_factor,
    top_height_limit_for_maximal_layer_thickness,
)


__all__ = [
    # local:
    "r04b09_diffusion_config",
    "r04b09_iconrun_config",
    "timeloop_diffusion_savepoint_init",
    "timeloop_diffusion_savepoint_exit",
    "timeloop_date_init",
    "timeloop_date_exit",
    # imported fixtures:
    "damping_height",
    "data_provider",
    "download_ser_data",
    "experiment",
    "flat_height",
    "grid_savepoint",
    "htop_moist_proc",
    "icon_grid",
    "interpolation_savepoint",
    "istep_exit",
    "istep_init",
    "lowest_layer_thickness",
    "maximal_layer_thickness",
    "metrics_savepoint",
    "model_top_height",
    "ndyn_substeps",
    "processor_props",
    "ranked_data_path",
    "savepoint_nonhydro_exit",
    "savepoint_nonhydro_init",
    "savepoint_nonhydro_step_final",
    "savepoint_velocity_init",
    "step_date_exit",
    "step_date_init",
    "stretch_factor",
    "top_height_limit_for_maximal_layer_thickness",
]


# TODO (Chia Rui): Reuse those pytest fixtures for diffusion test instead of creating here
@pytest.fixture
def r04b09_diffusion_config(ndyn_substeps) -> diffusion.DiffusionConfig:
    """
    Create DiffusionConfig matching MCH_CH_r04b09_dsl.

    Set values to the ones used in the  MCH_CH_r04b09_dsl experiment where they differ
    from the default.
    """
    return diffusion.DiffusionConfig(
        diffusion_type=diffusion.DiffusionType.SMAGORINSKY_4TH_ORDER,
        hdiff_w=True,
        hdiff_vn=True,
        type_t_diffu=2,
        type_vn_diffu=1,
        hdiff_efdt_ratio=24.0,
        hdiff_w_efdt_ratio=15.0,
        smagorinski_scaling_factor=0.025,
        zdiffu_t=True,
        velocity_boundary_diffusion_denom=150.0,
        _nudge_max_coeff=0.075,
        n_substeps=ndyn_substeps,
    )


@pytest.fixture
def r04b09_iconrun_config(
    ndyn_substeps,
    timeloop_date_init,
    timeloop_date_exit,
    timeloop_diffusion_linit_init,
) -> driver_config.Icon4pyRunConfig:
    """
    Create Icon4pyRunConfig matching MCH_CH_r04b09_dsl.

    Set values to the ones used in the  MCH_CH_r04b09_dsl experiment where they differ
    from the default.
    """
    return driver_config.Icon4pyRunConfig(
        dtime=timedelta(seconds=10.0),
        start_date=datetime.fromisoformat(timeloop_date_init),
        end_date=datetime.fromisoformat(timeloop_date_exit),
        n_substeps=ndyn_substeps,
        apply_initial_stabilization=timeloop_diffusion_linit_init,
    )


@pytest.fixture
def timeloop_diffusion_savepoint_init(
    data_provider,  # imported fixtures data_provider
    step_date_init,  # imported fixtures data_provider
    timeloop_diffusion_linit_init,
):
    """
    Load data from ICON savepoint at start of diffusion module.

    date of the timestamp to be selected can be set seperately by overriding the 'timeloop_date_'
    fixture, passing 'step_date_init=<iso_string>'

    linit flag is set to true
    """
    return data_provider.from_savepoint_diffusion_init(
        linit=timeloop_diffusion_linit_init, date=step_date_init
    )


@pytest.fixture
def timeloop_diffusion_savepoint_exit(
    data_provider,  # imported fixtures data_provider`
    step_date_exit,  # imported fixtures step_date_exit`
    timeloop_diffusion_linit_exit,
):
    """
    Load data from ICON savepoint at exist of diffusion module.

    date of the timestamp to be selected can be set seperately by overriding the 'timeloop_date'
    fixture, passing 'step_data=<iso_string>'
    """
    sp = data_provider.from_savepoint_diffusion_exit(
        linit=timeloop_diffusion_linit_exit, date=step_date_exit
    )
    return sp


@pytest.fixture
def timeloop_date_init():
    return "2021-06-20T12:00:00.000"


@pytest.fixture
def timeloop_date_exit():
    return "2021-06-20T12:00:10.000"
>>>>>>> f67388eb
<|MERGE_RESOLUTION|>--- conflicted
+++ resolved
@@ -4,184 +4,4 @@
 # All rights reserved.
 #
 # Please, refer to the LICENSE file in the root directory.
-# SPDX-License-Identifier: BSD-3-Clause
-
-<<<<<<< HEAD
-=======
-from datetime import datetime, timedelta
-
-import pytest
-
-
-# Make sure custom icon4py pytest hooks are loaded
-try:
-    import sys
-
-    _ = sys.modules["icon4py.model.testing.pytest_config"]
-except KeyError:
-    from icon4py.model.testing.pytest_config import *  # noqa: F403 [undefined-local-with-import-star]
-
-
-from icon4py.model.atmosphere.diffusion import diffusion
-from icon4py.model.driver import icon4py_configuration as driver_config
-from icon4py.model.testing.datatest_fixtures import (
-    damping_height,
-    data_provider,
-    download_ser_data,
-    experiment,
-    flat_height,
-    grid_savepoint,
-    htop_moist_proc,
-    icon_grid,
-    interpolation_savepoint,
-    istep_exit,
-    istep_init,
-    lowest_layer_thickness,
-    maximal_layer_thickness,
-    metrics_savepoint,
-    model_top_height,
-    ndyn_substeps,
-    processor_props,
-    ranked_data_path,
-    savepoint_nonhydro_exit,
-    savepoint_nonhydro_init,
-    savepoint_nonhydro_step_final,
-    savepoint_velocity_init,
-    step_date_exit,
-    step_date_init,
-    stretch_factor,
-    top_height_limit_for_maximal_layer_thickness,
-)
-
-
-__all__ = [
-    # local:
-    "r04b09_diffusion_config",
-    "r04b09_iconrun_config",
-    "timeloop_diffusion_savepoint_init",
-    "timeloop_diffusion_savepoint_exit",
-    "timeloop_date_init",
-    "timeloop_date_exit",
-    # imported fixtures:
-    "damping_height",
-    "data_provider",
-    "download_ser_data",
-    "experiment",
-    "flat_height",
-    "grid_savepoint",
-    "htop_moist_proc",
-    "icon_grid",
-    "interpolation_savepoint",
-    "istep_exit",
-    "istep_init",
-    "lowest_layer_thickness",
-    "maximal_layer_thickness",
-    "metrics_savepoint",
-    "model_top_height",
-    "ndyn_substeps",
-    "processor_props",
-    "ranked_data_path",
-    "savepoint_nonhydro_exit",
-    "savepoint_nonhydro_init",
-    "savepoint_nonhydro_step_final",
-    "savepoint_velocity_init",
-    "step_date_exit",
-    "step_date_init",
-    "stretch_factor",
-    "top_height_limit_for_maximal_layer_thickness",
-]
-
-
-# TODO (Chia Rui): Reuse those pytest fixtures for diffusion test instead of creating here
-@pytest.fixture
-def r04b09_diffusion_config(ndyn_substeps) -> diffusion.DiffusionConfig:
-    """
-    Create DiffusionConfig matching MCH_CH_r04b09_dsl.
-
-    Set values to the ones used in the  MCH_CH_r04b09_dsl experiment where they differ
-    from the default.
-    """
-    return diffusion.DiffusionConfig(
-        diffusion_type=diffusion.DiffusionType.SMAGORINSKY_4TH_ORDER,
-        hdiff_w=True,
-        hdiff_vn=True,
-        type_t_diffu=2,
-        type_vn_diffu=1,
-        hdiff_efdt_ratio=24.0,
-        hdiff_w_efdt_ratio=15.0,
-        smagorinski_scaling_factor=0.025,
-        zdiffu_t=True,
-        velocity_boundary_diffusion_denom=150.0,
-        _nudge_max_coeff=0.075,
-        n_substeps=ndyn_substeps,
-    )
-
-
-@pytest.fixture
-def r04b09_iconrun_config(
-    ndyn_substeps,
-    timeloop_date_init,
-    timeloop_date_exit,
-    timeloop_diffusion_linit_init,
-) -> driver_config.Icon4pyRunConfig:
-    """
-    Create Icon4pyRunConfig matching MCH_CH_r04b09_dsl.
-
-    Set values to the ones used in the  MCH_CH_r04b09_dsl experiment where they differ
-    from the default.
-    """
-    return driver_config.Icon4pyRunConfig(
-        dtime=timedelta(seconds=10.0),
-        start_date=datetime.fromisoformat(timeloop_date_init),
-        end_date=datetime.fromisoformat(timeloop_date_exit),
-        n_substeps=ndyn_substeps,
-        apply_initial_stabilization=timeloop_diffusion_linit_init,
-    )
-
-
-@pytest.fixture
-def timeloop_diffusion_savepoint_init(
-    data_provider,  # imported fixtures data_provider
-    step_date_init,  # imported fixtures data_provider
-    timeloop_diffusion_linit_init,
-):
-    """
-    Load data from ICON savepoint at start of diffusion module.
-
-    date of the timestamp to be selected can be set seperately by overriding the 'timeloop_date_'
-    fixture, passing 'step_date_init=<iso_string>'
-
-    linit flag is set to true
-    """
-    return data_provider.from_savepoint_diffusion_init(
-        linit=timeloop_diffusion_linit_init, date=step_date_init
-    )
-
-
-@pytest.fixture
-def timeloop_diffusion_savepoint_exit(
-    data_provider,  # imported fixtures data_provider`
-    step_date_exit,  # imported fixtures step_date_exit`
-    timeloop_diffusion_linit_exit,
-):
-    """
-    Load data from ICON savepoint at exist of diffusion module.
-
-    date of the timestamp to be selected can be set seperately by overriding the 'timeloop_date'
-    fixture, passing 'step_data=<iso_string>'
-    """
-    sp = data_provider.from_savepoint_diffusion_exit(
-        linit=timeloop_diffusion_linit_exit, date=step_date_exit
-    )
-    return sp
-
-
-@pytest.fixture
-def timeloop_date_init():
-    return "2021-06-20T12:00:00.000"
-
-
-@pytest.fixture
-def timeloop_date_exit():
-    return "2021-06-20T12:00:10.000"
->>>>>>> f67388eb
+# SPDX-License-Identifier: BSD-3-Clause