--- conflicted
+++ resolved
@@ -11,13 +11,11 @@
 #
 # SPDX-License-Identifier: GPL-3.0-or-later
 
-<<<<<<< HEAD
-=======
 from datetime import datetime, timedelta
 
->>>>>>> a2e68492
 import pytest
 
+from icon4py.model.atmosphere.diffusion.diffusion import DiffusionConfig, DiffusionType
 from icon4py.model.common.test_utils.datatest_fixtures import (  # noqa: F401
     damping_height,
     data_provider,
@@ -42,8 +40,6 @@
     step_date_init,
     vn_only,
 )
-<<<<<<< HEAD
-=======
 from icon4py.model.driver.icon_configuration import IconRunConfig
 
 
@@ -96,7 +92,6 @@
         n_substeps=ndyn_substeps,
         apply_initial_stabilization=timeloop_diffusion_linit_init,
     )
->>>>>>> a2e68492
 
 
 @pytest.fixture
