# ICON4Py - ICON inspired code in Python and GT4Py
#
# Copyright (c) 2022, ETH Zurich and MeteoSwiss
# All rights reserved.
#
# This file is free software: you can redistribute it and/or modify it under
# the terms of the GNU General Public License as published by the
# Free Software Foundation, either version 3 of the License, or any later
# version. See the LICENSE.txt file at the top-level directory of this
# distribution for a copy of the license or check <https://www.gnu.org/licenses/>.
#
# SPDX-License-Identifier: GPL-3.0-or-later

<<<<<<< HEAD
import pytest
from datetime import datetime
from icon4py.model.atmosphere.diffusion.diffusion import DiffusionConfig, DiffusionType
from icon4py.model.driver.icon_configuration import IconRunConfig, read_config

from icon4py.model.common.test_utils.fixtures import (  # noqa: F401
    data_provider,
    grid_savepoint,
    icon_grid,
    interpolation_savepoint,
    metrics_savepoint,
=======
from icon4py.model.common.test_utils.datatest_helpers import (  # noqa: F401
>>>>>>> 43455d26
    datapath,
    download_ser_data,
    processor_props,
    ranked_data_path,
    ndyn_substeps,
    damping_height,
    vn_only,
)

@pytest.fixture
def r04b09_diffusion_config(
    ndyn_substeps,  # noqa: F811 # imported `ndyn_substeps` fxiture
) -> DiffusionConfig:
    """
    Create DiffusionConfig matching MCH_CH_r04b09_dsl.

    Set values to the ones used in the  MCH_CH_r04b09_dsl experiment where they differ
    from the default.
    """
    return DiffusionConfig(
        diffusion_type=DiffusionType.SMAGORINSKY_4TH_ORDER,
        hdiff_w=True,
        hdiff_vn=True,
        type_t_diffu=2,
        type_vn_diffu=1,
        hdiff_efdt_ratio=24.0,
        hdiff_w_efdt_ratio=15.0,
        smagorinski_scaling_factor=0.025,
        zdiffu_t=True,
        velocity_boundary_diffusion_denom=150.0,
        max_nudging_coeff=0.075,
        n_substeps=ndyn_substeps,
    )


@pytest.fixture
def r04b09_iconrun_config(
    ndyn_substeps,  # noqa: F811 # imported `ndyn_substeps` fxiture
) -> IconRunConfig:
    """
    Create IconRunConfig matching MCH_CH_r04b09_dsl.

    Set values to the ones used in the  MCH_CH_r04b09_dsl experiment where they differ
    from the default.
    """
    return IconRunConfig(
        dtime = 10.0,
        start_date = datetime(2021, 6, 20, 12, 0, 0),
        end_date = datetime(2021, 6, 20, 12, 0, 10),
        is_testcase = False,
        ndyn_substeps = ndyn_substeps,
        apply_horizontal_diff_at_large_dt = True,
        apply_extra_diffusion_for_largeCFL = True,
    )

@pytest.fixture
def timeloop_diffusion_savepoint_init(
    data_provider,  # noqa: F811 # imported fixtures data_provider
    timeloop_date_init,  # noqa: F811 # imported fixtures data_provider
):
    """
    Load data from ICON savepoint at start of diffusion module.

    date of the timestamp to be selected can be set seperately by overriding the 'timeloop_date_init'
    fixture, passing 'step_date_init=<iso_string>'

    linit flag is set to true
    """
    return data_provider.from_savepoint_diffusion_init(linit=True, date=timeloop_date_init)


@pytest.fixture
def timeloop_diffusion_savepoint_exit(
    data_provider,  # noqa: F811 # imported fixtures data_provider`
    timeloop_date_exit,  # noqa: F811 # imported fixtures step_date_exit`
):
    """
    Load data from ICON savepoint at exist of diffusion module.

    date of the timestamp to be selected can be set seperately by overriding the 'timeloop_date_exit'
    fixture, passing 'step_data=<iso_string>'
    """
    sp = data_provider.from_savepoint_diffusion_exit(linit=False, date=timeloop_date_exit)
    return sp

@pytest.fixture
def timeloop_velocity_savepoint_init(data_provider, timeloop_date_init, timeloop_istep_init, vn_only, timeloop_jstep_init):  # F811
    """
    Load data from ICON savepoint at start of velocity_advection module.

    date of the timestamp to be selected can be set seperately by overriding the 'step_data'
    fixture, passing 'step_data=<iso_string>'
    """
    return data_provider.from_savepoint_velocity_init(
        istep=timeloop_istep_init, vn_only=vn_only, date=timeloop_date_init, jstep=timeloop_jstep_init
    )


@pytest.fixture
def timeloop_nonhydro_savepoint_init(data_provider, timeloop_date_init, timeloop_istep_init, timeloop_jstep_init):  # noqa F811
    """
    Load data from ICON savepoint at exist of solve_nonhydro module.

    date of the timestamp to be selected can be set seperately by overriding the 'step_data'
    fixture, passing 'step_data=<iso_string>'
    """
    return data_provider.from_savepoint_nonhydro_init(istep=timeloop_istep_init, date=timeloop_date_init, jstep=timeloop_jstep_init)


@pytest.fixture
def timeloop_nonhydro_savepoint_exit(data_provider, timeloop_date_exit, timeloop_istep_exit, timeloop_jstep_exit):  # noqa F811
    """
    Load data from ICON savepoint at exist of solve_nonhydro module.

    date of the timestamp to be selected can be set seperately by overriding the 'step_data'
    fixture, passing 'step_data=<iso_string>'
    """
    return data_provider.from_savepoint_nonhydro_exit(istep=timeloop_istep_exit, date=timeloop_date_exit, jstep=timeloop_jstep_exit)


@pytest.fixture
def timeloop_nonhydro_step_savepoint_exit(data_provider, timeloop_date_exit, timeloop_jstep_exit):  # noqa F811
    """
    Load data from ICON savepoint at final exit (after predictor and corrector, and 3 final stencils) of solve_nonhydro module.

    date of the timestamp to be selected can be set seperately by overriding the 'step_data'
    fixture, passing 'step_data=<iso_string>'
    """
    return data_provider.from_savepoint_nonhydro_step_exit(date=timeloop_date_exit, jstep=timeloop_jstep_exit)

@pytest.fixture
def timeloop_istep_init():
    return 1


@pytest.fixture
def timeloop_jstep_init():
    return 0

@pytest.fixture
def timeloop_istep_exit():
    return 2


@pytest.fixture
def timeloop_jstep_exit():
    return 1<|MERGE_RESOLUTION|>--- conflicted
+++ resolved
@@ -11,21 +11,17 @@
 #
 # SPDX-License-Identifier: GPL-3.0-or-later
 
-<<<<<<< HEAD
 import pytest
 from datetime import datetime
 from icon4py.model.atmosphere.diffusion.diffusion import DiffusionConfig, DiffusionType
 from icon4py.model.driver.icon_configuration import IconRunConfig, read_config
 
-from icon4py.model.common.test_utils.fixtures import (  # noqa: F401
+from icon4py.model.common.test_utils.datatest_helpers import (  # noqa: F401
     data_provider,
     grid_savepoint,
     icon_grid,
     interpolation_savepoint,
     metrics_savepoint,
-=======
-from icon4py.model.common.test_utils.datatest_helpers import (  # noqa: F401
->>>>>>> 43455d26
     datapath,
     download_ser_data,
     processor_props,
