# ICON4Py - ICON inspired code in Python and GT4Py
#
# Copyright (c) 2022, ETH Zurich and MeteoSwiss
# All rights reserved.
#
# This file is free software: you can redistribute it and/or modify it under
# the terms of the GNU General Public License as published by the
# Free Software Foundation, either version 3 of the License, or any later
# version. See the LICENSE.txt file at the top-level directory of this
# distribution for a copy of the license or check <https://www.gnu.org/licenses/>.
#
# SPDX-License-Identifier: GPL-3.0-or-later

from datetime import datetime

import pytest

from icon4py.model.atmosphere.diffusion.diffusion import DiffusionConfig, DiffusionType
from icon4py.model.common.test_utils.datatest_fixtures import (  # noqa: F401
    damping_height,
    data_provider,
    datapath,
    download_ser_data,
<<<<<<< HEAD
    experiment,
=======
    grid_savepoint,
    icon_grid,
    interpolation_savepoint,
    istep_exit,
    istep_init,
    jstep_exit,
    jstep_init,
    metrics_savepoint,
    ndyn_substeps,
>>>>>>> 84d1742f
    processor_props,
    ranked_data_path,
    savepoint_nonhydro_exit,
    savepoint_nonhydro_init,
    savepoint_nonhydro_step_exit,
    savepoint_velocity_init,
    step_date_exit,
    step_date_init,
    vn_only,
)
from icon4py.model.driver.icon_configuration import IconRunConfig


# TODO (Chia Rui): Reuse those pytest fixtures for diffusion test instead of creating here


@pytest.fixture
def r04b09_diffusion_config(
    ndyn_substeps,  # noqa: F811 # imported `ndyn_substeps` fixture
) -> DiffusionConfig:
    """
    Create DiffusionConfig matching MCH_CH_r04b09_dsl.

    Set values to the ones used in the  MCH_CH_r04b09_dsl experiment where they differ
    from the default.
    """
    return DiffusionConfig(
        diffusion_type=DiffusionType.SMAGORINSKY_4TH_ORDER,
        hdiff_w=True,
        hdiff_vn=True,
        type_t_diffu=2,
        type_vn_diffu=1,
        hdiff_efdt_ratio=24.0,
        hdiff_w_efdt_ratio=15.0,
        smagorinski_scaling_factor=0.025,
        zdiffu_t=True,
        velocity_boundary_diffusion_denom=150.0,
        max_nudging_coeff=0.075,
        n_substeps=ndyn_substeps,
    )


@pytest.fixture
def r04b09_iconrun_config(
    ndyn_substeps,  # noqa: F811 # imported `ndyn_substeps` fixture
    timeloop_date_init,
    timeloop_date_exit,
    timeloop_diffusion_linit_init,
) -> IconRunConfig:
    """
    Create IconRunConfig matching MCH_CH_r04b09_dsl.

    Set values to the ones used in the  MCH_CH_r04b09_dsl experiment where they differ
    from the default.
    """
    return IconRunConfig(
        dtime=10.0,
        start_date=datetime(
            int(timeloop_date_init[0:4]),
            int(timeloop_date_init[5:7]),
            int(timeloop_date_init[8:10]),
            int(timeloop_date_init[11:13]),
            int(timeloop_date_init[14:16]),
            int(timeloop_date_init[17:19]),
        ),
        end_date=datetime(
            int(timeloop_date_exit[0:4]),
            int(timeloop_date_exit[5:7]),
            int(timeloop_date_exit[8:10]),
            int(timeloop_date_exit[11:13]),
            int(timeloop_date_exit[14:16]),
            int(timeloop_date_exit[17:19]),
        ),
        n_substeps=ndyn_substeps,
        apply_initial_stabilization=timeloop_diffusion_linit_init,
    )


@pytest.fixture
def timeloop_diffusion_savepoint_init(
    data_provider,  # noqa: F811 # imported fixtures data_provider
    step_date_init,  # noqa: F811 # imported fixtures data_provider
    timeloop_diffusion_linit_init,
):
    """
    Load data from ICON savepoint at start of diffusion module.

    date of the timestamp to be selected can be set seperately by overriding the 'timeloop_date_'
    fixture, passing 'step_date_init=<iso_string>'

    linit flag is set to true
    """
    return data_provider.from_savepoint_diffusion_init(
        linit=timeloop_diffusion_linit_init, date=step_date_init
    )


@pytest.fixture
def timeloop_diffusion_savepoint_exit(
    data_provider,  # noqa: F811 # imported fixtures data_provider`
    step_date_exit,  # noqa: F811 # imported fixtures step_date_exit`
    timeloop_diffusion_linit_exit,
):
    """
    Load data from ICON savepoint at exist of diffusion module.

    date of the timestamp to be selected can be set seperately by overriding the 'timeloop_date'
    fixture, passing 'step_data=<iso_string>'
    """
    sp = data_provider.from_savepoint_diffusion_exit(
        linit=timeloop_diffusion_linit_exit, date=step_date_exit
    )
    return sp


@pytest.fixture
def timeloop_date_init():
    return "2021-06-20T12:00:00.000"


@pytest.fixture
def timeloop_date_exit():
    return "2021-06-20T12:00:10.000"<|MERGE_RESOLUTION|>--- conflicted
+++ resolved
@@ -21,9 +21,7 @@
     data_provider,
     datapath,
     download_ser_data,
-<<<<<<< HEAD
     experiment,
-=======
     grid_savepoint,
     icon_grid,
     interpolation_savepoint,
@@ -33,7 +31,6 @@
     jstep_init,
     metrics_savepoint,
     ndyn_substeps,
->>>>>>> 84d1742f
     processor_props,
     ranked_data_path,
     savepoint_nonhydro_exit,
