--- conflicted
+++ resolved
@@ -86,15 +86,6 @@
     )
 
     assert dallclose(
-<<<<<<< HEAD
-        diagnostic_state.pressure_sfc.asnumpy(),
-        data_provider.from_savepoint_jabw_init().pressure_sfc().asnumpy(),
-    )
-
-    assert dallclose(
-        solve_nonhydro_diagnostic_state.exner_pr.asnumpy(),
-        data_provider.from_savepoint_jabw_diagnostic().exner_pr().asnumpy(),
-=======
         diagnostic_state.pressure_sfc.ndarray,
         data_provider.from_savepoint_jabw_init().pressure_sfc().ndarray,
     )
@@ -102,6 +93,11 @@
     assert dallclose(
         solve_nonhydro_diagnostic_state.exner_pr.ndarray,
         data_provider.from_savepoint_jabw_diagnostic().exner_pr().ndarray,
->>>>>>> 814ae300
+        atol=1.0e-14,
+    )
+
+    assert dallclose(
+        solve_nonhydro_diagnostic_state.exner_pr.asnumpy(),
+        data_provider.from_savepoint_jabw_diagnostic().exner_pr().asnumpy(),
         atol=1.0e-14,
     )