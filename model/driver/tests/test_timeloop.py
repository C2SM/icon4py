# ICON4Py - ICON inspired code in Python and GT4Py
#
# Copyright (c) 2022, ETH Zurich and MeteoSwiss
# All rights reserved.
#
# This file is free software: you can redistribute it and/or modify it under
# the terms of the GNU General Public License as published by the
# Free Software Foundation, either version 3 of the License, or any later
# version. See the LICENSE.txt file at the top-level directory of this
# distribution for a copy of the license or check <https://www.gnu.org/licenses/>.
#
# SPDX-License-Identifier: GPL-3.0-or-later

import os

import numpy as np
import pytest
from gt4py.next.program_processors.runners.gtfn import run_gtfn, run_gtfn_cached

from icon4py.model.atmosphere.diffusion.diffusion import Diffusion, DiffusionParams
from icon4py.model.atmosphere.dycore.nh_solve.solve_nonhydro import (
    NonHydrostaticParams,
    SolveNonhydro,
)
from icon4py.model.atmosphere.dycore.state_utils.states import (
    DiagnosticStateNonHydro,
    InterpolationState,
    MetricStateNonHydro,
    PrepAdvection,
)
<<<<<<< HEAD
from icon4py.model.atmosphere.dycore.state_utils.utils import _allocate, zero_field
from icon4py.model.common.dimension import C2E2C2EDim, CEDim, CellDim, EdgeDim, KDim, VertexDim
=======
from icon4py.model.atmosphere.dycore.state_utils.utils import zero_field
from icon4py.model.common.dimension import CEDim, CellDim, KDim
>>>>>>> a2e68492
from icon4py.model.common.grid.horizontal import CellParams, EdgeParams
from icon4py.model.common.grid.vertical import VerticalModelParams
from icon4py.model.common.states.diagnostic_state import DiagnosticMetricState, DiagnosticState
from icon4py.model.common.states.prognostic_state import PrognosticState
from icon4py.model.common.test_utils.datatest_utils import (
    GLOBAL_EXPERIMENT,
<<<<<<< HEAD
    JABW_EXPERIMENT,
=======
>>>>>>> a2e68492
    REGIONAL_EXPERIMENT,
)
from icon4py.model.common.test_utils.helpers import (
    as_1D_sparse_field,
    dallclose,
)
from icon4py.model.driver.dycore_driver import TimeLoop
from icon4py.model.driver.initialization_utils import model_initialization_jabw
from icon4py.model.driver.serialbox_helpers import (
    construct_diagnostics_for_diffusion,
    construct_interpolation_state_for_diffusion,
    construct_metric_state_for_diffusion,
)

from .utils import (
    construct_diffusion_config,
    construct_iconrun_config,
    construct_nonhydrostatic_config,
)

<<<<<<< HEAD

compiler_backend = run_gtfn
compiler_cached_backend = run_gtfn_cached
backend = compiler_cached_backend


@pytest.mark.datatest
@pytest.mark.parametrize(
    "experiment, experiment_name, fname_prefix, rank, debug",
    [
        (JABW_EXPERIMENT, "jabw", "icon_pydycore", 0, False),
    ],
)
def test_jabw_initial_condition(
    experiment,
    datapath,
    experiment_name,
    fname_prefix,
    rank,
    data_provider,
    grid_savepoint,
    icon_grid,
    debug,
):
    edge_geometry = grid_savepoint.construct_edge_geometry()
    cell_geometry = grid_savepoint.construct_cell_geometry()

    (
        diffusion_diagnostic_state,
        solve_nonhydro_diagnostic_state,
        prep_adv,
        divdamp_fac_o2,
        diagnostic_state,
        prognostic_state_now,
        prognostic_state_next,
    ) = model_initialization_jabw(
        icon_grid, cell_geometry, edge_geometry, datapath, fname_prefix, rank
    )

    # note that w is not verified because we decided to force w to zero in python framework after discussion

    assert dallclose(
        data_provider.from_savepoint_jabw_final().rho().asnumpy(),
        prognostic_state_now.rho.asnumpy(),
    )

    assert dallclose(
        data_provider.from_savepoint_jabw_final().exner().asnumpy(),
        prognostic_state_now.exner.asnumpy(),
    )

    assert dallclose(
        data_provider.from_savepoint_jabw_final().theta_v().asnumpy(),
        prognostic_state_now.theta_v.asnumpy(),
    )

    assert dallclose(
        data_provider.from_savepoint_jabw_final().vn().asnumpy(), prognostic_state_now.vn.asnumpy()
    )

    assert dallclose(
        data_provider.from_savepoint_jabw_final().pressure().asnumpy(),
        diagnostic_state.pressure.asnumpy(),
    )

    assert dallclose(
        data_provider.from_savepoint_jabw_final().temperature().asnumpy(),
        diagnostic_state.temperature.asnumpy(),
    )

    assert dallclose(
        data_provider.from_savepoint_jabw_init().pressure_sfc().asnumpy(),
        diagnostic_state.pressure_sfc.asnumpy(),
    )


@pytest.mark.datatest
@pytest.mark.parametrize(
    "debug_mode, experiment, istep_init, istep_exit, jstep_init, jstep_exit, timeloop_date_init, timeloop_date_exit, step_date_init, step_date_exit, timeloop_diffusion_linit_init, timeloop_diffusion_linit_exit, vn_only, ndyn_substeps, damping_height",
=======

@pytest.mark.datatest
@pytest.mark.parametrize(
    "debug_mode, experiment, istep_init, istep_exit, jstep_init, jstep_exit, timeloop_date_init, timeloop_date_exit, step_date_init, step_date_exit, timeloop_diffusion_linit_init, timeloop_diffusion_linit_exit, vn_only, damping_height",
>>>>>>> a2e68492
    [
        (
            False,
            REGIONAL_EXPERIMENT,
            1,
            2,
            0,
            1,
            "2021-06-20T12:00:00.000",
            "2021-06-20T12:00:10.000",
            "2021-06-20T12:00:10.000",
            "2021-06-20T12:00:10.000",
            True,
            False,
            False,
            12500.0,
        ),
        (
            False,
            REGIONAL_EXPERIMENT,
            1,
            2,
            0,
            1,
            "2021-06-20T12:00:10.000",
            "2021-06-20T12:00:20.000",
            "2021-06-20T12:00:20.000",
            "2021-06-20T12:00:20.000",
            False,
            False,
            True,
            12500.0,
        ),
        (
            False,
            GLOBAL_EXPERIMENT,
            1,
            2,
            0,
            1,
            "2000-01-01T00:00:00.000",
            "2000-01-01T00:00:02.000",
            "2000-01-01T00:00:02.000",
            "2000-01-01T00:00:02.000",
            False,
            False,
            False,
            50000.0,
        ),
        (
            False,
            GLOBAL_EXPERIMENT,
            1,
            2,
            0,
            1,
            "2000-01-01T00:00:02.000",
            "2000-01-01T00:00:04.000",
            "2000-01-01T00:00:04.000",
            "2000-01-01T00:00:04.000",
            False,
            False,
            True,
            50000.0,
<<<<<<< HEAD
        ),
        (
            False,
            JABW_EXPERIMENT,
            1,
            2,
            0,
            4,
            "2008-09-01T00:00:00.000",
            "2008-09-01T00:05:00.000",
            "2008-09-01T00:05:00.000",
            "2008-09-01T00:05:00.000",
            False,
            False,
            False,
            5,
            45000.0,
        ),
        (
            False,
            JABW_EXPERIMENT,
            1,
            2,
            0,
            4,
            "2008-09-01T00:05:00.000",
            "2008-09-01T00:10:00.000",
            "2008-09-01T00:10:00.000",
            "2008-09-01T00:10:00.000",
            False,
            False,
            True,
            5,
            45000.0,
        ),
        (
            False,
            JABW_EXPERIMENT,
            1,
            2,
            0,
            4,
            "2008-09-01T00:10:00.000",
            "2008-09-01T00:15:00.000",
            "2008-09-01T00:15:00.000",
            "2008-09-01T00:15:00.000",
            False,
            False,
            True,
            5,
            45000.0,
=======
>>>>>>> a2e68492
        ),
    ],
)
def test_run_timeloop_single_step(
    debug_mode,
    experiment,
    timeloop_date_init,
    timeloop_date_exit,
    timeloop_diffusion_linit_init,
    grid_savepoint,
    icon_grid,
    metrics_savepoint,
    interpolation_savepoint,
    damping_height,
    ndyn_substeps,
    timeloop_diffusion_savepoint_init,
    timeloop_diffusion_savepoint_exit,
    savepoint_velocity_init,
    savepoint_nonhydro_init,
    savepoint_nonhydro_exit,
):
    diffusion_config = construct_diffusion_config(experiment, ndyn_substeps=ndyn_substeps)
    diffusion_dtime = timeloop_diffusion_savepoint_init.get_metadata("dtime").get("dtime")
    edge_geometry: EdgeParams = grid_savepoint.construct_edge_geometry()
    cell_geometry: CellParams = grid_savepoint.construct_cell_geometry()
    diffusion_interpolation_state = construct_interpolation_state_for_diffusion(
        interpolation_savepoint
    )
    diffusion_metric_state = construct_metric_state_for_diffusion(metrics_savepoint)

    vertical_params = VerticalModelParams(
        vct_a=grid_savepoint.vct_a(),
        rayleigh_damping_height=damping_height,
        nflatlev=grid_savepoint.nflatlev(),
        nflat_gradp=grid_savepoint.nflat_gradp(),
    )
    additional_parameters = DiffusionParams(diffusion_config)

    diffusion = Diffusion()
    diffusion.init(
        grid=icon_grid,
        config=diffusion_config,
        params=additional_parameters,
        vertical_params=vertical_params,
        metric_state=diffusion_metric_state,
        interpolation_state=diffusion_interpolation_state,
        edge_params=edge_geometry,
        cell_params=cell_geometry,
    )

    # Default construction is for the MCH_CH_r04b09_dsl run config for nonhydro
    nonhydro_config = construct_nonhydrostatic_config(experiment, ndyn_substeps=ndyn_substeps)
    sp = savepoint_nonhydro_init
    nonhydro_params = NonHydrostaticParams(nonhydro_config)
    sp_v = savepoint_velocity_init
    nonhydro_dtime = savepoint_velocity_init.get_metadata("dtime").get("dtime")
    # do_prep_adv actually depends on other factors: idiv_method == 1 .AND. (ltransport .OR. p_patch%n_childdom > 0 .AND. grf_intmethod_e >= 5)
    do_prep_adv = sp_v.get_metadata("prep_adv").get("prep_adv")

    iconrun_config = construct_iconrun_config(
        experiment,
        timeloop_date_init,
        timeloop_date_exit,
        timeloop_diffusion_linit_init,
<<<<<<< HEAD
        damping_height=damping_height,
=======
        damping_height,
>>>>>>> a2e68492
        ndyn_substeps=ndyn_substeps,
    )

    assert timeloop_diffusion_savepoint_init.fac_bdydiff_v() == diffusion.fac_bdydiff_v
<<<<<<< HEAD
    assert iconrun_config.dtime == diffusion_dtime
=======
    assert iconrun_config.dtime.total_seconds() == diffusion_dtime
>>>>>>> a2e68492

    grg = interpolation_savepoint.geofac_grg()
    nonhydro_interpolation_state = InterpolationState(
        c_lin_e=interpolation_savepoint.c_lin_e(),
        c_intp=interpolation_savepoint.c_intp(),
        e_flx_avg=interpolation_savepoint.e_flx_avg(),
        geofac_grdiv=interpolation_savepoint.geofac_grdiv(),
        geofac_rot=interpolation_savepoint.geofac_rot(),
        pos_on_tplane_e_1=interpolation_savepoint.pos_on_tplane_e_x(),
        pos_on_tplane_e_2=interpolation_savepoint.pos_on_tplane_e_y(),
        rbf_vec_coeff_e=interpolation_savepoint.rbf_vec_coeff_e(),
        e_bln_c_s=as_1D_sparse_field(interpolation_savepoint.e_bln_c_s(), CEDim),
        rbf_coeff_1=interpolation_savepoint.rbf_vec_coeff_v1(),
        rbf_coeff_2=interpolation_savepoint.rbf_vec_coeff_v2(),
        geofac_div=as_1D_sparse_field(interpolation_savepoint.geofac_div(), CEDim),
        geofac_n2s=interpolation_savepoint.geofac_n2s(),
        geofac_grg_x=grg[0],
        geofac_grg_y=grg[1],
        nudgecoeff_e=interpolation_savepoint.nudgecoeff_e(),
    )
    nonhydro_metric_state = MetricStateNonHydro(
        bdy_halo_c=metrics_savepoint.bdy_halo_c(),
        mask_prog_halo_c=metrics_savepoint.mask_prog_halo_c(),
        rayleigh_w=metrics_savepoint.rayleigh_w(),
        exner_exfac=metrics_savepoint.exner_exfac(),
        exner_ref_mc=metrics_savepoint.exner_ref_mc(),
        wgtfac_c=metrics_savepoint.wgtfac_c(),
        wgtfacq_c=metrics_savepoint.wgtfacq_c_dsl(),
        inv_ddqz_z_full=metrics_savepoint.inv_ddqz_z_full(),
        rho_ref_mc=metrics_savepoint.rho_ref_mc(),
        theta_ref_mc=metrics_savepoint.theta_ref_mc(),
        vwind_expl_wgt=metrics_savepoint.vwind_expl_wgt(),
        d_exner_dz_ref_ic=metrics_savepoint.d_exner_dz_ref_ic(),
        ddqz_z_half=metrics_savepoint.ddqz_z_half(),
        theta_ref_ic=metrics_savepoint.theta_ref_ic(),
        d2dexdz2_fac1_mc=metrics_savepoint.d2dexdz2_fac1_mc(),
        d2dexdz2_fac2_mc=metrics_savepoint.d2dexdz2_fac2_mc(),
        rho_ref_me=metrics_savepoint.rho_ref_me(),
        theta_ref_me=metrics_savepoint.theta_ref_me(),
        ddxn_z_full=metrics_savepoint.ddxn_z_full(),
        zdiff_gradp=metrics_savepoint.zdiff_gradp(),
        vertoffset_gradp=metrics_savepoint.vertoffset_gradp(),
        ipeidx_dsl=metrics_savepoint.ipeidx_dsl(),
        pg_exdist=metrics_savepoint.pg_exdist(),
        ddqz_z_full_e=metrics_savepoint.ddqz_z_full_e(),
        ddxt_z_full=metrics_savepoint.ddxt_z_full(),
        wgtfac_e=metrics_savepoint.wgtfac_e(),
        wgtfacq_e=metrics_savepoint.wgtfacq_e_dsl(icon_grid.num_levels),
        vwind_impl_wgt=metrics_savepoint.vwind_impl_wgt(),
        hmask_dd3d=metrics_savepoint.hmask_dd3d(),
        scalfac_dd3d=metrics_savepoint.scalfac_dd3d(),
        coeff1_dwdz=metrics_savepoint.coeff1_dwdz(),
        coeff2_dwdz=metrics_savepoint.coeff2_dwdz(),
        coeff_gradekin=metrics_savepoint.coeff_gradekin(),
    )

    cell_geometry: CellParams = grid_savepoint.construct_cell_geometry()
    edge_geometry: EdgeParams = grid_savepoint.construct_edge_geometry()

    solve_nonhydro = SolveNonhydro()
    solve_nonhydro.init(
        grid=icon_grid,
        config=nonhydro_config,
        params=nonhydro_params,
        metric_state_nonhydro=nonhydro_metric_state,
        interpolation_state=nonhydro_interpolation_state,
        vertical_params=vertical_params,
        edge_geometry=edge_geometry,
        cell_geometry=cell_geometry,
        owner_mask=grid_savepoint.c_owner_mask(),
    )

<<<<<<< HEAD

    diffusion_diagnostic_state = construct_diagnostics_for_diffusion(
        timeloop_diffusion_savepoint_init, grid_savepoint, False
=======
    diffusion_diagnostic_state = construct_diagnostics_for_diffusion(
        timeloop_diffusion_savepoint_init,
>>>>>>> a2e68492
    )

    prep_adv = PrepAdvection(
        vn_traj=sp.vn_traj(),
        mass_flx_me=sp.mass_flx_me(),
        mass_flx_ic=sp.mass_flx_ic(),
        vol_flx_ic=zero_field(icon_grid, CellDim, KDim, dtype=float),
    )

    nonhydro_diagnostic_state = DiagnosticStateNonHydro(
        theta_v_ic=sp.theta_v_ic(),
        exner_pr=sp.exner_pr(),
        rho_ic=sp.rho_ic(),
        ddt_exner_phy=sp.ddt_exner_phy(),
        grf_tend_rho=sp.grf_tend_rho(),
        grf_tend_thv=sp.grf_tend_thv(),
        grf_tend_w=sp.grf_tend_w(),
        mass_fl_e=sp.mass_fl_e(),
        ddt_vn_phy=sp.ddt_vn_phy(),
        grf_tend_vn=sp.grf_tend_vn(),
        ddt_vn_apc_ntl1=sp_v.ddt_vn_apc_pc(1),
        ddt_vn_apc_ntl2=sp_v.ddt_vn_apc_pc(2),
        ddt_w_adv_ntl1=sp_v.ddt_w_adv_pc(1),
        ddt_w_adv_ntl2=sp_v.ddt_w_adv_pc(2),
        vt=sp_v.vt(),
        vn_ie=sp_v.vn_ie(),
        w_concorr_c=sp_v.w_concorr_c(),
        rho_incr=None,  # sp.rho_incr(),
        vn_incr=None,  # sp.vn_incr(),
        exner_incr=None,  # sp.exner_incr(),
        exner_dyn_incr=sp.exner_dyn_incr(),
    )

<<<<<<< HEAD
    timeloop = TimeLoop(
        iconrun_config, icon_grid, diffusion, solve_nonhydro, is_run_from_serializedData=True
    )
=======
    timeloop = TimeLoop(iconrun_config, diffusion, solve_nonhydro)
>>>>>>> a2e68492

    assert timeloop.substep_timestep == nonhydro_dtime

    initial_prognostic_date = "2021-06-20T12:00:10.000"
    if experiment == GLOBAL_EXPERIMENT:
        initial_prognostic_date = "2000-01-01T00:00:00.000"
<<<<<<< HEAD
    elif experiment == JABW_EXPERIMENT:
        initial_prognostic_date = "2008-09-01T00:00:00.000"
=======
>>>>>>> a2e68492

    if timeloop_date_exit == initial_prognostic_date:
        prognostic_state = timeloop_diffusion_savepoint_init.construct_prognostics()
    else:
        prognostic_state = PrognosticState(
            w=sp.w_now(),
            vn=sp.vn_now(),
            theta_v=sp.theta_v_now(),
            rho=sp.rho_now(),
            exner=sp.exner_now(),
        )
    prognostic_state_new = PrognosticState(
        w=sp.w_new(),
        vn=sp.vn_new(),
        theta_v=sp.theta_v_new(),
        rho=sp.rho_new(),
        exner=sp.exner_new(),
    )

    prognostic_state_list = [prognostic_state, prognostic_state_new]

    diagnostic_state = DiagnosticState(
        pressure=_allocate(CellDim, KDim, grid=icon_grid),
        pressure_ifc=_allocate(CellDim, KDim, grid=icon_grid),
        temperature=_allocate(CellDim, KDim, grid=icon_grid),
        pressure_sfc=_allocate(CellDim, grid=icon_grid),
        u=_allocate(CellDim, KDim, grid=icon_grid),
        v=_allocate(CellDim, KDim, grid=icon_grid),
    )

    diagnostic_metric_state = DiagnosticMetricState(
        ddqz_z_full=_allocate(CellDim, KDim, grid=icon_grid, dtype=float),
        rbf_vec_coeff_c1=_allocate(
            CellDim, C2E2C2EDim, grid=icon_grid, dtype=float
        ),  # TODO: change to C2E2C2EDim
        rbf_vec_coeff_c2=_allocate(CellDim, C2E2C2EDim, grid=icon_grid, dtype=float),
        v_lat=_allocate(VertexDim, grid=icon_grid),
        v_lon=_allocate(VertexDim, grid=icon_grid),
        e_lat=_allocate(EdgeDim, grid=icon_grid),
        e_lon=_allocate(EdgeDim, grid=icon_grid),
        cell_center_lat=_allocate(CellDim, grid=icon_grid),
        cell_center_lon=_allocate(CellDim, grid=icon_grid),
        vct_a=grid_savepoint.vct_a(),
    )

    timeloop.time_integration(
        diffusion_diagnostic_state,
        nonhydro_diagnostic_state,
        diagnostic_metric_state,
        diagnostic_state,
        prognostic_state_list,
        prep_adv,
        sp.divdamp_fac_o2(),
        do_prep_adv,
    )

    rho_sp = savepoint_nonhydro_exit.rho_new()
    exner_sp = timeloop_diffusion_savepoint_exit.exner()
    theta_sp = timeloop_diffusion_savepoint_exit.theta_v()
    vn_sp = timeloop_diffusion_savepoint_exit.vn()
    w_sp = timeloop_diffusion_savepoint_exit.w()

    if debug_mode:
        script_dir = os.path.dirname(os.path.abspath(__file__))
        base_dir = script_dir + "/"

        def printing(ref, predict, title: str):
            with open(base_dir + "analysis_" + timeloop_date_init + "_" + title + ".dat", "w") as f:
                cell_size = ref.shape[0]
                k_size = ref.shape[1]
                print(title, cell_size, k_size)
                difference = np.abs(ref - predict)
                print(np.max(difference), np.min(difference))
                for i in range(cell_size):
                    for k in range(k_size):
                        f.write("{0:7d} {1:7d}".format(i, k))
                        f.write(
                            " {0:.20e} {1:.20e} {2:.20e} ".format(
                                difference[i, k], ref[i, k], predict[i, k]
                            )
                        )
                        f.write("\n")

        printing(
            rho_sp.asnumpy(),
            prognostic_state_list[timeloop.prognostic_now].rho.asnumpy(),
            "rho",
        )
        printing(
            exner_sp.asnumpy(),
            prognostic_state_list[timeloop.prognostic_now].exner.asnumpy(),
            "exner",
        )
        printing(
            theta_sp.asnumpy(),
            prognostic_state_list[timeloop.prognostic_now].theta_v.asnumpy(),
            "theta_v",
        )
        printing(
            w_sp.asnumpy(),
            prognostic_state_list[timeloop.prognostic_now].w.asnumpy(),
            "w",
        )
        printing(
            vn_sp.asnumpy(),
            prognostic_state_list[timeloop.prognostic_now].vn.asnumpy(),
            "vn",
        )

    assert dallclose(
<<<<<<< HEAD
        vn_sp.asnumpy(),
        prognostic_state_list[timeloop.prognostic_now].vn.asnumpy(),
=======
        prognostic_state_list[timeloop.prognostic_now].vn.asnumpy(),
        vn_sp.asnumpy(),
>>>>>>> a2e68492
        atol=6e-12,
    )

    assert dallclose(
<<<<<<< HEAD
        w_sp.asnumpy(),
        prognostic_state_list[timeloop.prognostic_now].w.asnumpy(),
=======
        prognostic_state_list[timeloop.prognostic_now].w.asnumpy(),
        w_sp.asnumpy(),
>>>>>>> a2e68492
        atol=8e-14,
    )

    assert dallclose(
<<<<<<< HEAD
        exner_sp.asnumpy(),
        prognostic_state_list[timeloop.prognostic_now].exner.asnumpy(),
    )

    assert dallclose(
        theta_sp.asnumpy(),
        prognostic_state_list[timeloop.prognostic_now].theta_v.asnumpy(),
=======
        prognostic_state_list[timeloop.prognostic_now].exner.asnumpy(),
        exner_sp.asnumpy(),
    )

    assert dallclose(
        prognostic_state_list[timeloop.prognostic_now].theta_v.asnumpy(),
        theta_sp.asnumpy(),
>>>>>>> a2e68492
        atol=4e-12,
    )

    assert dallclose(
<<<<<<< HEAD
        rho_sp.asnumpy(),
        prognostic_state_list[timeloop.prognostic_now].rho.asnumpy(),
=======
        prognostic_state_list[timeloop.prognostic_now].rho.asnumpy(),
        rho_sp.asnumpy(),
>>>>>>> a2e68492
    )<|MERGE_RESOLUTION|>--- conflicted
+++ resolved
@@ -15,7 +15,6 @@
 
 import numpy as np
 import pytest
-from gt4py.next.program_processors.runners.gtfn import run_gtfn, run_gtfn_cached
 
 from icon4py.model.atmosphere.diffusion.diffusion import Diffusion, DiffusionParams
 from icon4py.model.atmosphere.dycore.nh_solve.solve_nonhydro import (
@@ -28,23 +27,14 @@
     MetricStateNonHydro,
     PrepAdvection,
 )
-<<<<<<< HEAD
-from icon4py.model.atmosphere.dycore.state_utils.utils import _allocate, zero_field
-from icon4py.model.common.dimension import C2E2C2EDim, CEDim, CellDim, EdgeDim, KDim, VertexDim
-=======
 from icon4py.model.atmosphere.dycore.state_utils.utils import zero_field
 from icon4py.model.common.dimension import CEDim, CellDim, KDim
->>>>>>> a2e68492
 from icon4py.model.common.grid.horizontal import CellParams, EdgeParams
 from icon4py.model.common.grid.vertical import VerticalModelParams
+from icon4py.model.common.states.prognostic_state import PrognosticState
 from icon4py.model.common.states.diagnostic_state import DiagnosticMetricState, DiagnosticState
-from icon4py.model.common.states.prognostic_state import PrognosticState
 from icon4py.model.common.test_utils.datatest_utils import (
     GLOBAL_EXPERIMENT,
-<<<<<<< HEAD
-    JABW_EXPERIMENT,
-=======
->>>>>>> a2e68492
     REGIONAL_EXPERIMENT,
 )
 from icon4py.model.common.test_utils.helpers import (
@@ -52,7 +42,6 @@
     dallclose,
 )
 from icon4py.model.driver.dycore_driver import TimeLoop
-from icon4py.model.driver.initialization_utils import model_initialization_jabw
 from icon4py.model.driver.serialbox_helpers import (
     construct_diagnostics_for_diffusion,
     construct_interpolation_state_for_diffusion,
@@ -65,92 +54,10 @@
     construct_nonhydrostatic_config,
 )
 
-<<<<<<< HEAD
-
-compiler_backend = run_gtfn
-compiler_cached_backend = run_gtfn_cached
-backend = compiler_cached_backend
-
-
-@pytest.mark.datatest
-@pytest.mark.parametrize(
-    "experiment, experiment_name, fname_prefix, rank, debug",
-    [
-        (JABW_EXPERIMENT, "jabw", "icon_pydycore", 0, False),
-    ],
-)
-def test_jabw_initial_condition(
-    experiment,
-    datapath,
-    experiment_name,
-    fname_prefix,
-    rank,
-    data_provider,
-    grid_savepoint,
-    icon_grid,
-    debug,
-):
-    edge_geometry = grid_savepoint.construct_edge_geometry()
-    cell_geometry = grid_savepoint.construct_cell_geometry()
-
-    (
-        diffusion_diagnostic_state,
-        solve_nonhydro_diagnostic_state,
-        prep_adv,
-        divdamp_fac_o2,
-        diagnostic_state,
-        prognostic_state_now,
-        prognostic_state_next,
-    ) = model_initialization_jabw(
-        icon_grid, cell_geometry, edge_geometry, datapath, fname_prefix, rank
-    )
-
-    # note that w is not verified because we decided to force w to zero in python framework after discussion
-
-    assert dallclose(
-        data_provider.from_savepoint_jabw_final().rho().asnumpy(),
-        prognostic_state_now.rho.asnumpy(),
-    )
-
-    assert dallclose(
-        data_provider.from_savepoint_jabw_final().exner().asnumpy(),
-        prognostic_state_now.exner.asnumpy(),
-    )
-
-    assert dallclose(
-        data_provider.from_savepoint_jabw_final().theta_v().asnumpy(),
-        prognostic_state_now.theta_v.asnumpy(),
-    )
-
-    assert dallclose(
-        data_provider.from_savepoint_jabw_final().vn().asnumpy(), prognostic_state_now.vn.asnumpy()
-    )
-
-    assert dallclose(
-        data_provider.from_savepoint_jabw_final().pressure().asnumpy(),
-        diagnostic_state.pressure.asnumpy(),
-    )
-
-    assert dallclose(
-        data_provider.from_savepoint_jabw_final().temperature().asnumpy(),
-        diagnostic_state.temperature.asnumpy(),
-    )
-
-    assert dallclose(
-        data_provider.from_savepoint_jabw_init().pressure_sfc().asnumpy(),
-        diagnostic_state.pressure_sfc.asnumpy(),
-    )
-
-
-@pytest.mark.datatest
-@pytest.mark.parametrize(
-    "debug_mode, experiment, istep_init, istep_exit, jstep_init, jstep_exit, timeloop_date_init, timeloop_date_exit, step_date_init, step_date_exit, timeloop_diffusion_linit_init, timeloop_diffusion_linit_exit, vn_only, ndyn_substeps, damping_height",
-=======
 
 @pytest.mark.datatest
 @pytest.mark.parametrize(
     "debug_mode, experiment, istep_init, istep_exit, jstep_init, jstep_exit, timeloop_date_init, timeloop_date_exit, step_date_init, step_date_exit, timeloop_diffusion_linit_init, timeloop_diffusion_linit_exit, vn_only, damping_height",
->>>>>>> a2e68492
     [
         (
             False,
@@ -215,60 +122,6 @@
             False,
             True,
             50000.0,
-<<<<<<< HEAD
-        ),
-        (
-            False,
-            JABW_EXPERIMENT,
-            1,
-            2,
-            0,
-            4,
-            "2008-09-01T00:00:00.000",
-            "2008-09-01T00:05:00.000",
-            "2008-09-01T00:05:00.000",
-            "2008-09-01T00:05:00.000",
-            False,
-            False,
-            False,
-            5,
-            45000.0,
-        ),
-        (
-            False,
-            JABW_EXPERIMENT,
-            1,
-            2,
-            0,
-            4,
-            "2008-09-01T00:05:00.000",
-            "2008-09-01T00:10:00.000",
-            "2008-09-01T00:10:00.000",
-            "2008-09-01T00:10:00.000",
-            False,
-            False,
-            True,
-            5,
-            45000.0,
-        ),
-        (
-            False,
-            JABW_EXPERIMENT,
-            1,
-            2,
-            0,
-            4,
-            "2008-09-01T00:10:00.000",
-            "2008-09-01T00:15:00.000",
-            "2008-09-01T00:15:00.000",
-            "2008-09-01T00:15:00.000",
-            False,
-            False,
-            True,
-            5,
-            45000.0,
-=======
->>>>>>> a2e68492
         ),
     ],
 )
@@ -333,20 +186,12 @@
         timeloop_date_init,
         timeloop_date_exit,
         timeloop_diffusion_linit_init,
-<<<<<<< HEAD
-        damping_height=damping_height,
-=======
         damping_height,
->>>>>>> a2e68492
         ndyn_substeps=ndyn_substeps,
     )
 
     assert timeloop_diffusion_savepoint_init.fac_bdydiff_v() == diffusion.fac_bdydiff_v
-<<<<<<< HEAD
-    assert iconrun_config.dtime == diffusion_dtime
-=======
     assert iconrun_config.dtime.total_seconds() == diffusion_dtime
->>>>>>> a2e68492
 
     grg = interpolation_savepoint.geofac_grg()
     nonhydro_interpolation_state = InterpolationState(
@@ -419,14 +264,8 @@
         owner_mask=grid_savepoint.c_owner_mask(),
     )
 
-<<<<<<< HEAD
-
-    diffusion_diagnostic_state = construct_diagnostics_for_diffusion(
-        timeloop_diffusion_savepoint_init, grid_savepoint, False
-=======
     diffusion_diagnostic_state = construct_diagnostics_for_diffusion(
         timeloop_diffusion_savepoint_init,
->>>>>>> a2e68492
     )
 
     prep_adv = PrepAdvection(
@@ -460,24 +299,13 @@
         exner_dyn_incr=sp.exner_dyn_incr(),
     )
 
-<<<<<<< HEAD
-    timeloop = TimeLoop(
-        iconrun_config, icon_grid, diffusion, solve_nonhydro, is_run_from_serializedData=True
-    )
-=======
-    timeloop = TimeLoop(iconrun_config, diffusion, solve_nonhydro)
->>>>>>> a2e68492
+    timeloop = TimeLoop(iconrun_config, icon_grid, diffusion, solve_nonhydro)
 
     assert timeloop.substep_timestep == nonhydro_dtime
 
     initial_prognostic_date = "2021-06-20T12:00:10.000"
     if experiment == GLOBAL_EXPERIMENT:
         initial_prognostic_date = "2000-01-01T00:00:00.000"
-<<<<<<< HEAD
-    elif experiment == JABW_EXPERIMENT:
-        initial_prognostic_date = "2008-09-01T00:00:00.000"
-=======
->>>>>>> a2e68492
 
     if timeloop_date_exit == initial_prognostic_date:
         prognostic_state = timeloop_diffusion_savepoint_init.construct_prognostics()
@@ -499,28 +327,25 @@
 
     prognostic_state_list = [prognostic_state, prognostic_state_new]
 
+    diagnostic_metric_state = DiagnosticMetricState(
+        ddqz_z_full=metrics_savepoint.ddqz_z_full(),
+        rbf_vec_coeff_c1=interpolation_savepoint.rbf_vec_coeff_c1(),
+        rbf_vec_coeff_c2=interpolation_savepoint.rbf_vec_coeff_c2(),
+        cell_center_lat=grid_savepoint.cell_center_lat(),
+        cell_center_lon=grid_savepoint.cell_center_lon(),
+        v_lat=grid_savepoint.v_lat(),
+        v_lon=grid_savepoint.v_lon(),
+        e_lat=grid_savepoint.edge_center_lat(),
+        e_lon=grid_savepoint.edge_center_lon(),
+        vct_a=grid_savepoint.vct_a(),
+    )
+
     diagnostic_state = DiagnosticState(
-        pressure=_allocate(CellDim, KDim, grid=icon_grid),
-        pressure_ifc=_allocate(CellDim, KDim, grid=icon_grid),
-        temperature=_allocate(CellDim, KDim, grid=icon_grid),
-        pressure_sfc=_allocate(CellDim, grid=icon_grid),
-        u=_allocate(CellDim, KDim, grid=icon_grid),
-        v=_allocate(CellDim, KDim, grid=icon_grid),
-    )
-
-    diagnostic_metric_state = DiagnosticMetricState(
-        ddqz_z_full=_allocate(CellDim, KDim, grid=icon_grid, dtype=float),
-        rbf_vec_coeff_c1=_allocate(
-            CellDim, C2E2C2EDim, grid=icon_grid, dtype=float
-        ),  # TODO: change to C2E2C2EDim
-        rbf_vec_coeff_c2=_allocate(CellDim, C2E2C2EDim, grid=icon_grid, dtype=float),
-        v_lat=_allocate(VertexDim, grid=icon_grid),
-        v_lon=_allocate(VertexDim, grid=icon_grid),
-        e_lat=_allocate(EdgeDim, grid=icon_grid),
-        e_lon=_allocate(EdgeDim, grid=icon_grid),
-        cell_center_lat=_allocate(CellDim, grid=icon_grid),
-        cell_center_lon=_allocate(CellDim, grid=icon_grid),
-        vct_a=grid_savepoint.vct_a(),
+        pressure=None,
+        pressure_ifc=None,
+        temperature=None,
+        u=None,
+        v=None,
     )
 
     timeloop.time_integration(
@@ -588,37 +413,18 @@
         )
 
     assert dallclose(
-<<<<<<< HEAD
-        vn_sp.asnumpy(),
-        prognostic_state_list[timeloop.prognostic_now].vn.asnumpy(),
-=======
         prognostic_state_list[timeloop.prognostic_now].vn.asnumpy(),
         vn_sp.asnumpy(),
->>>>>>> a2e68492
         atol=6e-12,
     )
 
     assert dallclose(
-<<<<<<< HEAD
-        w_sp.asnumpy(),
-        prognostic_state_list[timeloop.prognostic_now].w.asnumpy(),
-=======
         prognostic_state_list[timeloop.prognostic_now].w.asnumpy(),
         w_sp.asnumpy(),
->>>>>>> a2e68492
         atol=8e-14,
     )
 
     assert dallclose(
-<<<<<<< HEAD
-        exner_sp.asnumpy(),
-        prognostic_state_list[timeloop.prognostic_now].exner.asnumpy(),
-    )
-
-    assert dallclose(
-        theta_sp.asnumpy(),
-        prognostic_state_list[timeloop.prognostic_now].theta_v.asnumpy(),
-=======
         prognostic_state_list[timeloop.prognostic_now].exner.asnumpy(),
         exner_sp.asnumpy(),
     )
@@ -626,16 +432,10 @@
     assert dallclose(
         prognostic_state_list[timeloop.prognostic_now].theta_v.asnumpy(),
         theta_sp.asnumpy(),
->>>>>>> a2e68492
         atol=4e-12,
     )
 
     assert dallclose(
-<<<<<<< HEAD
-        rho_sp.asnumpy(),
-        prognostic_state_list[timeloop.prognostic_now].rho.asnumpy(),
-=======
         prognostic_state_list[timeloop.prognostic_now].rho.asnumpy(),
         rho_sp.asnumpy(),
->>>>>>> a2e68492
     )