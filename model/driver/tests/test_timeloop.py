# ICON4Py - ICON inspired code in Python and GT4Py
#
# Copyright (c) 2022, ETH Zurich and MeteoSwiss
# All rights reserved.
#
# This file is free software: you can redistribute it and/or modify it under
# the terms of the GNU General Public License as published by the
# Free Software Foundation, either version 3 of the License, or any later
# version. See the LICENSE.txt file at the top-level directory of this
# distribution for a copy of the license or check <https://www.gnu.org/licenses/>.
#
# SPDX-License-Identifier: GPL-3.0-or-later


import pytest

from icon4py.model.atmosphere.diffusion.diffusion import Diffusion, DiffusionParams
from icon4py.model.atmosphere.dycore.nh_solve.solve_nonhydro import (
    NonHydrostaticParams,
    SolveNonhydro,
)
from icon4py.model.atmosphere.dycore.state_utils.states import (
    DiagnosticStateNonHydro,
    InterpolationState,
    MetricStateNonHydro,
    PrepAdvection,
)
from icon4py.model.atmosphere.dycore.state_utils.utils import zero_field
from icon4py.model.common.dimension import CEDim, CellDim, KDim
from icon4py.model.common.grid.horizontal import CellParams, EdgeParams
from icon4py.model.common.grid.vertical import VerticalGridConfig, VerticalGridParams
from icon4py.model.common.states.prognostic_state import PrognosticState
from icon4py.model.common.test_utils.datatest_utils import (
    GAUSS3D_EXPERIMENT,
    GLOBAL_EXPERIMENT,
    REGIONAL_EXPERIMENT,
)
from icon4py.model.common.test_utils.helpers import (
    as_1D_sparse_field,
    dallclose,
)
from icon4py.model.driver import icon_configuration
from icon4py.model.driver.dycore_driver import TimeLoop
from icon4py.model.driver.serialbox_helpers import (
    construct_diagnostics_for_diffusion,
    construct_interpolation_state_for_diffusion,
    construct_metric_state_for_diffusion,
)

from .utils import (
    construct_diffusion_config,
    construct_iconrun_config,
    construct_nonhydrostatic_config,
)


@pytest.mark.datatest
@pytest.mark.parametrize(
<<<<<<< HEAD
    "experiment, istep_init, istep_exit, jstep_init, jstep_exit, timeloop_date_init, timeloop_date_exit, step_date_init, step_date_exit, timeloop_diffusion_linit_init, timeloop_diffusion_linit_exit, vn_only, damping_height",
=======
    "debug_mode, experiment, istep_init, istep_exit, jstep_init, jstep_exit, timeloop_date_init, timeloop_date_exit, step_date_init, step_date_exit, timeloop_diffusion_linit_init, timeloop_diffusion_linit_exit, vn_only",
>>>>>>> dbdd8995
    [
        (
            REGIONAL_EXPERIMENT,
            1,
            2,
            0,
            1,
            "2021-06-20T12:00:00.000",
            "2021-06-20T12:00:10.000",
            "2021-06-20T12:00:10.000",
            "2021-06-20T12:00:10.000",
            True,
            False,
            False,
        ),
        (
            REGIONAL_EXPERIMENT,
            1,
            2,
            0,
            1,
            "2021-06-20T12:00:10.000",
            "2021-06-20T12:00:20.000",
            "2021-06-20T12:00:20.000",
            "2021-06-20T12:00:20.000",
            False,
            False,
            True,
        ),
        (
            GLOBAL_EXPERIMENT,
            1,
            2,
            0,
            1,
            "2000-01-01T00:00:00.000",
            "2000-01-01T00:00:02.000",
            "2000-01-01T00:00:02.000",
            "2000-01-01T00:00:02.000",
            False,
            False,
            False,
        ),
        (
            GLOBAL_EXPERIMENT,
            1,
            2,
            0,
            1,
            "2000-01-01T00:00:02.000",
            "2000-01-01T00:00:04.000",
            "2000-01-01T00:00:04.000",
            "2000-01-01T00:00:04.000",
            False,
            False,
            True,
        ),
        (
            GAUSS3D_EXPERIMENT,
            1,
            2,
            0,
            4,
            "2001-01-01T00:00:00.000",
            "2001-01-01T00:00:04.000",
            "2001-01-01T00:00:04.000",
            "2001-01-01T00:00:04.000",
            False,
            False,
            False,
            45000.0,
        ),
    ],
)
def test_run_timeloop_single_step(
    experiment,
    timeloop_date_init,
    timeloop_date_exit,
    timeloop_diffusion_linit_init,
    grid_savepoint,
    icon_grid,
    metrics_savepoint,
    interpolation_savepoint,
    lowest_layer_thickness,
    model_top_height,
    stretch_factor,
    damping_height,
    ndyn_substeps,
    timeloop_diffusion_savepoint_init,
    timeloop_diffusion_savepoint_exit,
    savepoint_velocity_init,
    savepoint_nonhydro_init,
    savepoint_nonhydro_exit,
):
    if experiment == GAUSS3D_EXPERIMENT:
        config = icon_configuration.read_config(experiment)
        diffusion_config = config.diffusion_config
        nonhydro_config = config.solve_nonhydro_config
        iconrun_config = config.run_config

    else:
        diffusion_config = construct_diffusion_config(experiment, ndyn_substeps=ndyn_substeps)
        nonhydro_config = construct_nonhydrostatic_config(experiment, ndyn_substeps=ndyn_substeps)
        iconrun_config = construct_iconrun_config(
            experiment,
            timeloop_date_init,
            timeloop_date_exit,
            timeloop_diffusion_linit_init,
            damping_height,
            ndyn_substeps=ndyn_substeps,
        )

    edge_geometry: EdgeParams = grid_savepoint.construct_edge_geometry()
    cell_geometry: CellParams = grid_savepoint.construct_cell_geometry()
    diffusion_interpolation_state = construct_interpolation_state_for_diffusion(
        interpolation_savepoint
    )
    diffusion_metric_state = construct_metric_state_for_diffusion(metrics_savepoint)

    vertical_config = VerticalGridConfig(
        icon_grid.num_levels,
        lowest_layer_thickness=lowest_layer_thickness,
        model_top_height=model_top_height,
        stretch_factor=stretch_factor,
        rayleigh_damping_height=damping_height,
    )
    vertical_params = VerticalGridParams(
        vertical_config=vertical_config,
        vct_a=grid_savepoint.vct_a(),
        vct_b=grid_savepoint.vct_b(),
        _min_index_flat_horizontal_grad_pressure=grid_savepoint.nflat_gradp(),
    )
    additional_parameters = DiffusionParams(diffusion_config)

    diffusion = Diffusion()
    diffusion.init(
        grid=icon_grid,
        config=diffusion_config,
        params=additional_parameters,
        vertical_params=vertical_params,
        metric_state=diffusion_metric_state,
        interpolation_state=diffusion_interpolation_state,
        edge_params=edge_geometry,
        cell_params=cell_geometry,
    )

<<<<<<< HEAD
    sp = savepoint_nonhydro_init
    nonhydro_params = NonHydrostaticParams(nonhydro_config)
    sp_v = savepoint_velocity_init
    # do_prep_adv actually depends on other factors: idiv_method == 1 .AND. (ltransport .OR. p_patch%n_childdom > 0 .AND. grf_intmethod_e >= 5)
    do_prep_adv = sp_v.get_metadata("prep_adv").get("prep_adv")

=======
    nonhydro_config = construct_nonhydrostatic_config(experiment, ndyn_substeps=ndyn_substeps)
    sp = savepoint_nonhydro_init
    nonhydro_params = NonHydrostaticParams(nonhydro_config)
    sp_v = savepoint_velocity_init
    nonhydro_dtime = savepoint_velocity_init.get_metadata("dtime").get("dtime")
    do_prep_adv = sp_v.get_metadata("prep_adv").get("prep_adv")

    iconrun_config = construct_iconrun_config(
        experiment,
        timeloop_date_init,
        timeloop_date_exit,
        timeloop_diffusion_linit_init,
        ndyn_substeps=ndyn_substeps,
    )

    assert timeloop_diffusion_savepoint_init.fac_bdydiff_v() == diffusion.fac_bdydiff_v
    assert iconrun_config.dtime.total_seconds() == diffusion_dtime

>>>>>>> dbdd8995
    grg = interpolation_savepoint.geofac_grg()
    nonhydro_interpolation_state = InterpolationState(
        c_lin_e=interpolation_savepoint.c_lin_e(),
        c_intp=interpolation_savepoint.c_intp(),
        e_flx_avg=interpolation_savepoint.e_flx_avg(),
        geofac_grdiv=interpolation_savepoint.geofac_grdiv(),
        geofac_rot=interpolation_savepoint.geofac_rot(),
        pos_on_tplane_e_1=interpolation_savepoint.pos_on_tplane_e_x(),
        pos_on_tplane_e_2=interpolation_savepoint.pos_on_tplane_e_y(),
        rbf_vec_coeff_e=interpolation_savepoint.rbf_vec_coeff_e(),
        e_bln_c_s=as_1D_sparse_field(interpolation_savepoint.e_bln_c_s(), CEDim),
        rbf_coeff_1=interpolation_savepoint.rbf_vec_coeff_v1(),
        rbf_coeff_2=interpolation_savepoint.rbf_vec_coeff_v2(),
        geofac_div=as_1D_sparse_field(interpolation_savepoint.geofac_div(), CEDim),
        geofac_n2s=interpolation_savepoint.geofac_n2s(),
        geofac_grg_x=grg[0],
        geofac_grg_y=grg[1],
        nudgecoeff_e=interpolation_savepoint.nudgecoeff_e(),
    )
    nonhydro_metric_state = MetricStateNonHydro(
        bdy_halo_c=metrics_savepoint.bdy_halo_c(),
        mask_prog_halo_c=metrics_savepoint.mask_prog_halo_c(),
        rayleigh_w=metrics_savepoint.rayleigh_w(),
        exner_exfac=metrics_savepoint.exner_exfac(),
        exner_ref_mc=metrics_savepoint.exner_ref_mc(),
        wgtfac_c=metrics_savepoint.wgtfac_c(),
        wgtfacq_c=metrics_savepoint.wgtfacq_c_dsl(),
        inv_ddqz_z_full=metrics_savepoint.inv_ddqz_z_full(),
        rho_ref_mc=metrics_savepoint.rho_ref_mc(),
        theta_ref_mc=metrics_savepoint.theta_ref_mc(),
        vwind_expl_wgt=metrics_savepoint.vwind_expl_wgt(),
        d_exner_dz_ref_ic=metrics_savepoint.d_exner_dz_ref_ic(),
        ddqz_z_half=metrics_savepoint.ddqz_z_half(),
        theta_ref_ic=metrics_savepoint.theta_ref_ic(),
        d2dexdz2_fac1_mc=metrics_savepoint.d2dexdz2_fac1_mc(),
        d2dexdz2_fac2_mc=metrics_savepoint.d2dexdz2_fac2_mc(),
        rho_ref_me=metrics_savepoint.rho_ref_me(),
        theta_ref_me=metrics_savepoint.theta_ref_me(),
        ddxn_z_full=metrics_savepoint.ddxn_z_full(),
        zdiff_gradp=metrics_savepoint.zdiff_gradp(),
        vertoffset_gradp=metrics_savepoint.vertoffset_gradp(),
        ipeidx_dsl=metrics_savepoint.ipeidx_dsl(),
        pg_exdist=metrics_savepoint.pg_exdist(),
        ddqz_z_full_e=metrics_savepoint.ddqz_z_full_e(),
        ddxt_z_full=metrics_savepoint.ddxt_z_full(),
        wgtfac_e=metrics_savepoint.wgtfac_e(),
        wgtfacq_e=metrics_savepoint.wgtfacq_e_dsl(icon_grid.num_levels),
        vwind_impl_wgt=metrics_savepoint.vwind_impl_wgt(),
        hmask_dd3d=metrics_savepoint.hmask_dd3d(),
        scalfac_dd3d=metrics_savepoint.scalfac_dd3d(),
        coeff1_dwdz=metrics_savepoint.coeff1_dwdz(),
        coeff2_dwdz=metrics_savepoint.coeff2_dwdz(),
        coeff_gradekin=metrics_savepoint.coeff_gradekin(),
    )

    cell_geometry: CellParams = grid_savepoint.construct_cell_geometry()
    edge_geometry: EdgeParams = grid_savepoint.construct_edge_geometry()

    solve_nonhydro = SolveNonhydro()
    solve_nonhydro.init(
        grid=icon_grid,
        config=nonhydro_config,
        params=nonhydro_params,
        metric_state_nonhydro=nonhydro_metric_state,
        interpolation_state=nonhydro_interpolation_state,
        vertical_params=vertical_params,
        edge_geometry=edge_geometry,
        cell_geometry=cell_geometry,
        owner_mask=grid_savepoint.c_owner_mask(),
    )

    diffusion_diagnostic_state = construct_diagnostics_for_diffusion(
        timeloop_diffusion_savepoint_init,
    )

    prep_adv = PrepAdvection(
        vn_traj=sp.vn_traj(),
        mass_flx_me=sp.mass_flx_me(),
        mass_flx_ic=sp.mass_flx_ic(),
        vol_flx_ic=zero_field(icon_grid, CellDim, KDim, dtype=float),
    )

    nonhydro_diagnostic_state = DiagnosticStateNonHydro(
        theta_v_ic=sp.theta_v_ic(),
        exner_pr=sp.exner_pr(),
        rho_ic=sp.rho_ic(),
        ddt_exner_phy=sp.ddt_exner_phy(),
        grf_tend_rho=sp.grf_tend_rho(),
        grf_tend_thv=sp.grf_tend_thv(),
        grf_tend_w=sp.grf_tend_w(),
        mass_fl_e=sp.mass_fl_e(),
        ddt_vn_phy=sp.ddt_vn_phy(),
        grf_tend_vn=sp.grf_tend_vn(),
        ddt_vn_apc_ntl1=sp_v.ddt_vn_apc_pc(1),
        ddt_vn_apc_ntl2=sp_v.ddt_vn_apc_pc(2),
        ddt_w_adv_ntl1=sp_v.ddt_w_adv_pc(1),
        ddt_w_adv_ntl2=sp_v.ddt_w_adv_pc(2),
        vt=sp_v.vt(),
        vn_ie=sp_v.vn_ie(),
        w_concorr_c=sp_v.w_concorr_c(),
        rho_incr=None,  # sp.rho_incr(),
        vn_incr=None,  # sp.vn_incr(),
        exner_incr=None,  # sp.exner_incr(),
        exner_dyn_incr=sp.exner_dyn_incr(),
    )

    timeloop = TimeLoop(iconrun_config, diffusion, solve_nonhydro)

    if timeloop_diffusion_linit_init:
        prognostic_state = timeloop_diffusion_savepoint_init.construct_prognostics()
    else:
        prognostic_state = PrognosticState(
            w=sp.w_now(),
            vn=sp.vn_now(),
            theta_v=sp.theta_v_now(),
            rho=sp.rho_now(),
            exner=sp.exner_now(),
        )

    prognostic_state_new = PrognosticState(
        w=sp.w_new(),
        vn=sp.vn_new(),
        theta_v=sp.theta_v_new(),
        rho=sp.rho_new(),
        exner=sp.exner_new(),
    )

    prognostic_state_list = [prognostic_state, prognostic_state_new]

    timeloop.time_integration(
        diffusion_diagnostic_state,
        nonhydro_diagnostic_state,
        prognostic_state_list,
        prep_adv,
        sp.divdamp_fac_o2(),
        do_prep_adv,
    )

    rho_sp = savepoint_nonhydro_exit.rho_new()
    exner_sp = timeloop_diffusion_savepoint_exit.exner()
    theta_sp = timeloop_diffusion_savepoint_exit.theta_v()
    vn_sp = timeloop_diffusion_savepoint_exit.vn()
    w_sp = timeloop_diffusion_savepoint_exit.w()

    assert dallclose(
        prognostic_state_list[timeloop.prognostic_now].vn.asnumpy(),
        vn_sp.asnumpy(),
        atol=6e-12,
    )

    assert dallclose(
        prognostic_state_list[timeloop.prognostic_now].w.asnumpy(),
        w_sp.asnumpy(),
        atol=8e-14,
    )

    assert dallclose(
        prognostic_state_list[timeloop.prognostic_now].exner.asnumpy(),
        exner_sp.asnumpy(),
    )

    assert dallclose(
        prognostic_state_list[timeloop.prognostic_now].theta_v.asnumpy(),
        theta_sp.asnumpy(),
        atol=4e-12,
    )

    assert dallclose(
        prognostic_state_list[timeloop.prognostic_now].rho.asnumpy(),
        rho_sp.asnumpy(),
    )<|MERGE_RESOLUTION|>--- conflicted
+++ resolved
@@ -56,11 +56,7 @@
 
 @pytest.mark.datatest
 @pytest.mark.parametrize(
-<<<<<<< HEAD
-    "experiment, istep_init, istep_exit, jstep_init, jstep_exit, timeloop_date_init, timeloop_date_exit, step_date_init, step_date_exit, timeloop_diffusion_linit_init, timeloop_diffusion_linit_exit, vn_only, damping_height",
-=======
-    "debug_mode, experiment, istep_init, istep_exit, jstep_init, jstep_exit, timeloop_date_init, timeloop_date_exit, step_date_init, step_date_exit, timeloop_diffusion_linit_init, timeloop_diffusion_linit_exit, vn_only",
->>>>>>> dbdd8995
+    "experiment, istep_init, istep_exit, jstep_init, jstep_exit, timeloop_date_init, timeloop_date_exit, step_date_init, step_date_exit, timeloop_diffusion_linit_init, timeloop_diffusion_linit_exit, vn_only",
     [
         (
             REGIONAL_EXPERIMENT,
@@ -131,7 +127,6 @@
             False,
             False,
             False,
-            45000.0,
         ),
     ],
 )
@@ -207,33 +202,12 @@
         cell_params=cell_geometry,
     )
 
-<<<<<<< HEAD
     sp = savepoint_nonhydro_init
     nonhydro_params = NonHydrostaticParams(nonhydro_config)
     sp_v = savepoint_velocity_init
     # do_prep_adv actually depends on other factors: idiv_method == 1 .AND. (ltransport .OR. p_patch%n_childdom > 0 .AND. grf_intmethod_e >= 5)
     do_prep_adv = sp_v.get_metadata("prep_adv").get("prep_adv")
 
-=======
-    nonhydro_config = construct_nonhydrostatic_config(experiment, ndyn_substeps=ndyn_substeps)
-    sp = savepoint_nonhydro_init
-    nonhydro_params = NonHydrostaticParams(nonhydro_config)
-    sp_v = savepoint_velocity_init
-    nonhydro_dtime = savepoint_velocity_init.get_metadata("dtime").get("dtime")
-    do_prep_adv = sp_v.get_metadata("prep_adv").get("prep_adv")
-
-    iconrun_config = construct_iconrun_config(
-        experiment,
-        timeloop_date_init,
-        timeloop_date_exit,
-        timeloop_diffusion_linit_init,
-        ndyn_substeps=ndyn_substeps,
-    )
-
-    assert timeloop_diffusion_savepoint_init.fac_bdydiff_v() == diffusion.fac_bdydiff_v
-    assert iconrun_config.dtime.total_seconds() == diffusion_dtime
-
->>>>>>> dbdd8995
     grg = interpolation_savepoint.geofac_grg()
     nonhydro_interpolation_state = InterpolationState(
         c_lin_e=interpolation_savepoint.c_lin_e(),
