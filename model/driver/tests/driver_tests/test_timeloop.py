# ICON4Py - ICON inspired code in Python and GT4Py
#
# Copyright (c) 2022-2024, ETH Zurich and MeteoSwiss
# All rights reserved.
#
# Please, refer to the LICENSE file in the root directory.
# SPDX-License-Identifier: BSD-3-Clause

import pytest

import icon4py.model.common.grid.states as grid_states
import icon4py.model.common.utils as common_utils
from icon4py.model.atmosphere.diffusion import diffusion
from icon4py.model.atmosphere.dycore import dycore_states, solve_nonhydro as solve_nh
from icon4py.model.common import dimension as dims
from icon4py.model.common.grid import vertical as v_grid
from icon4py.model.common.states import prognostic_state as prognostics
from icon4py.model.common.utils import data_allocation as data_alloc
from icon4py.model.driver import (
    icon4py_configuration,
    icon4py_driver,
    serialbox_helpers as driver_sb,
)
from icon4py.model.testing import datatest_utils as dt_utils, helpers

from .utils import (
    construct_diffusion_config,
    construct_icon4pyrun_config,
    construct_nonhydrostatic_config,
)


@pytest.mark.embedded_remap_error
@pytest.mark.datatest
@pytest.mark.parametrize(
    "experiment, istep_init, istep_exit, jstep_init, jstep_exit, timeloop_date_init, timeloop_date_exit, step_date_init, step_date_exit, timeloop_diffusion_linit_init, timeloop_diffusion_linit_exit, vn_only",
    [
        (
            dt_utils.REGIONAL_EXPERIMENT,
            1,
            2,
            0,
            1,
            "2021-06-20T12:00:00.000",
            "2021-06-20T12:00:10.000",
            "2021-06-20T12:00:10.000",
            "2021-06-20T12:00:10.000",
            True,
            False,
            False,
        ),
        (
            dt_utils.REGIONAL_EXPERIMENT,
            1,
            2,
            0,
            1,
            "2021-06-20T12:00:10.000",
            "2021-06-20T12:00:20.000",
            "2021-06-20T12:00:20.000",
            "2021-06-20T12:00:20.000",
            False,
            False,
            True,
        ),
        (
            dt_utils.GLOBAL_EXPERIMENT,
            1,
            2,
            0,
            1,
            "2000-01-01T00:00:00.000",
            "2000-01-01T00:00:02.000",
            "2000-01-01T00:00:02.000",
            "2000-01-01T00:00:02.000",
            False,
            False,
            False,
        ),
        (
            dt_utils.GLOBAL_EXPERIMENT,
            1,
            2,
            0,
            1,
            "2000-01-01T00:00:02.000",
            "2000-01-01T00:00:04.000",
            "2000-01-01T00:00:04.000",
            "2000-01-01T00:00:04.000",
            False,
            False,
            True,
        ),
        (
            dt_utils.GAUSS3D_EXPERIMENT,
            1,
            2,
            0,
            4,
            "2001-01-01T00:00:00.000",
            "2001-01-01T00:00:04.000",
            "2001-01-01T00:00:04.000",
            "2001-01-01T00:00:04.000",
            False,
            False,
            False,
        ),
    ],
)
def test_run_timeloop_single_step(
    experiment,
    timeloop_date_init,
    timeloop_date_exit,
    timeloop_diffusion_linit_init,
    grid_savepoint,
    icon_grid,
    metrics_savepoint,
    interpolation_savepoint,
    lowest_layer_thickness,
    model_top_height,
    stretch_factor,
    damping_height,
    ndyn_substeps,
    timeloop_diffusion_savepoint_init,
    timeloop_diffusion_savepoint_exit,
    savepoint_velocity_init,
    savepoint_nonhydro_init,
    savepoint_nonhydro_exit,
    backend,
):
    if experiment == dt_utils.GAUSS3D_EXPERIMENT:
        # it does not matter what backend is set here because the granules are set externally in this test
        config = icon4py_configuration.read_config(
            icon4py_driver_backend="gtfn_cpu",
            experiment_type=experiment,
        )
        diffusion_config = config.diffusion_config
        nonhydro_config = config.solve_nonhydro_config
        icon4pyrun_config = config.run_config

    else:
        diffusion_config = construct_diffusion_config(experiment, ndyn_substeps=ndyn_substeps)
        nonhydro_config = construct_nonhydrostatic_config(experiment, ndyn_substeps=ndyn_substeps)
        icon4pyrun_config = construct_icon4pyrun_config(
            experiment,
            timeloop_date_init,
            timeloop_date_exit,
            timeloop_diffusion_linit_init,
            ndyn_substeps=ndyn_substeps,
        )

    edge_geometry: grid_states.EdgeParams = grid_savepoint.construct_edge_geometry()
    cell_geometry: grid_states.CellParams = grid_savepoint.construct_cell_geometry()

    diffusion_interpolation_state = driver_sb.construct_interpolation_state_for_diffusion(
        interpolation_savepoint
    )
    diffusion_metric_state = driver_sb.construct_metric_state_for_diffusion(metrics_savepoint)

    vertical_config = v_grid.VerticalGridConfig(
        icon_grid.num_levels,
        lowest_layer_thickness=lowest_layer_thickness,
        model_top_height=model_top_height,
        stretch_factor=stretch_factor,
        rayleigh_damping_height=damping_height,
    )
    vertical_params = v_grid.VerticalGrid(
        config=vertical_config,
        vct_a=grid_savepoint.vct_a(),
        vct_b=grid_savepoint.vct_b(),
        _min_index_flat_horizontal_grad_pressure=grid_savepoint.nflat_gradp(),
    )
    additional_parameters = diffusion.DiffusionParams(diffusion_config)

    diffusion_granule = diffusion.Diffusion(
        grid=icon_grid,
        config=diffusion_config,
        params=additional_parameters,
        vertical_grid=vertical_params,
        metric_state=diffusion_metric_state,
        interpolation_state=diffusion_interpolation_state,
        edge_params=edge_geometry,
        cell_params=cell_geometry,
        backend=backend,
    )

    sp = savepoint_nonhydro_init
    nonhydro_params = solve_nh.NonHydrostaticParams(nonhydro_config)
    sp_v = savepoint_velocity_init
    do_prep_adv = sp_v.get_metadata("prep_adv").get("prep_adv")

    linit = sp.get_metadata("linit").get("linit")

    grg = interpolation_savepoint.geofac_grg()
    nonhydro_interpolation_state = dycore_states.InterpolationState(
        c_lin_e=interpolation_savepoint.c_lin_e(),
        c_intp=interpolation_savepoint.c_intp(),
        e_flx_avg=interpolation_savepoint.e_flx_avg(),
        geofac_grdiv=interpolation_savepoint.geofac_grdiv(),
        geofac_rot=interpolation_savepoint.geofac_rot(),
        pos_on_tplane_e_1=interpolation_savepoint.pos_on_tplane_e_x(),
        pos_on_tplane_e_2=interpolation_savepoint.pos_on_tplane_e_y(),
        rbf_vec_coeff_e=interpolation_savepoint.rbf_vec_coeff_e(),
        e_bln_c_s=data_alloc.flatten_first_two_dims(
            dims.CEDim, field=interpolation_savepoint.e_bln_c_s()
        ),
        rbf_coeff_1=interpolation_savepoint.rbf_vec_coeff_v1(),
        rbf_coeff_2=interpolation_savepoint.rbf_vec_coeff_v2(),
        geofac_div=data_alloc.flatten_first_two_dims(
            dims.CEDim, field=interpolation_savepoint.geofac_div()
        ),
        geofac_n2s=interpolation_savepoint.geofac_n2s(),
        geofac_grg_x=grg[0],
        geofac_grg_y=grg[1],
        nudgecoeff_e=interpolation_savepoint.nudgecoeff_e(),
    )
    nonhydro_metric_state = dycore_states.MetricStateNonHydro(
        bdy_halo_c=metrics_savepoint.bdy_halo_c(),
        mask_prog_halo_c=metrics_savepoint.mask_prog_halo_c(),
        rayleigh_w=metrics_savepoint.rayleigh_w(),
        exner_exfac=metrics_savepoint.exner_exfac(),
        exner_ref_mc=metrics_savepoint.exner_ref_mc(),
        wgtfac_c=metrics_savepoint.wgtfac_c(),
        wgtfacq_c=metrics_savepoint.wgtfacq_c_dsl(),
        inv_ddqz_z_full=metrics_savepoint.inv_ddqz_z_full(),
        rho_ref_mc=metrics_savepoint.rho_ref_mc(),
        theta_ref_mc=metrics_savepoint.theta_ref_mc(),
        vwind_expl_wgt=metrics_savepoint.vwind_expl_wgt(),
        d_exner_dz_ref_ic=metrics_savepoint.d_exner_dz_ref_ic(),
        ddqz_z_half=metrics_savepoint.ddqz_z_half(),
        theta_ref_ic=metrics_savepoint.theta_ref_ic(),
        d2dexdz2_fac1_mc=metrics_savepoint.d2dexdz2_fac1_mc(),
        d2dexdz2_fac2_mc=metrics_savepoint.d2dexdz2_fac2_mc(),
        rho_ref_me=metrics_savepoint.rho_ref_me(),
        theta_ref_me=metrics_savepoint.theta_ref_me(),
        ddxn_z_full=metrics_savepoint.ddxn_z_full(),
        zdiff_gradp=metrics_savepoint.zdiff_gradp(),
        vertoffset_gradp=metrics_savepoint.vertoffset_gradp(),
        ipeidx_dsl=metrics_savepoint.ipeidx_dsl(),
        pg_exdist=metrics_savepoint.pg_exdist(),
        ddqz_z_full_e=metrics_savepoint.ddqz_z_full_e(),
        ddxt_z_full=metrics_savepoint.ddxt_z_full(),
        wgtfac_e=metrics_savepoint.wgtfac_e(),
        wgtfacq_e=metrics_savepoint.wgtfacq_e_dsl(icon_grid.num_levels),
        vwind_impl_wgt=metrics_savepoint.vwind_impl_wgt(),
        hmask_dd3d=metrics_savepoint.hmask_dd3d(),
        scalfac_dd3d=metrics_savepoint.scalfac_dd3d(),
        coeff1_dwdz=metrics_savepoint.coeff1_dwdz(),
        coeff2_dwdz=metrics_savepoint.coeff2_dwdz(),
        coeff_gradekin=metrics_savepoint.coeff_gradekin(),
    )

    solve_nonhydro_granule = solve_nh.SolveNonhydro(
        grid=icon_grid,
        config=nonhydro_config,
        params=nonhydro_params,
        metric_state_nonhydro=nonhydro_metric_state,
        interpolation_state=nonhydro_interpolation_state,
        vertical_params=vertical_params,
        edge_geometry=edge_geometry,
        cell_geometry=cell_geometry,
        owner_mask=grid_savepoint.c_owner_mask(),
        backend=backend,
    )

    diffusion_diagnostic_state = driver_sb.construct_diagnostics_for_diffusion(
        timeloop_diffusion_savepoint_init,
    )

    prep_adv = dycore_states.PrepAdvection(
        vn_traj=sp.vn_traj(),
        mass_flx_me=sp.mass_flx_me(),
        mass_flx_ic=sp.mass_flx_ic(),
<<<<<<< HEAD
        vol_flx_ic=data_alloc.zero_field(icon_grid, dims.CellDim, dims.KDim),
=======
        vol_flx_ic=data_alloc.allocate_zero_field(
            dims.CellDim, dims.KDim, grid=icon_grid, backend=backend
        ),
>>>>>>> 3ffe8594
    )

    current_index, next_index = (2, 1) if not linit else (1, 2)
    nonhydro_diagnostic_state = dycore_states.DiagnosticStateNonHydro(
        theta_v_ic=sp.theta_v_ic(),
        exner_pr=sp.exner_pr(),
        rho_ic=sp.rho_ic(),
        ddt_exner_phy=sp.ddt_exner_phy(),
        grf_tend_rho=sp.grf_tend_rho(),
        grf_tend_thv=sp.grf_tend_thv(),
        grf_tend_w=sp.grf_tend_w(),
        mass_fl_e=sp.mass_fl_e(),
        ddt_vn_phy=sp.ddt_vn_phy(),
        grf_tend_vn=sp.grf_tend_vn(),
        ddt_vn_apc_pc=common_utils.PredictorCorrectorPair(
            sp_v.ddt_vn_apc_pc(1), sp_v.ddt_vn_apc_pc(2)
        ),
        ddt_w_adv_pc=common_utils.PredictorCorrectorPair(
            sp_v.ddt_w_adv_pc(current_index), sp_v.ddt_w_adv_pc(next_index)
        ),
        vt=sp_v.vt(),
        vn_ie=sp_v.vn_ie(),
        w_concorr_c=sp_v.w_concorr_c(),
        rho_incr=None,  # sp.rho_incr(),
        vn_incr=None,  # sp.vn_incr(),
        exner_incr=None,  # sp.exner_incr(),
        exner_dyn_incr=sp.exner_dyn_incr(),
    )

    timeloop = icon4py_driver.TimeLoop(icon4pyrun_config, diffusion_granule, solve_nonhydro_granule)

    if timeloop_diffusion_linit_init:
        prognostic_state = timeloop_diffusion_savepoint_init.construct_prognostics()
    else:
        prognostic_state = prognostics.PrognosticState(
            w=sp.w_now(),
            vn=sp.vn_now(),
            theta_v=sp.theta_v_now(),
            rho=sp.rho_now(),
            exner=sp.exner_now(),
        )

    prognostic_state_new = prognostics.PrognosticState(
        w=sp.w_new(),
        vn=sp.vn_new(),
        theta_v=sp.theta_v_new(),
        rho=sp.rho_new(),
        exner=sp.exner_new(),
    )

    prognostic_states = common_utils.TimeStepPair(prognostic_state, prognostic_state_new)

    timeloop.time_integration(
        diffusion_diagnostic_state,
        nonhydro_diagnostic_state,
        prognostic_states,
        prep_adv,
        sp.divdamp_fac_o2(),
        do_prep_adv,
    )

    rho_sp = savepoint_nonhydro_exit.rho_new()
    exner_sp = timeloop_diffusion_savepoint_exit.exner()
    theta_sp = timeloop_diffusion_savepoint_exit.theta_v()
    vn_sp = timeloop_diffusion_savepoint_exit.vn()
    w_sp = timeloop_diffusion_savepoint_exit.w()

    assert helpers.dallclose(
        prognostic_states.current.vn.asnumpy(),
        vn_sp.asnumpy(),
        atol=6e-12,
    )

    assert helpers.dallclose(
        prognostic_states.current.w.asnumpy(),
        w_sp.asnumpy(),
        atol=8e-14,
    )

    assert helpers.dallclose(
        prognostic_states.current.exner.asnumpy(),
        exner_sp.asnumpy(),
    )

    assert helpers.dallclose(
        prognostic_states.current.theta_v.asnumpy(),
        theta_sp.asnumpy(),
        atol=4e-12,
    )

    assert helpers.dallclose(
        prognostic_states.current.rho.asnumpy(),
        rho_sp.asnumpy(),
    )<|MERGE_RESOLUTION|>--- conflicted
+++ resolved
@@ -202,12 +202,16 @@
         pos_on_tplane_e_2=interpolation_savepoint.pos_on_tplane_e_y(),
         rbf_vec_coeff_e=interpolation_savepoint.rbf_vec_coeff_e(),
         e_bln_c_s=data_alloc.flatten_first_two_dims(
-            dims.CEDim, field=interpolation_savepoint.e_bln_c_s()
+            dims.CEDim,
+            field=interpolation_savepoint.e_bln_c_s(),
+            backend=backend,
         ),
         rbf_coeff_1=interpolation_savepoint.rbf_vec_coeff_v1(),
         rbf_coeff_2=interpolation_savepoint.rbf_vec_coeff_v2(),
         geofac_div=data_alloc.flatten_first_two_dims(
-            dims.CEDim, field=interpolation_savepoint.geofac_div()
+            dims.CEDim,
+            field=interpolation_savepoint.geofac_div(),
+            backend=backend,
         ),
         geofac_n2s=interpolation_savepoint.geofac_n2s(),
         geofac_grg_x=grg[0],
@@ -271,13 +275,12 @@
         vn_traj=sp.vn_traj(),
         mass_flx_me=sp.mass_flx_me(),
         mass_flx_ic=sp.mass_flx_ic(),
-<<<<<<< HEAD
-        vol_flx_ic=data_alloc.zero_field(icon_grid, dims.CellDim, dims.KDim),
-=======
-        vol_flx_ic=data_alloc.allocate_zero_field(
-            dims.CellDim, dims.KDim, grid=icon_grid, backend=backend
-        ),
->>>>>>> 3ffe8594
+        vol_flx_ic=data_alloc.zero_field(
+            icon_grid,
+            dims.CellDim,
+            dims.KDim,
+            backend=backend,
+        ),
     )
 
     current_index, next_index = (2, 1) if not linit else (1, 2)
