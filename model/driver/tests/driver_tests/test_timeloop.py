--- conflicted
+++ resolved
@@ -8,15 +8,14 @@
 
 import pytest
 
-import icon4py.model.common.grid.states as grid_states
-import icon4py.model.common.utils as common_utils
 from icon4py.model.atmosphere.diffusion import diffusion
-from icon4py.model.atmosphere.dycore import dycore_states, solve_nonhydro as solve_nh
+from icon4py.model.atmosphere.dycore.nh_solve import solve_nonhydro as solve_nh
+from icon4py.model.atmosphere.dycore.state_utils import states as solve_nh_states
 from icon4py.model.common import dimension as dims
-from icon4py.model.common.grid import vertical as v_grid
+from icon4py.model.common.grid import geometry, vertical as v_grid
 from icon4py.model.common.states import prognostic_state as prognostics
-from icon4py.model.testing import datatest_utils as dt_utils, helpers
-from icon4py.model.common.utils import data_allocation as data_alloc
+from icon4py.model.common.test_utils import datatest_utils as dt_utils, helpers
+from icon4py.model.common.utils import gt4py_field_allocation as field_alloc
 from icon4py.model.driver import (
     icon4py_configuration,
     icon4py_driver,
@@ -144,8 +143,8 @@
             ndyn_substeps=ndyn_substeps,
         )
 
-    edge_geometry: grid_states.EdgeParams = grid_savepoint.construct_edge_geometry()
-    cell_geometry: grid_states.CellParams = grid_savepoint.construct_cell_geometry()
+    edge_geometry: geometry.EdgeParams = grid_savepoint.construct_edge_geometry()
+    cell_geometry: geometry.CellParams = grid_savepoint.construct_cell_geometry()
 
     diffusion_interpolation_state = driver_sb.construct_interpolation_state_for_diffusion(
         interpolation_savepoint
@@ -184,10 +183,8 @@
     sp_v = savepoint_velocity_init
     do_prep_adv = sp_v.get_metadata("prep_adv").get("prep_adv")
 
-    linit = sp.get_metadata("linit").get("linit")
-
     grg = interpolation_savepoint.geofac_grg()
-    nonhydro_interpolation_state = dycore_states.InterpolationState(
+    nonhydro_interpolation_state = solve_nh_states.InterpolationState(
         c_lin_e=interpolation_savepoint.c_lin_e(),
         c_intp=interpolation_savepoint.c_intp(),
         e_flx_avg=interpolation_savepoint.e_flx_avg(),
@@ -196,16 +193,16 @@
         pos_on_tplane_e_1=interpolation_savepoint.pos_on_tplane_e_x(),
         pos_on_tplane_e_2=interpolation_savepoint.pos_on_tplane_e_y(),
         rbf_vec_coeff_e=interpolation_savepoint.rbf_vec_coeff_e(),
-        e_bln_c_s=data_alloc.as_1D_sparse_field(interpolation_savepoint.e_bln_c_s(), dims.CEDim),
+        e_bln_c_s=helpers.as_1D_sparse_field(interpolation_savepoint.e_bln_c_s(), dims.CEDim),
         rbf_coeff_1=interpolation_savepoint.rbf_vec_coeff_v1(),
         rbf_coeff_2=interpolation_savepoint.rbf_vec_coeff_v2(),
-        geofac_div=data_alloc.as_1D_sparse_field(interpolation_savepoint.geofac_div(), dims.CEDim),
+        geofac_div=helpers.as_1D_sparse_field(interpolation_savepoint.geofac_div(), dims.CEDim),
         geofac_n2s=interpolation_savepoint.geofac_n2s(),
         geofac_grg_x=grg[0],
         geofac_grg_y=grg[1],
         nudgecoeff_e=interpolation_savepoint.nudgecoeff_e(),
     )
-    nonhydro_metric_state = dycore_states.MetricStateNonHydro(
+    nonhydro_metric_state = solve_nh_states.MetricStateNonHydro(
         bdy_halo_c=metrics_savepoint.bdy_halo_c(),
         mask_prog_halo_c=metrics_savepoint.mask_prog_halo_c(),
         rayleigh_w=metrics_savepoint.rayleigh_w(),
@@ -258,15 +255,14 @@
         timeloop_diffusion_savepoint_init,
     )
 
-    prep_adv = dycore_states.PrepAdvection(
+    prep_adv = solve_nh_states.PrepAdvection(
         vn_traj=sp.vn_traj(),
         mass_flx_me=sp.mass_flx_me(),
         mass_flx_ic=sp.mass_flx_ic(),
-        vol_flx_ic=data_alloc.allocate_zero_field(dims.CellDim, dims.KDim, grid=icon_grid),
-    )
-
-    current_index, next_index = (2, 1) if not linit else (1, 2)
-    nonhydro_diagnostic_state = dycore_states.DiagnosticStateNonHydro(
+        vol_flx_ic=field_alloc.allocate_zero_field(dims.CellDim, dims.KDim, grid=icon_grid),
+    )
+
+    nonhydro_diagnostic_state = solve_nh_states.DiagnosticStateNonHydro(
         theta_v_ic=sp.theta_v_ic(),
         exner_pr=sp.exner_pr(),
         rho_ic=sp.rho_ic(),
@@ -277,12 +273,10 @@
         mass_fl_e=sp.mass_fl_e(),
         ddt_vn_phy=sp.ddt_vn_phy(),
         grf_tend_vn=sp.grf_tend_vn(),
-        ddt_vn_apc_pc=common_utils.PredictorCorrectorPair(
-            sp_v.ddt_vn_apc_pc(1), sp_v.ddt_vn_apc_pc(2)
-        ),
-        ddt_w_adv_pc=common_utils.PredictorCorrectorPair(
-            sp_v.ddt_w_adv_pc(current_index), sp_v.ddt_w_adv_pc(next_index)
-        ),
+        ddt_vn_apc_ntl1=sp_v.ddt_vn_apc_pc(1),
+        ddt_vn_apc_ntl2=sp_v.ddt_vn_apc_pc(2),
+        ddt_w_adv_ntl1=sp_v.ddt_w_adv_pc(1),
+        ddt_w_adv_ntl2=sp_v.ddt_w_adv_pc(2),
         vt=sp_v.vt(),
         vn_ie=sp_v.vn_ie(),
         w_concorr_c=sp_v.w_concorr_c(),
@@ -313,12 +307,12 @@
         exner=sp.exner_new(),
     )
 
-    prognostic_states = common_utils.TimeStepPair(prognostic_state, prognostic_state_new)
+    prognostic_state_list = [prognostic_state, prognostic_state_new]
 
     timeloop.time_integration(
         diffusion_diagnostic_state,
         nonhydro_diagnostic_state,
-        prognostic_states,
+        prognostic_state_list,
         prep_adv,
         sp.divdamp_fac_o2(),
         do_prep_adv,
@@ -331,37 +325,18 @@
     w_sp = timeloop_diffusion_savepoint_exit.w()
 
     assert helpers.dallclose(
-<<<<<<< HEAD
-        prognostic_states.current.vn.asnumpy(),
-        vn_sp.asnumpy(),
-=======
         prognostic_state_list[timeloop.prognostic_now].vn.ndarray,
         vn_sp.ndarray,
->>>>>>> 80534a2a
         atol=6e-12,
     )
 
     assert helpers.dallclose(
-<<<<<<< HEAD
-        prognostic_states.current.w.asnumpy(),
-        w_sp.asnumpy(),
-=======
         prognostic_state_list[timeloop.prognostic_now].w.ndarray,
         w_sp.ndarray,
->>>>>>> 80534a2a
         atol=8e-14,
     )
 
     assert helpers.dallclose(
-<<<<<<< HEAD
-        prognostic_states.current.exner.asnumpy(),
-        exner_sp.asnumpy(),
-    )
-
-    assert helpers.dallclose(
-        prognostic_states.current.theta_v.asnumpy(),
-        theta_sp.asnumpy(),
-=======
         prognostic_state_list[timeloop.prognostic_now].exner.ndarray,
         exner_sp.ndarray,
     )
@@ -369,16 +344,10 @@
     assert helpers.dallclose(
         prognostic_state_list[timeloop.prognostic_now].theta_v.ndarray,
         theta_sp.ndarray,
->>>>>>> 80534a2a
         atol=4e-12,
     )
 
     assert helpers.dallclose(
-<<<<<<< HEAD
-        prognostic_states.current.rho.asnumpy(),
-        rho_sp.asnumpy(),
-=======
         prognostic_state_list[timeloop.prognostic_now].rho.ndarray,
         rho_sp.ndarray,
->>>>>>> 80534a2a
     )