--- conflicted
+++ resolved
@@ -6,14 +6,8 @@
 # Please, refer to the LICENSE file in the root directory.
 # SPDX-License-Identifier: BSD-3-Clause
 
-<<<<<<< HEAD
-from icon4py.model.common.settings import xp
+import numpy as np
 from icon4py.model.testing import helpers
-=======
-import numpy as np
-
-from icon4py.model.common.test_utils import helpers
->>>>>>> 3068bd78
 from icon4py.model.driver.test_cases import utils
 
 
