# ICON4Py - ICON inspired code in Python and GT4Py
#
# Copyright (c) 2022-2024, ETH Zurich and MeteoSwiss
# All rights reserved.
#
# Please, refer to the LICENSE file in the root directory.
# SPDX-License-Identifier: BSD-3-Clause
from __future__ import annotations

import os
import pathlib
import pickle
from typing import TYPE_CHECKING

import gt4py.next as gtx
import pytest

import icon4py.model.common.grid.states as grid_states
import icon4py.model.common.utils as common_utils
from icon4py.model.atmosphere.diffusion import diffusion, diffusion_states
<<<<<<< HEAD
from icon4py.model.atmosphere.dycore import dycore_states, ibm, solve_nonhydro as solve_nh
=======
from icon4py.model.atmosphere.dycore import dycore_states, solve_nonhydro as solve_nh
>>>>>>> 7762101a
from icon4py.model.common import dimension as dims, model_backends
from icon4py.model.common.grid import vertical as v_grid
from icon4py.model.common.metrics.metric_fields import compute_ddqz_z_half_e
from icon4py.model.common.states import prognostic_state as prognostics
from icon4py.model.common.utils import data_allocation as data_alloc
from icon4py.model.driver import (
    icon4py_configuration,
    icon4py_driver,
    initialization_utils as driver_init,
)
from icon4py.model.driver.testcases import channel
from icon4py.model.testing import datatest_utils as dt_utils, definitions, grid_utils, test_utils
from icon4py.model.testing.fixtures.datatest import _download_ser_data, backend

from ..fixtures import *  # noqa: F403
from ..utils import construct_icon4pyrun_config


if TYPE_CHECKING:
    import gt4py.next.typing as gtx_typing

    from icon4py.model.common.grid import base as base_grid
    from icon4py.model.testing import serialbox as sb


@pytest.mark.embedded_remap_error
@pytest.mark.datatest
@pytest.mark.parametrize(
    "experiment, istep_init, istep_exit, substep_init, substep_exit, timeloop_date_init, timeloop_date_exit, step_date_init, step_date_exit, timeloop_diffusion_linit_init, timeloop_diffusion_linit_exit, vn_only",
    [
        (
            definitions.Experiments.MCH_CH_R04B09,
            1,
            2,
            1,
            2,
            "2021-06-20T12:00:00.000",
            "2021-06-20T12:00:10.000",
            "2021-06-20T12:00:10.000",
            "2021-06-20T12:00:10.000",
            True,
            False,
            False,
        ),
        (
            definitions.Experiments.MCH_CH_R04B09,
            1,
            2,
            1,
            2,
            "2021-06-20T12:00:10.000",
            "2021-06-20T12:00:20.000",
            "2021-06-20T12:00:20.000",
            "2021-06-20T12:00:20.000",
            False,
            False,
            True,
        ),
        (
            definitions.Experiments.GAUSS3D,
            1,
            2,
            1,
            5,
            "2001-01-01T00:00:00.000",
            "2001-01-01T00:00:04.000",
            "2001-01-01T00:00:04.000",
            "2001-01-01T00:00:04.000",
            False,
            False,
            False,
        ),
    ],
)
def test_run_timeloop_single_step(
    experiment: definitions.Experiment,
    timeloop_date_init: str,
    timeloop_date_exit: str,
    timeloop_diffusion_linit_init: bool,
    vn_only: bool,  # TODO unused?
    *,
    grid_savepoint: sb.IconGridSavepoint,
    icon_grid: base_grid.Grid,
    metrics_savepoint: sb.MetricSavepoint,
    interpolation_savepoint: sb.InterpolationSavepoint,
    lowest_layer_thickness: float,
    model_top_height: float,
    stretch_factor: float,
    damping_height: float,
    ndyn_substeps: int,
    timeloop_diffusion_savepoint_init: sb.IconDiffusionInitSavepoint,
    timeloop_diffusion_savepoint_exit: sb.IconDiffusionExitSavepoint,
    savepoint_velocity_init: sb.IconVelocityInitSavepoint,
    savepoint_nonhydro_init: sb.IconNonHydroInitSavepoint,
    savepoint_nonhydro_exit: sb.IconNonHydroExitSavepoint,
    backend: gtx_typing.Backend,
):
    ranked_data_path = pathlib.Path("testdata/ser_icondata/mpitask1")
    savepoint_path = ranked_data_path / experiment.name / "ser_data"
    grid_file_path = pathlib.Path("testdata/grids") / experiment.grid.name / experiment.grid.file_name
    DO_CHANNEL=False
    DO_IBM=False
    if experiment == definitions.Experiments.GAUSS3D:
        os.environ["ICON4PY_NUM_LEVELS"] = "35"
        os.environ["ICON4PY_END_DATE"] = "0001-01-01T00:00:04"
        os.environ["ICON4PY_DTIME"] = "4.0"
        os.environ["ICON4PY_DIFFU_COEFF"] = "0.001"
        os.environ["ICON4PY_CHANNEL_SPONGE_LENGTH"] = "5000.0"
        os.environ["ICON4PY_CHANNEL_PERTURBATION"] = "0.0"
        DO_CHANNEL=True
        DO_IBM=True
        config = icon4py_configuration.read_config(
            experiment_type=driver_init.ExperimentType.GAUSS3D,
            backend=backend,
        )
        diffusion_config = config.diffusion_config
        nonhydro_config = config.solve_nonhydro_config
        icon4pyrun_config = config.run_config

    else:
        diffusion_config = definitions.construct_diffusion_config(
            experiment, ndyn_substeps=ndyn_substeps
        )
        nonhydro_config = definitions.construct_nonhydrostatic_config(experiment)
        icon4pyrun_config = construct_icon4pyrun_config(
            experiment,
            timeloop_date_init,
            timeloop_date_exit,
            timeloop_diffusion_linit_init,
            ndyn_substeps=ndyn_substeps,
            backend=backend,
        )

    ibm_masks = ibm.ImmersedBoundaryMethodMasks(
        grid=icon_grid,
        savepoint_path=str(savepoint_path), # make these Paths some day
        grid_file_path=str(grid_file_path), # make these Paths some day
        backend=backend,
        do_ibm=DO_IBM,
    )
    channel_inst = channel.ChannelFlow(
        grid=icon_grid,
        savepoint_path=str(savepoint_path), # make these Paths some day
        grid_file_path=str(grid_file_path), # make these Paths some day
        backend=backend,
        do_channel=DO_CHANNEL,
    )

    edge_geometry: grid_states.EdgeParams = grid_savepoint.construct_edge_geometry()
    cell_geometry: grid_states.CellParams = grid_savepoint.construct_cell_geometry()
    grg = interpolation_savepoint.geofac_grg()

    diffusion_interpolation_state = diffusion_states.DiffusionInterpolationState(
        e_bln_c_s=interpolation_savepoint.e_bln_c_s(),
        rbf_coeff_1=interpolation_savepoint.rbf_vec_coeff_v1(),
        rbf_coeff_2=interpolation_savepoint.rbf_vec_coeff_v2(),
        geofac_div=interpolation_savepoint.geofac_div(),
        geofac_n2s=interpolation_savepoint.geofac_n2s(),
        geofac_grg_x=grg[0],
        geofac_grg_y=grg[1],
        nudgecoeff_e=interpolation_savepoint.nudgecoeff_e(),
    )
<<<<<<< HEAD
    xp = data_alloc.import_array_ns(backend)
    ddqz_z_half_e_np = xp.zeros((grid_savepoint.num(dims.EdgeDim), grid_savepoint.num(dims.KDim)+1), dtype=float)
    ddqz_z_half_e = gtx.as_field((dims.EdgeDim, dims.KDim), ddqz_z_half_e_np, allocator=backend)
    compute_ddqz_z_half_e.with_backend(backend=backend)(
        ddqz_z_half=metrics_savepoint.ddqz_z_half(),
        c_lin_e=interpolation_savepoint.c_lin_e(),
        ddqz_z_half_e=ddqz_z_half_e,
        horizontal_start=0,
        horizontal_end=grid_savepoint.num(dims.EdgeDim),
        vertical_start=0,
        vertical_end=grid_savepoint.num(dims.KDim)+1,
        offset_provider=icon_grid.connectivities,
    )
=======
>>>>>>> 7762101a
    diffusion_metric_state = diffusion_states.DiffusionMetricState(
        mask_hdiff=metrics_savepoint.mask_hdiff(),
        theta_ref_mc=metrics_savepoint.theta_ref_mc(),
        wgtfac_c=metrics_savepoint.wgtfac_c(),
        zd_intcoef=metrics_savepoint.zd_intcoef(),
        zd_vertoffset=metrics_savepoint.zd_vertoffset(),
        zd_diffcoef=metrics_savepoint.zd_diffcoef(),
<<<<<<< HEAD
        ddqz_z_full=metrics_savepoint.ddqz_z_full(),
        ddqz_z_full_e=metrics_savepoint.ddqz_z_full_e(),
        ddqz_z_half=metrics_savepoint.ddqz_z_half(),
        ddqz_z_half_e=ddqz_z_half_e,
=======
>>>>>>> 7762101a
    )

    vertical_config = v_grid.VerticalGridConfig(
        icon_grid.num_levels,
        lowest_layer_thickness=lowest_layer_thickness,
        model_top_height=model_top_height,
        stretch_factor=stretch_factor,
        rayleigh_damping_height=damping_height,
    )
    vertical_params = v_grid.VerticalGrid(
        config=vertical_config,
        vct_a=grid_savepoint.vct_a(),
        vct_b=grid_savepoint.vct_b(),
    )
    additional_parameters = diffusion.DiffusionParams(diffusion_config)

    diffusion_granule = diffusion.Diffusion(
        grid=icon_grid,
        config=diffusion_config,
        params=additional_parameters,
        vertical_grid=vertical_params,
        metric_state=diffusion_metric_state,
        interpolation_state=diffusion_interpolation_state,
        edge_params=edge_geometry,
        cell_params=cell_geometry,
        backend=backend,
        ibm_masks=ibm_masks,
    )

    sp = savepoint_nonhydro_init
    nonhydro_params = solve_nh.NonHydrostaticParams(nonhydro_config)
    sp_v = savepoint_velocity_init
    do_prep_adv = sp.get_metadata("prep_adv").get("prep_adv")

    linit = sp.get_metadata("linit").get("linit")

    nonhydro_interpolation_state = dycore_states.InterpolationState(
        c_lin_e=interpolation_savepoint.c_lin_e(),
        c_intp=interpolation_savepoint.c_intp(),
        e_flx_avg=interpolation_savepoint.e_flx_avg(),
        geofac_grdiv=interpolation_savepoint.geofac_grdiv(),
        geofac_rot=interpolation_savepoint.geofac_rot(),
        pos_on_tplane_e_1=interpolation_savepoint.pos_on_tplane_e_x(),
        pos_on_tplane_e_2=interpolation_savepoint.pos_on_tplane_e_y(),
        rbf_vec_coeff_e=interpolation_savepoint.rbf_vec_coeff_e(),
        e_bln_c_s=interpolation_savepoint.e_bln_c_s(),
        rbf_coeff_1=interpolation_savepoint.rbf_vec_coeff_v1(),
        rbf_coeff_2=interpolation_savepoint.rbf_vec_coeff_v2(),
        geofac_div=interpolation_savepoint.geofac_div(),
        geofac_n2s=interpolation_savepoint.geofac_n2s(),
        geofac_grg_x=grg[0],
        geofac_grg_y=grg[1],
        nudgecoeff_e=interpolation_savepoint.nudgecoeff_e(),
    )
    nonhydro_metric_state = dycore_states.MetricStateNonHydro(
        bdy_halo_c=metrics_savepoint.bdy_halo_c(),
        mask_prog_halo_c=metrics_savepoint.mask_prog_halo_c(),
        rayleigh_w=metrics_savepoint.rayleigh_w(),
        time_extrapolation_parameter_for_exner=metrics_savepoint.exner_exfac(),
        reference_exner_at_cells_on_model_levels=metrics_savepoint.exner_ref_mc(),
        wgtfac_c=metrics_savepoint.wgtfac_c(),
        wgtfacq_c=metrics_savepoint.wgtfacq_c_dsl(),
        inv_ddqz_z_full=metrics_savepoint.inv_ddqz_z_full(),
        reference_rho_at_cells_on_model_levels=metrics_savepoint.rho_ref_mc(),
        reference_theta_at_cells_on_model_levels=metrics_savepoint.theta_ref_mc(),
        exner_w_explicit_weight_parameter=metrics_savepoint.vwind_expl_wgt(),
        ddz_of_reference_exner_at_cells_on_half_levels=metrics_savepoint.d_exner_dz_ref_ic(),
        ddqz_z_half=metrics_savepoint.ddqz_z_half(),
        reference_theta_at_cells_on_half_levels=metrics_savepoint.theta_ref_ic(),
        d2dexdz2_fac1_mc=metrics_savepoint.d2dexdz2_fac1_mc(),
        d2dexdz2_fac2_mc=metrics_savepoint.d2dexdz2_fac2_mc(),
        reference_rho_at_edges_on_model_levels=metrics_savepoint.rho_ref_me(),
        reference_theta_at_edges_on_model_levels=metrics_savepoint.theta_ref_me(),
        ddxn_z_full=metrics_savepoint.ddxn_z_full(),
        zdiff_gradp=metrics_savepoint.zdiff_gradp(),
        vertoffset_gradp=metrics_savepoint.vertoffset_gradp(),
        nflat_gradp=grid_savepoint.nflat_gradp(),
        pg_edgeidx_dsl=metrics_savepoint.pg_edgeidx_dsl(),
        pg_exdist=metrics_savepoint.pg_exdist(),
        ddqz_z_full_e=metrics_savepoint.ddqz_z_full_e(),
        ddxt_z_full=metrics_savepoint.ddxt_z_full(),
        wgtfac_e=metrics_savepoint.wgtfac_e(),
        wgtfacq_e=metrics_savepoint.wgtfacq_e_dsl(icon_grid.num_levels),
        exner_w_implicit_weight_parameter=metrics_savepoint.vwind_impl_wgt(),
        horizontal_mask_for_3d_divdamp=metrics_savepoint.hmask_dd3d(),
        scaling_factor_for_3d_divdamp=metrics_savepoint.scalfac_dd3d(),
        coeff1_dwdz=metrics_savepoint.coeff1_dwdz(),
        coeff2_dwdz=metrics_savepoint.coeff2_dwdz(),
        coeff_gradekin=metrics_savepoint.coeff_gradekin(),
    )

    solve_nonhydro_granule = solve_nh.SolveNonhydro(
        grid=icon_grid,
        config=nonhydro_config,
        params=nonhydro_params,
        metric_state_nonhydro=nonhydro_metric_state,
        interpolation_state=nonhydro_interpolation_state,
        vertical_params=vertical_params,
        edge_geometry=edge_geometry,
        cell_geometry=cell_geometry,
        owner_mask=grid_savepoint.c_owner_mask(),
        backend=backend,
        ibm_masks=ibm_masks,
        channel=channel_inst,
    )

    diffusion_diagnostic_state = diffusion_states.DiffusionDiagnosticState(
        hdef_ic=timeloop_diffusion_savepoint_init.hdef_ic(),
        div_ic=timeloop_diffusion_savepoint_init.div_ic(),
        dwdx=timeloop_diffusion_savepoint_init.dwdx(),
        dwdy=timeloop_diffusion_savepoint_init.dwdy(),
    )

    prep_adv = dycore_states.PrepAdvection(
        vn_traj=sp.vn_traj(),
        mass_flx_me=sp.mass_flx_me(),
        dynamical_vertical_mass_flux_at_cells_on_half_levels=sp.mass_flx_ic(),
        dynamical_vertical_volumetric_flux_at_cells_on_half_levels=data_alloc.zero_field(
            icon_grid,
            dims.CellDim,
            dims.KDim,
            allocator=backend,
        ),
    )

    current_index, next_index = (1, 0) if not linit else (0, 1)
    nonhydro_diagnostic_state = dycore_states.DiagnosticStateNonHydro(
        max_vertical_cfl=0.0,
        theta_v_at_cells_on_half_levels=sp.theta_v_ic(),
        perturbed_exner_at_cells_on_model_levels=sp.exner_pr(),
        rho_at_cells_on_half_levels=sp.rho_ic(),
        exner_tendency_due_to_slow_physics=sp.ddt_exner_phy(),
        grf_tend_rho=sp.grf_tend_rho(),
        grf_tend_thv=sp.grf_tend_thv(),
        grf_tend_w=sp.grf_tend_w(),
        mass_flux_at_edges_on_model_levels=sp.mass_fl_e(),
        normal_wind_tendency_due_to_slow_physics_process=sp.ddt_vn_phy(),
        grf_tend_vn=sp.grf_tend_vn(),
        normal_wind_advective_tendency=common_utils.PredictorCorrectorPair(
            sp_v.ddt_vn_apc_pc(0), sp_v.ddt_vn_apc_pc(1)
        ),
        vertical_wind_advective_tendency=common_utils.PredictorCorrectorPair(
            sp_v.ddt_w_adv_pc(current_index), sp_v.ddt_w_adv_pc(next_index)
        ),
        tangential_wind=sp_v.vt(),
        vn_on_half_levels=sp_v.vn_ie(),
        contravariant_correction_at_cells_on_half_levels=sp_v.w_concorr_c(),
        rho_iau_increment=data_alloc.zero_field(
            icon_grid, dims.CellDim, dims.KDim, allocator=backend
        ),  # sp.rho_incr(),
        normal_wind_iau_increment=data_alloc.zero_field(
            icon_grid, dims.EdgeDim, dims.KDim, allocator=backend
        ),  # sp.vn_incr(),
        exner_iau_increment=data_alloc.zero_field(
            icon_grid, dims.CellDim, dims.KDim, allocator=backend
        ),  # sp.exner_incr(),
        exner_dynamical_increment=sp.exner_dyn_incr(),
    )

    timeloop = icon4py_driver.TimeLoop(icon4pyrun_config, diffusion_granule, solve_nonhydro_granule)

    if timeloop_diffusion_linit_init:
        prognostic_state = timeloop_diffusion_savepoint_init.construct_prognostics()
    else:
        prognostic_state = prognostics.PrognosticState(
            w=sp.w_now(),
            vn=sp.vn_now(),
            theta_v=sp.theta_v_now(),
            rho=sp.rho_now(),
            exner=sp.exner_now(),
        )

    prognostic_state_new = prognostics.PrognosticState(
        w=sp.w_new(),
        vn=sp.vn_new(),
        theta_v=sp.theta_v_new(),
        rho=sp.rho_new(),
        exner=sp.exner_new(),
    )

    prognostic_states = common_utils.TimeStepPair(prognostic_state, prognostic_state_new)

    timeloop.time_integration(
        diffusion_diagnostic_state,
        nonhydro_diagnostic_state,
        prognostic_states,
        prep_adv,
        sp.divdamp_fac_o2(),
        do_prep_adv,
    )

    if experiment == definitions.Experiments.GAUSS3D:
        # I cannot create serialized data for this from fortran for now
        _download_ser_data(1, ranked_data_path, definitions.Experiments.CHANNEL_IBM)
        fname = "end_of_timestep_000000000.pkl"
        fpath = ranked_data_path / definitions.Experiments.CHANNEL_IBM.name / fname
        with fpath.open("rb") as ifile:
            state = pickle.load(ifile)
            vn_sp = state["vn"]
            w_sp = state["w"]
            theta_sp = state["theta_v"]
            rho_sp = state["rho"]
            exner_sp = state["exner"]
    else:
        rho_sp = savepoint_nonhydro_exit.rho_new().asnumpy()
        exner_sp = timeloop_diffusion_savepoint_exit.exner().asnumpy()
        theta_sp = timeloop_diffusion_savepoint_exit.theta_v().asnumpy()
        vn_sp = timeloop_diffusion_savepoint_exit.vn().asnumpy()
        w_sp = timeloop_diffusion_savepoint_exit.w().asnumpy()

    assert test_utils.dallclose(
        prognostic_states.current.vn.asnumpy(),
        vn_sp,
        atol=6e-12,
    )

    assert test_utils.dallclose(
        prognostic_states.current.w.asnumpy(),
        w_sp,
        atol=8e-14,
    )

    assert test_utils.dallclose(
        prognostic_states.current.exner.asnumpy(),
        exner_sp,
    )

    assert test_utils.dallclose(
        prognostic_states.current.theta_v.asnumpy(),
        theta_sp,
        atol=4e-12,
    )

    assert test_utils.dallclose(
        prognostic_states.current.rho.asnumpy(),
        rho_sp,
    )


@pytest.mark.embedded_remap_error
@pytest.mark.datatest
@pytest.mark.parametrize(
    "experiment, experiment_type",
    [
        (
            definitions.Experiments.MCH_CH_R04B09,
            driver_init.ExperimentType.ANY.value,
        ),
    ],
)
def test_driver(
    experiment,
    experiment_type,
    *,
    data_provider,
    ranked_data_path,
    backend,
):
    """
    This is a only test to check if the icon4py driver runs from serialized data without verifying the end result.
    The timeloop is verified by test_run_timeloop_single_step above.
    TODO(anyone): Remove or modify this test when it is ready to run the driver from the grid file without having to initialize static fields from serialized data.
    """
    data_path = dt_utils.get_datapath_for_experiment(
        ranked_base_path=ranked_data_path,
        experiment=experiment,
    )
    gm = grid_utils.get_grid_manager_from_experiment(
        experiment=experiment,
        keep_skip_values=True,
        backend=backend,
    )

    backend_name = None
    for key, value in model_backends.BACKENDS.items():
        if value == backend:
            backend_name = key

    assert backend_name is not None

    icon4py_driver.icon4py_driver(
        [
            str(data_path),
            "--experiment_type",
            experiment_type,
            "--grid_file",
            str(gm._file_name),
            "--icon4py_driver_backend",
            backend_name,
        ],
        standalone_mode=False,
    )<|MERGE_RESOLUTION|>--- conflicted
+++ resolved
@@ -18,11 +18,7 @@
 import icon4py.model.common.grid.states as grid_states
 import icon4py.model.common.utils as common_utils
 from icon4py.model.atmosphere.diffusion import diffusion, diffusion_states
-<<<<<<< HEAD
 from icon4py.model.atmosphere.dycore import dycore_states, ibm, solve_nonhydro as solve_nh
-=======
-from icon4py.model.atmosphere.dycore import dycore_states, solve_nonhydro as solve_nh
->>>>>>> 7762101a
 from icon4py.model.common import dimension as dims, model_backends
 from icon4py.model.common.grid import vertical as v_grid
 from icon4py.model.common.metrics.metric_fields import compute_ddqz_z_half_e
@@ -122,9 +118,11 @@
 ):
     ranked_data_path = pathlib.Path("testdata/ser_icondata/mpitask1")
     savepoint_path = ranked_data_path / experiment.name / "ser_data"
-    grid_file_path = pathlib.Path("testdata/grids") / experiment.grid.name / experiment.grid.file_name
-    DO_CHANNEL=False
-    DO_IBM=False
+    grid_file_path = (
+        pathlib.Path("testdata/grids") / experiment.grid.name / experiment.grid.file_name
+    )
+    DO_CHANNEL = False
+    DO_IBM = False
     if experiment == definitions.Experiments.GAUSS3D:
         os.environ["ICON4PY_NUM_LEVELS"] = "35"
         os.environ["ICON4PY_END_DATE"] = "0001-01-01T00:00:04"
@@ -132,8 +130,8 @@
         os.environ["ICON4PY_DIFFU_COEFF"] = "0.001"
         os.environ["ICON4PY_CHANNEL_SPONGE_LENGTH"] = "5000.0"
         os.environ["ICON4PY_CHANNEL_PERTURBATION"] = "0.0"
-        DO_CHANNEL=True
-        DO_IBM=True
+        DO_CHANNEL = True
+        DO_IBM = True
         config = icon4py_configuration.read_config(
             experiment_type=driver_init.ExperimentType.GAUSS3D,
             backend=backend,
@@ -158,15 +156,15 @@
 
     ibm_masks = ibm.ImmersedBoundaryMethodMasks(
         grid=icon_grid,
-        savepoint_path=str(savepoint_path), # make these Paths some day
-        grid_file_path=str(grid_file_path), # make these Paths some day
+        savepoint_path=str(savepoint_path),  # make these Paths some day
+        grid_file_path=str(grid_file_path),  # make these Paths some day
         backend=backend,
         do_ibm=DO_IBM,
     )
     channel_inst = channel.ChannelFlow(
         grid=icon_grid,
-        savepoint_path=str(savepoint_path), # make these Paths some day
-        grid_file_path=str(grid_file_path), # make these Paths some day
+        savepoint_path=str(savepoint_path),  # make these Paths some day
+        grid_file_path=str(grid_file_path),  # make these Paths some day
         backend=backend,
         do_channel=DO_CHANNEL,
     )
@@ -174,6 +172,22 @@
     edge_geometry: grid_states.EdgeParams = grid_savepoint.construct_edge_geometry()
     cell_geometry: grid_states.CellParams = grid_savepoint.construct_cell_geometry()
     grg = interpolation_savepoint.geofac_grg()
+
+    xp = data_alloc.import_array_ns(backend)
+    ddqz_z_half_e_np = xp.zeros(
+        (grid_savepoint.num(dims.EdgeDim), grid_savepoint.num(dims.KDim) + 1), dtype=float
+    )
+    ddqz_z_half_e = gtx.as_field((dims.EdgeDim, dims.KDim), ddqz_z_half_e_np, allocator=backend)
+    compute_ddqz_z_half_e.with_backend(backend=backend)(
+        ddqz_z_half=metrics_savepoint.ddqz_z_half(),
+        c_lin_e=interpolation_savepoint.c_lin_e(),
+        ddqz_z_half_e=ddqz_z_half_e,
+        horizontal_start=0,
+        horizontal_end=grid_savepoint.num(dims.EdgeDim),
+        vertical_start=0,
+        vertical_end=grid_savepoint.num(dims.KDim) + 1,
+        offset_provider=icon_grid.connectivities,
+    )
 
     diffusion_interpolation_state = diffusion_states.DiffusionInterpolationState(
         e_bln_c_s=interpolation_savepoint.e_bln_c_s(),
@@ -185,22 +199,6 @@
         geofac_grg_y=grg[1],
         nudgecoeff_e=interpolation_savepoint.nudgecoeff_e(),
     )
-<<<<<<< HEAD
-    xp = data_alloc.import_array_ns(backend)
-    ddqz_z_half_e_np = xp.zeros((grid_savepoint.num(dims.EdgeDim), grid_savepoint.num(dims.KDim)+1), dtype=float)
-    ddqz_z_half_e = gtx.as_field((dims.EdgeDim, dims.KDim), ddqz_z_half_e_np, allocator=backend)
-    compute_ddqz_z_half_e.with_backend(backend=backend)(
-        ddqz_z_half=metrics_savepoint.ddqz_z_half(),
-        c_lin_e=interpolation_savepoint.c_lin_e(),
-        ddqz_z_half_e=ddqz_z_half_e,
-        horizontal_start=0,
-        horizontal_end=grid_savepoint.num(dims.EdgeDim),
-        vertical_start=0,
-        vertical_end=grid_savepoint.num(dims.KDim)+1,
-        offset_provider=icon_grid.connectivities,
-    )
-=======
->>>>>>> 7762101a
     diffusion_metric_state = diffusion_states.DiffusionMetricState(
         mask_hdiff=metrics_savepoint.mask_hdiff(),
         theta_ref_mc=metrics_savepoint.theta_ref_mc(),
@@ -208,13 +206,10 @@
         zd_intcoef=metrics_savepoint.zd_intcoef(),
         zd_vertoffset=metrics_savepoint.zd_vertoffset(),
         zd_diffcoef=metrics_savepoint.zd_diffcoef(),
-<<<<<<< HEAD
         ddqz_z_full=metrics_savepoint.ddqz_z_full(),
         ddqz_z_full_e=metrics_savepoint.ddqz_z_full_e(),
         ddqz_z_half=metrics_savepoint.ddqz_z_half(),
         ddqz_z_half_e=ddqz_z_half_e,
-=======
->>>>>>> 7762101a
     )
 
     vertical_config = v_grid.VerticalGridConfig(
