--- conflicted
+++ resolved
@@ -11,22 +11,17 @@
 #
 # SPDX-License-Identifier: GPL-3.0-or-later
 import logging
-<<<<<<< HEAD
 import math
 from datetime import datetime, timedelta
-=======
-from datetime import datetime
->>>>>>> a2e68492
 from pathlib import Path
 from typing import Callable, Optional
 
 import click
+from gt4py.next import as_field
 import netCDF4 as nf4
 import numpy as np
 from cftime import date2num, num2date
 from devtools import Timer
-from gt4py.next import as_field
-from gt4py.next.program_processors.runners.gtfn import run_gtfn, run_gtfn_cached
 
 from icon4py.model.atmosphere.diffusion.diffusion import Diffusion, DiffusionParams
 from icon4py.model.atmosphere.diffusion.diffusion_states import DiffusionDiagnosticState
@@ -45,15 +40,14 @@
     get_processor_properties,
     get_runtype,
 )
-from icon4py.model.common.diagnostic_calculations.stencils.mo_diagnose_temperature_pressure import (
-    mo_diagnose_pressure,
-    mo_diagnose_pressure_sfc,
-    mo_diagnose_temperature,
+from icon4py.model.common.diagnostic_calculations.stencils.diagnose_temperature import (
+    diagnose_temperature,
 )
-from icon4py.model.common.diagnostic_calculations.stencils.mo_init_exner_pr import mo_init_exner_pr
-from icon4py.model.common.diagnostic_calculations.stencils.mo_init_zero import (
-    mo_init_ddt_cell_zero,
-    mo_init_ddt_edge_zero,
+from icon4py.model.common.diagnostic_calculations.stencils.diagnose_pressure import (
+    diagnose_pressure,
+)
+from icon4py.model.common.diagnostic_calculations.stencils.diagnose_surface_pressure import (
+    diagnose_surface_pressure,
 )
 from icon4py.model.common.dimension import (
     C2E2C2EDim,
@@ -71,14 +65,9 @@
 )
 from icon4py.model.common.states.diagnostic_state import DiagnosticMetricState, DiagnosticState
 from icon4py.model.common.states.prognostic_state import PrognosticState
-<<<<<<< HEAD
 from icon4py.model.driver.icon_configuration import IconOutputConfig, IconRunConfig, read_config
 from icon4py.model.driver.initialization_utils import (
-=======
-from icon4py.model.driver.icon_configuration import IconRunConfig, read_config
-from icon4py.model.driver.initialization_utils import (
     ExperimentType,
->>>>>>> a2e68492
     SerializationType,
     configure_logging,
     read_decomp_info,
@@ -89,10 +78,6 @@
 )
 from icon4py.model.driver.testcase_functions import mo_rbf_vec_interpol_cell_numpy
 
-
-compiler_backend = run_gtfn
-compiler_cached_backend = run_gtfn_cached
-backend = compiler_cached_backend
 
 log = logging.getLogger(__name__)
 
@@ -957,14 +942,11 @@
         grid: Optional[IconGrid],
         diffusion: Diffusion,
         solve_nonhydro: SolveNonhydro,
-        is_run_from_serializedData: bool = False,
     ):
         self.run_config: IconRunConfig = run_config
         self.grid: Optional[IconGrid] = grid
         self.diffusion = diffusion
         self.solve_nonhydro = solve_nonhydro
-        # TODO (Chia Rui): find a more elegant way to determine whether this timeloop is run for comparison with serialized data
-        self.is_run_from_serializedData = is_run_from_serializedData
 
         self._n_time_steps: int = int(
             (self.run_config.end_date - self.run_config.start_date) / self.run_config.dtime
@@ -982,18 +964,6 @@
 
         self._now: int = 0  # TODO (Chia Rui): move to PrognosticState
         self._next: int = 1  # TODO (Chia Rui): move to PrognosticState
-
-        self.stencil_mo_rbf_vec_interpol_cell = mo_rbf_vec_interpol_cell.with_backend(backend)
-        self.stencil_mo_diagnose_temperature = mo_diagnose_temperature.with_backend(backend)
-        self.stencil_mo_diagnose_pressure_sfc = mo_diagnose_pressure_sfc.with_backend(backend)
-        self.stencil_mo_diagnose_pressure = mo_diagnose_pressure.with_backend(backend)
-        self.stencil_mo_init_exner_pr = mo_init_exner_pr.with_backend(backend)
-        self.stencil_mo_init_ddt_cell_zero = mo_init_ddt_cell_zero.with_backend(backend)
-        self.stencil_mo_init_ddt_edge_zero = mo_init_ddt_edge_zero.with_backend(backend)
-
-        self.offset_provider_c2e2c2e = {
-            "C2E2C2E": self.grid.get_offset_provider("C2E2C2E"),
-        }
 
     def re_init(self):
         self._simulation_date = self.run_config.start_date
@@ -1062,58 +1032,61 @@
         diagnostic_state: DiagnosticState,
         diagnostic_metric_state: DiagnosticMetricState,
     ):
-        self.stencil_mo_rbf_vec_interpol_cell(
+        mo_rbf_vec_interpol_cell(
             prognostic_state.vn,
             diagnostic_metric_state.rbf_vec_coeff_c1,
             diagnostic_metric_state.rbf_vec_coeff_c2,
             diagnostic_state.u,
             diagnostic_state.v,
-            self.grid.get_start_index(CellDim, HorizontalMarkerIndex.lateral_boundary(CellDim) + 1),
-            self.grid.get_end_index(CellDim, HorizontalMarkerIndex.end(CellDim)),
-            0,
-            self.grid.num_levels,
-            offset_provider=self.offset_provider_c2e2c2e,
+            horizontal_start=self.grid.get_start_index(CellDim, HorizontalMarkerIndex.lateral_boundary(CellDim) + 1),
+            horizontal_end=self.grid.get_end_index(CellDim, HorizontalMarkerIndex.end(CellDim)),
+            vertical_start=0,
+            vertical_end=self.grid.num_levels,
+            offset_provider=self.grid.offset_providers,
         )
         log.debug(
             f"max min v: {diagnostic_state.v.asnumpy().max()} {diagnostic_state.v.asnumpy().min()}"
         )
 
-        self.stencil_mo_diagnose_temperature(
+        diagnose_temperature(
             prognostic_state.theta_v,
             prognostic_state.exner,
             diagnostic_state.temperature,
+            horizontal_start=self.grid.get_start_index(CellDim, HorizontalMarkerIndex.interior(CellDim)),
+            horizontal_end=self.grid.get_end_index(CellDim, HorizontalMarkerIndex.end(CellDim)),
+            vertical_start=0,
+            vertical_end=self.grid.num_levels,
+            offset_provider={},
+        )
+
+        diagnose_surface_pressure(
+            prognostic_state.exner,
+            diagnostic_state.temperature,
+            diagnostic_metric_state.ddqz_z_full,
+            diagnostic_state.pressure_ifc,
+            CPD_O_RD,
+            P0REF,
+            GRAV_O_RD,
+            horizontal_start=self.grid.get_start_index(CellDim, HorizontalMarkerIndex.interior(CellDim)),
+            horizontal_end=self.grid.get_end_index(CellDim, HorizontalMarkerIndex.end(CellDim)),
+            vertical_start=self.grid.num_levels,
+            vertical_end=self.grid.num_levels + 1,
+            offset_provider=self.grid.offset_providers,
+        )
+
+        diagnose_pressure(
+            diagnostic_metric_state.ddqz_z_full,
+            diagnostic_state.temperature,
+            diagnostic_state.pressure_sfc,
+            diagnostic_state.pressure,
+            diagnostic_state.pressure_ifc,
+            GRAV_O_RD,
             self.grid.get_start_index(CellDim, HorizontalMarkerIndex.interior(CellDim)),
             self.grid.get_end_index(CellDim, HorizontalMarkerIndex.end(CellDim)),
             0,
             self.grid.num_levels,
             offset_provider={},
         )
-
-        exner_nlev_minus2 = prognostic_state.exner[:, self.grid.num_levels - 3]
-        temperature_nlev = diagnostic_state.temperature[:, self.grid.num_levels - 1]
-        temperature_nlev_minus1 = diagnostic_state.temperature[:, self.grid.num_levels - 2]
-        temperature_nlev_minus2 = diagnostic_state.temperature[:, self.grid.num_levels - 3]
-        ddqz_z_full_nlev = diagnostic_metric_state.ddqz_z_full[:, self.grid.num_levels - 1]
-        ddqz_z_full_nlev_minus1 = diagnostic_metric_state.ddqz_z_full[:, self.grid.num_levels - 2]
-        ddqz_z_full_nlev_minus2 = diagnostic_metric_state.ddqz_z_full[:, self.grid.num_levels - 3]
-        self.stencil_mo_diagnose_pressure_sfc(
-            exner_nlev_minus2,
-            temperature_nlev,
-            temperature_nlev_minus1,
-            temperature_nlev_minus2,
-            ddqz_z_full_nlev,
-            ddqz_z_full_nlev_minus1,
-            ddqz_z_full_nlev_minus2,
-            diagnostic_state.pressure_sfc,
-            CPD_O_RD,
-            P0REF,
-            GRAV_O_RD,
-            self.grid.get_start_index(CellDim, HorizontalMarkerIndex.interior(CellDim)),
-            self.grid.get_end_index(CellDim, HorizontalMarkerIndex.end(CellDim)),
-            offset_provider={},
-        )
-
-        # TODO (Chia Rui): to add computation of pressure
 
     def time_integration(
         self,
@@ -1132,58 +1105,34 @@
         log.info(
             f"starting time loop for dtime={self.dtime_in_seconds} s and n_timesteps={self._n_time_steps}"
         )
-<<<<<<< HEAD
         log.info("Initialization of diagnostic variables for output.")
-=======
         log.info(
             f"apply_to_horizontal_wind={self.diffusion.config.apply_to_horizontal_wind} initial_stabilization={self.run_config.apply_initial_stabilization} dtime={self.dtime_in_seconds} s, substep_timestep={self._substep_timestep}"
         )
->>>>>>> a2e68492
 
         if output_state is not None:
             self._diagnose_for_output_and_physics(
                 prognostic_state_list[self._now], diagnostic_state, diagnostic_metric_state
             )
 
-        if not self.is_run_from_serializedData:
-            self.stencil_mo_init_exner_pr(
-                prognostic_state_list[self._now].exner,
-                self.solve_nonhydro.metric_state_nonhydro.exner_ref_mc,
-                solve_nonhydro_diagnostic_state.exner_pr,
-                self.grid.get_start_index(CellDim, HorizontalMarkerIndex.interior(CellDim)),
-                self.grid.get_end_index(CellDim, HorizontalMarkerIndex.end(CellDim)),
-                0,
-                self.grid.num_levels,
-                offset_provider={},
-            )
-
-        log.info(f"Debugging U (before diffusion): {np.max(diagnostic_state.u.asnumpy())}")
-
-<<<<<<< HEAD
-        log.info(
-            f"apply_to_horizontal_wind={self.diffusion.config.apply_to_horizontal_wind} initial_stabilization={self._do_initial_stabilization} dtime={self.run_config.dtime} substep_timestep={self._substep_timestep}"
-        )
-        if self.diffusion.config.apply_to_horizontal_wind and self._do_initial_stabilization and not self.run_config.run_testcase:
-=======
+            log.info(f"Debugging U (before diffusion): {np.max(diagnostic_state.u.asnumpy())}")
+
+        # TODO (Chia Rui): Initialize exner_pr used in solve_nh (compute_exner_pert subroutine)
+
         if (
             self.diffusion.config.apply_to_horizontal_wind
             and self.run_config.apply_initial_stabilization
             and self._is_first_step_in_simulation
         ):
->>>>>>> a2e68492
             log.info("running initial step to diffuse fields before timeloop starts")
             self.diffusion.initial_run(
                 diffusion_diagnostic_state,
                 prognostic_state_list[self._now],
                 self.dtime_in_seconds,
             )
-<<<<<<< HEAD
-
-=======
         log.info(
             f"starting real time loop for dtime={self.dtime_in_seconds} n_timesteps={self._n_time_steps}"
         )
->>>>>>> a2e68492
         timer = Timer(self._full_name(self._integrate_one_time_step))
         for time_step in range(self._n_time_steps):
             log.info(f"simulation date : {self._simulation_date} run timestep : {time_step}")
@@ -1221,7 +1170,7 @@
 
             self._next_simulation_date()
 
-            # put boundary condition update here
+            # update boundary condition
 
             timer.start()
             self._integrate_one_time_step(
@@ -1285,7 +1234,7 @@
         log.info(
             f"starting speed-test time loop for gt4py-version rbf interpolation with n_timesteps={self._n_time_steps}"
         )
-        fo = mo_rbf_vec_interpol_cell.with_backend(backend)
+        fo = mo_rbf_vec_interpol_cell
         timer = Timer(self._full_name(self._integrate_one_time_step))
         for time_step in range(self._n_time_steps):
             log.info(f"run timestep : {time_step}")
@@ -1406,17 +1355,6 @@
         # TODO (Chia Rui): compute airmass for prognostic_state here
 
 
-<<<<<<< HEAD
-# "icon_pydycore"
-
-
-def initialize(
-    experiment_name: str,
-    fname_prefix: str,
-    ser_type: SerializationType,
-    file_path: Path,
-    props: ProcessProperties,
-=======
 def initialize(
     file_path: Path,
     props: ProcessProperties,
@@ -1424,7 +1362,6 @@
     experiment_type: ExperimentType,
     grid_root,
     grid_level,
->>>>>>> a2e68492
 ):
     """
     Inititalize the driver run.
@@ -1451,18 +1388,6 @@
 
     """
     log.info("initialize parallel runtime")
-<<<<<<< HEAD
-    log.info(f"reading configuration: experiment {experiment_name}")
-    config = read_config(experiment_name)
-
-    decomp_info = read_decomp_info(fname_prefix, file_path, props, ser_type=ser_type)
-
-    log.info(f"initializing the grid from '{file_path}'")
-    icon_grid = read_icon_grid(fname_prefix, file_path, rank=props.rank, ser_type=ser_type)
-    log.info(f"reading input fields from '{file_path}'")
-    (edge_geometry, cell_geometry, vertical_geometry, c_owner_mask) = read_geometry_fields(
-        fname_prefix, file_path, config.run_config.damping_height, rank=props.rank, ser_type=ser_type
-=======
     log.info(f"reading configuration: experiment {experiment_type}")
     config = read_config(experiment_type)
 
@@ -1484,7 +1409,6 @@
         ser_type=serialization_type,
         grid_root=grid_root,
         grid_level=grid_level,
->>>>>>> a2e68492
     )
     (
         diffusion_metric_state,
@@ -1492,9 +1416,6 @@
         solve_nonhydro_metric_state,
         solve_nonhydro_interpolation_state,
         diagnostic_metric_state,
-<<<<<<< HEAD
-    ) = read_static_fields(experiment_name, fname_prefix, file_path, ser_type=ser_type)
-=======
     ) = read_static_fields(
         file_path,
         rank=props.rank,
@@ -1502,7 +1423,6 @@
         grid_root=grid_root,
         grid_level=grid_level,
     )
->>>>>>> a2e68492
 
     log.info("initializing diffusion")
     diffusion_params = DiffusionParams(config.diffusion_config)
@@ -1543,20 +1463,12 @@
         prognostic_state_now,
         prognostic_state_next,
     ) = read_initial_state(
-<<<<<<< HEAD
-        experiment_name,
-        fname_prefix,
-=======
->>>>>>> a2e68492
         icon_grid,
         cell_geometry,
         edge_geometry,
         file_path,
         rank=props.rank,
-<<<<<<< HEAD
-=======
         experiment_type=experiment_type,
->>>>>>> a2e68492
     )
     prognostic_state_list = [prognostic_state_now, prognostic_state_next]
 
@@ -1586,11 +1498,6 @@
         diagnostic_metric_state,
         diagnostic_state,
         prognostic_state_list,
-<<<<<<< HEAD
-        output_state,
-=======
-        diagnostic_state,
->>>>>>> a2e68492
         prep_adv,
         inital_divdamp_fac_o2,
     )
@@ -1598,15 +1505,9 @@
 
 @click.command()
 @click.argument("input_path")
-@click.argument("fname_prefix")
-@click.option("--experiment_name", default="mch_ch_r04b09_dsl")
-@click.option("--ser_type", default="serialbox")
 @click.option("--run_path", default="./", help="folder for output")
 @click.option("--mpi", default=False, help="whether or not you are running with mpi")
-<<<<<<< HEAD
 @click.option("--speed_test", default=False)
-def main(input_path, fname_prefix, experiment_name, ser_type, run_path, mpi, speed_test):
-=======
 @click.option(
     "--serialization_type",
     default="serialbox",
@@ -1615,14 +1516,13 @@
 @click.option("--experiment_type", default="any", help="experiment selection")
 @click.option("--grid_root", default=2, help="experiment selection")
 @click.option("--grid_level", default=4, help="experiment selection")
-def main(input_path, run_path, mpi, serialization_type, experiment_type, grid_root, grid_level):
->>>>>>> a2e68492
+def main(input_path, run_path, mpi, speed_test, serialization_type, experiment_type, grid_root, grid_level):
     """
     Run the driver.
 
     usage: python dycore_driver.py abs_path_to_icon4py/testdata/ser_icondata/mpitask1/mch_ch_r04b09_dsl/ser_data
-    python driver/src/icon4py/model/driver/dycore_driver.py ~/PycharmProjects/main/testdata/jw_node1_nproma50000/ jabw --experiment_name=jabw --ser_type=serialbox
-    python driver/src/icon4py/model/driver/dycore_driver.py ~/PycharmProjects/main/testdata/ser_icondata/mpitask1/mch_ch_r04b09_dsl/ser_data icon_pydycore --ser_type=serialbox
+    python driver/src/icon4py/model/driver/dycore_driver.py ~/PycharmProjects/main/testdata/jw_node1_nproma50000/ --experiment_type=any --serialization_type=serialbox
+    python driver/src/icon4py/model/driver/dycore_driver.py ~/PycharmProjects/main/testdata/ser_icondata/mpitask1/mch_ch_r04b09_dsl/ser_data --experiment_type=jabw  --serialization_type=serialbox
 
     steps:
     1. initialize model from serialized data:
@@ -1640,13 +1540,7 @@
     2. run time loop
     """
     parallel_props = get_processor_properties(get_runtype(with_mpi=mpi))
-<<<<<<< HEAD
-
-    configure_logging(run_path, experiment_name, parallel_props)
-
-=======
     configure_logging(run_path, experiment_type, parallel_props)
->>>>>>> a2e68492
     (
         timeloop,
         diffusion_diagnostic_state,
@@ -1654,20 +1548,12 @@
         diagnostic_metric_state,
         diagnostic_state,
         prognostic_state_list,
-<<<<<<< HEAD
         output_state,
-        prep_adv,
-        inital_divdamp_fac_o2,
-    ) = initialize(experiment_name, fname_prefix, ser_type, Path(input_path), parallel_props)
-
-=======
-        diagnostic_state,
         prep_adv,
         inital_divdamp_fac_o2,
     ) = initialize(
         Path(input_path), parallel_props, serialization_type, experiment_type, grid_root, grid_level
     )
->>>>>>> a2e68492
     log.info(f"Starting ICON dycore run: {timeloop.simulation_date.isoformat()}")
     log.info(
         f"input args: input_path={input_path}, n_time_steps={timeloop.n_time_steps}, ending date={timeloop.run_config.end_date}"
@@ -1678,10 +1564,11 @@
     log.info("dycore configuring: DONE")
     log.info("timeloop: START")
 
-<<<<<<< HEAD
     if speed_test:
         timeloop.time_integration_speed_test(
-            diagnostic_metric_state, diagnostic_state, prognostic_state_list
+            diagnostic_metric_state,
+            diagnostic_state,
+            prognostic_state_list,
         )
     else:
         timeloop.time_integration(
@@ -1695,16 +1582,6 @@
             do_prep_adv=False,
             output_state=output_state,
         )
-=======
-    timeloop.time_integration(
-        diffusion_diagnostic_state,
-        solve_nonhydro_diagnostic_state,
-        prognostic_state_list,
-        prep_adv,
-        inital_divdamp_fac_o2,
-        do_prep_adv=False,
-    )
->>>>>>> a2e68492
 
     log.info("timeloop:  DONE")
 
