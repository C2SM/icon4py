--- conflicted
+++ resolved
@@ -13,7 +13,7 @@
 import logging
 from datetime import datetime, timedelta
 from pathlib import Path
-from typing import Callable
+from typing import Callable, Optional
 
 import click
 from devtools import Timer
@@ -24,17 +24,11 @@
     NonHydrostaticParams,
     SolveNonhydro,
 )
-<<<<<<< HEAD
-from icon4py.model.atmosphere.dycore.state_utils.diagnostic_state import DiagnosticStateNonHydro
-from icon4py.model.atmosphere.dycore.state_utils.nh_constants import NHConstants
-from icon4py.model.atmosphere.dycore.state_utils.prep_adv_state import PrepAdvection
-=======
 from icon4py.model.atmosphere.dycore.state_utils.nh_constants import NHConstants
 from icon4py.model.atmosphere.dycore.state_utils.states import (
     DiagnosticStateNonHydro,
     PrepAdvection,
 )
->>>>>>> 9181a9ee
 from icon4py.model.atmosphere.dycore.state_utils.z_fields import ZFields
 from icon4py.model.common.decomposition.definitions import (
     ProcessProperties,
@@ -42,6 +36,10 @@
     get_processor_properties,
     get_runtype,
 )
+from icon4py.model.common.states.diagnostic_state import DiagnosticState, DiagnosticMetricState
+from icon4py.model.common.diagnostic_calculations.mo_init_exner_pr import mo_init_exner_pr
+from icon4py.model.common.diagnostic_calculations.mo_init_zero import mo_init_ddt_cell_zero, mo_init_ddt_edge_zero
+from icon4py.model.common.diagnostic_calculations.mo_diagnose_temperature_pressure import mo_diagnose_temperature, mo_diagnose_pressure_sfc, mo_diagnose_pressure
 from icon4py.model.common.states.prognostic_state import PrognosticState
 from icon4py.model.driver.icon_configuration import IconRunConfig, read_config
 from icon4py.model.driver.io_utils import (
@@ -51,9 +49,16 @@
     read_icon_grid,
     read_initial_state,
     read_static_fields,
+    SerializationType,
+    InitializationType,
 )
-
-
+from icon4py.model.common.constants import CPD_O_RD, P0REF, GRAV_O_RD
+from icon4py.model.common.grid.icon import IconGrid
+from icon4py.model.common.dimension import E2CDim, CellDim, EdgeDim
+from icon4py.model.common.grid.horizontal import HorizontalMarkerIndex
+from gt4py.next.program_processors.runners.gtfn import run_gtfn
+
+backend = run_gtfn
 log = logging.getLogger(__name__)
 
 
@@ -65,10 +70,12 @@
     def __init__(
         self,
         run_config: IconRunConfig,
+        grid: Optional[IconGrid],
         diffusion: Diffusion,
         solve_nonhydro: SolveNonhydro,
     ):
         self.run_config: IconRunConfig = run_config
+        self.grid: Optional[IconGrid] = grid
         self.diffusion = diffusion
         self.solve_nonhydro = solve_nonhydro
 
@@ -150,6 +157,8 @@
         self,
         diffusion_diagnostic_state: DiffusionDiagnosticState,
         solve_nonhydro_diagnostic_state: DiagnosticStateNonHydro,
+        diagnostic_metric_state: DiagnosticMetricState,
+        diagnostic_state: DiagnosticState,
         # TODO (Chia Rui): expand the PrognosticState to include indices of now and next, now it is always assumed that now = 0, next = 1 at the beginning
         prognostic_state_list: list[PrognosticState],
         # below is a long list of arguments for dycore time_step that many can be moved to initialization of SolveNonhydro)
@@ -159,27 +168,121 @@
         inital_divdamp_fac_o2: float,
         do_prep_adv: bool,
     ):
-<<<<<<< HEAD
-
-=======
->>>>>>> 9181a9ee
+        def printing_data(data, title: str, first_write: bool = False):
+            if first_write:
+                write_mode = "w"
+            else:
+                write_mode = "a"
+            with open(self.run_config.output_path + "data_" + title + ".dat", write_mode) as f:
+                cell_size = data.shape[0]
+                k_size = data.shape[1]
+                log.info(f"Writing {title} with sizes of {cell_size}, {k_size} into a formatted file")
+                for i in range(cell_size):
+                    for k in range(k_size):
+                        f.write("{0:7d} {1:7d}".format(i, k))
+                        f.write(
+                            " {0:.20e} ".format(
+                                data[i, k]
+                            )
+                        )
+                        f.write("\n")
+
+        def printing_grid(data_lat, data_lon, vertical_grid):
+            with open(self.run_config.output_path + "grid.dat", "w") as f:
+                cell_size = data_lat.shape[0]
+                k_size = vertical_grid.shape[0]
+                log.info(f"Writing grid data with sizes of {cell_size}, {k_size} into a formatted file")
+                f.write("{0:7d} {1:7d}".format(cell_size, k_size))
+                for i in range(cell_size):
+                    f.write("{0:7d}".format(i))
+                    f.write(
+                        " {0:.20e} ".format(
+                            data_lat[i], data_lon[i]
+                        )
+                    )
+                    f.write("\n")
+                for i in range(k_size):
+                    f.write("{0:7d}".format(i))
+                    f.write(
+                        " {0:.20e} ".format(
+                            vertical_grid[i]
+                        )
+                    )
+                    f.write("\n")
+
         log.info(
             f"starting time loop for dtime={self.run_config.dtime} n_timesteps={self._n_time_steps}"
         )
         log.info(
+            f"Initialization of diagnostic variables for output."
+        )
+
+        # TODO (Chia Rui): Compute diagnostic variables: zonal and meridonial winds, necessary for JW test output (diag_for_output_dyn subroutine)
+        mo_diagnose_temperature.with_backend(backend)(
+            prognostic_state_list[self._now].theta_v,
+            prognostic_state_list[self._now].exner,
+            diagnostic_state.temperature,
+            self.grid.get_start_index(CellDim, HorizontalMarkerIndex.interior(CellDim)),
+            self.grid.get_end_index(CellDim, HorizontalMarkerIndex.end(CellDim)),
+            0,
+            self.grid.num_levels,
+            offset_provider={}
+        )
+
+        exner_nlev_minus2 = prognostic_state_list[self._now].exner[:, self.grid.num_levels - 3]
+        temperature_nlev = diagnostic_state.temperature[:, self.grid.num_levels - 1]
+        temperature_nlev_minus1 = diagnostic_state.temperature[:, self.grid.num_levels - 2]
+        temperature_nlev_minus2 = diagnostic_state.temperature[:, self.grid.num_levels - 3]
+        # TODO (Chia Rui): ddqz_z_full is constant, move slicing to initialization
+        ddqz_z_full_nlev = diagnostic_metric_state.ddqz_z_full[:, self.grid.num_levels - 1]
+        ddqz_z_full_nlev_minus1 = diagnostic_metric_state.ddqz_z_full[:, self.grid.num_levels - 2]
+        ddqz_z_full_nlev_minus2 = diagnostic_metric_state.ddqz_z_full[:, self.grid.num_levels - 3]
+        mo_diagnose_pressure_sfc.with_backend(backend)(
+            exner_nlev_minus2,
+            temperature_nlev,
+            temperature_nlev_minus1,
+            temperature_nlev_minus2,
+            ddqz_z_full_nlev,
+            ddqz_z_full_nlev_minus1,
+            ddqz_z_full_nlev_minus2,
+            diagnostic_state.pressure_sfc,
+            CPD_O_RD,
+            P0REF,
+            GRAV_O_RD,
+            self.grid.get_start_index(CellDim, HorizontalMarkerIndex.interior(CellDim)),
+            self.grid.get_end_index(CellDim, HorizontalMarkerIndex.end(CellDim)),
+            offset_provider={}
+        )
+
+        '''
+        mo_diagnose_pressure.with_backend(backend)(
+            diagnostic_state.temperature,
+            diagnostic_state.pressure,
+            diagnostic_state.pressure_ifc,
+            diagnostic_state.pressure_sfc,
+            diagnostic_metric_state.ddqz_z_full,
+            self.grid.get_start_index(CellDim, HorizontalMarkerIndex.interior(CellDim)),
+            self.grid.get_end_index(CellDim, HorizontalMarkerIndex.end(CellDim)),
+            0,
+            self.grid.num_levels,
+            offset_provider={}
+        )
+        '''
+
+        mo_init_exner_pr.with_backend(backend)(
+            prognostic_state_list[self._now].exner,
+            self.solve_nonhydro.metric_state_nonhydro.exner_ref_mc,
+            solve_nonhydro_diagnostic_state.exner_pr,
+            self.grid.get_start_index(CellDim, HorizontalMarkerIndex.interior(CellDim)),
+            self.grid.get_end_index(CellDim, HorizontalMarkerIndex.end(CellDim)),
+            0,
+            self.grid.num_levels,
+            offset_provider={}
+        )
+
+        log.info(
             f"apply_to_horizontal_wind={self.diffusion.config.apply_to_horizontal_wind} initial_stabilization={self._do_initial_stabilization} dtime={self.run_config.dtime} substep_timestep={self._substep_timestep}"
         )
-
-        # TODO (Chia Rui): Initialize vn tendencies that are used in solve_nh and advection to zero (init_ddt_vn_diagnostics subroutine)
-
-        # TODO (Chia Rui): Compute diagnostic variables: P, T, zonal and meridonial winds, necessary for JW test output (diag_for_output_dyn subroutine)
-
-        # TODO (Chia Rui): Initialize exner_pr used in solve_nh (compute_exner_pert subroutine)
-<<<<<<< HEAD
-        #end_cell_end = self.grid.get_end_index(CellDim, HorizontalMarkerIndex.end(CellDim))
-=======
->>>>>>> 9181a9ee
-
         if self.diffusion.config.apply_to_horizontal_wind and self._do_initial_stabilization:
             log.info("running initial step to diffuse fields before timeloop starts")
             self.diffusion.initial_run(
@@ -196,9 +299,30 @@
                 f"simulation date : {self._simulation_date} run timestep : {time_step} initial_stabilization : {self._do_initial_stabilization}"
             )
 
+            mo_init_ddt_cell_zero.with_backend(backend)(
+                solve_nonhydro_diagnostic_state.ddt_exner_phy,
+                solve_nonhydro_diagnostic_state.ddt_w_adv_ntl1,
+                solve_nonhydro_diagnostic_state.ddt_w_adv_ntl2,
+                self.grid.get_start_index(CellDim, HorizontalMarkerIndex.interior(CellDim)),
+                self.grid.get_end_index(CellDim, HorizontalMarkerIndex.end(CellDim)),
+                0,
+                self.grid.num_levels,
+                offset_provider={}
+            )
+            mo_init_ddt_edge_zero.with_backend(backend)(
+                solve_nonhydro_diagnostic_state.ddt_vn_phy,
+                solve_nonhydro_diagnostic_state.ddt_vn_apc_ntl1,
+                solve_nonhydro_diagnostic_state.ddt_vn_apc_ntl2,
+                self.grid.get_start_index(EdgeDim, HorizontalMarkerIndex.interior(EdgeDim)),
+                self.grid.get_end_index(EdgeDim, HorizontalMarkerIndex.end(EdgeDim)),
+                0,
+                self.grid.num_levels,
+                offset_provider={}
+            )
+
             self._next_simulation_date()
 
-            # update boundary condition
+            # put boundary condition update here
 
             timer.start()
             self._integrate_one_time_step(
@@ -215,7 +339,57 @@
 
             # TODO (Chia Rui): modify n_substeps_var if cfl condition is not met. (set_dyn_substeps subroutine)
 
-            # TODO (Chia Rui): compute diagnostic variables: P, T, zonal and meridonial winds, necessary for JW test output (diag_for_output_dyn subroutine)
+            # TODO (Chia Rui): compute diagnostic variables: zonal and meridonial winds, necessary for JW test output (diag_for_output_dyn subroutine)
+            mo_diagnose_temperature.with_backend(backend)(
+                prognostic_state_list[self._now].theta_v,
+                prognostic_state_list[self._now].exner,
+                diagnostic_state.temperature,
+                self.grid.get_start_index(CellDim, HorizontalMarkerIndex.interior(CellDim)),
+                self.grid.get_end_index(CellDim, HorizontalMarkerIndex.end(CellDim)),
+                0,
+                self.grid.num_levels,
+                offset_provider={}
+            )
+
+            exner_nlev_minus2 = prognostic_state_list[self._now].exner[:, self.grid.num_levels - 3]
+            temperature_nlev = diagnostic_state.temperature[:, self.grid.num_levels - 1]
+            temperature_nlev_minus1 = diagnostic_state.temperature[:, self.grid.num_levels - 2]
+            temperature_nlev_minus2 = diagnostic_state.temperature[:, self.grid.num_levels - 3]
+            # TODO (Chia Rui): below are constant, move slicing to initialization
+            ddqz_z_full_nlev = diagnostic_metric_state.ddqz_z_full[:, self.grid.num_levels - 1]
+            ddqz_z_full_nlev_minus1 = diagnostic_metric_state.ddqz_z_full[:, self.grid.num_levels - 2]
+            ddqz_z_full_nlev_minus2 = diagnostic_metric_state.ddqz_z_full[:, self.grid.num_levels - 3]
+            mo_diagnose_pressure_sfc.with_backend(backend)(
+                exner_nlev_minus2,
+                temperature_nlev,
+                temperature_nlev_minus1,
+                temperature_nlev_minus2,
+                ddqz_z_full_nlev,
+                ddqz_z_full_nlev_minus1,
+                ddqz_z_full_nlev_minus2,
+                diagnostic_state.pressure_sfc,
+                CPD_O_RD,
+                P0REF,
+                GRAV_O_RD,
+                self.grid.get_start_index(CellDim, HorizontalMarkerIndex.interior(CellDim)),
+                self.grid.get_end_index(CellDim, HorizontalMarkerIndex.end(CellDim)),
+                offset_provider={}
+            )
+
+            '''
+            mo_diagnose_pressure.with_backend(backend)(
+                diagnostic_state.temperature,
+                diagnostic_state.pressure,
+                diagnostic_state.pressure_ifc,
+                diagnostic_state.pressure_sfc,
+                diagnostic_metric_state.ddqz_z_full,
+                self.grid.get_start_index(CellDim, HorizontalMarkerIndex.interior(CellDim)),
+                self.grid.get_end_index(CellDim, HorizontalMarkerIndex.end(CellDim)),
+                0,
+                self.grid.num_levels,
+                offset_provider={}
+            )
+            '''
 
             # TODO (Chia Rui): simple IO enough for JW test
 
@@ -232,10 +406,6 @@
         inital_divdamp_fac_o2: float,
         do_prep_adv: bool,
     ):
-<<<<<<< HEAD
-
-=======
->>>>>>> 9181a9ee
         self._do_dyn_substepping(
             solve_nonhydro_diagnostic_state,
             prognostic_state_list,
@@ -252,7 +422,6 @@
             )
 
         self._swap()
-<<<<<<< HEAD
 
         # TODO (Chia Rui): add tracer advection here
 
@@ -266,22 +435,6 @@
         inital_divdamp_fac_o2: float,
         do_prep_adv: bool,
     ):
-
-=======
-
-        # TODO (Chia Rui): add tracer advection here
-
-    def _do_dyn_substepping(
-        self,
-        solve_nonhydro_diagnostic_state: DiagnosticStateNonHydro,
-        prognostic_state_list: list[PrognosticState],
-        prep_adv: PrepAdvection,
-        z_fields: ZFields,
-        nh_constants: NHConstants,
-        inital_divdamp_fac_o2: float,
-        do_prep_adv: bool,
-    ):
->>>>>>> 9181a9ee
         # TODO (Chia Rui): compute airmass for prognostic_state here
 
         do_recompute = True
@@ -317,14 +470,9 @@
 
         # TODO (Chia Rui): compute airmass for prognostic_state here
 
-<<<<<<< HEAD
 # "icon_pydycore"
 
-def initialize(fname_prefix: str, file_path: Path, props: ProcessProperties):
-=======
-
-def initialize(file_path: Path, props: ProcessProperties):
->>>>>>> 9181a9ee
+def initialize(experiment_name: str, fname_prefix: str, ser_type: SerializationType, init_type: InitializationType, file_path: Path, props: ProcessProperties):
     """
     Inititalize the driver run.
 
@@ -332,19 +480,11 @@
         - load configuration
 
         - load grid information
-<<<<<<< HEAD
 
         - initialize components: diffusion and solve_nh
 
         - load diagnostic and prognostic variables (serialized data)
 
-=======
-
-        - initialize components: diffusion and solve_nh
-
-        - load diagnostic and prognostic variables (serialized data)
-
->>>>>>> 9181a9ee
         - setup the time loop
 
      Returns:
@@ -355,32 +495,24 @@
          other temporary fields: to be removed in the future
     """
     log.info("initialize parallel runtime")
-    experiment_name = "mch_ch_r04b09_dsl"
     log.info(f"reading configuration: experiment {experiment_name}")
     config = read_config(experiment_name)
 
-    decomp_info = read_decomp_info(fname_prefix, file_path, props)
+    decomp_info = read_decomp_info(fname_prefix, file_path, props, ser_type=ser_type)
 
     log.info(f"initializing the grid from '{file_path}'")
-    icon_grid = read_icon_grid(fname_prefix, file_path, rank=props.rank)
+    icon_grid = read_icon_grid(fname_prefix, file_path, rank=props.rank, ser_type=ser_type)
     log.info(f"reading input fields from '{file_path}'")
     (edge_geometry, cell_geometry, vertical_geometry, c_owner_mask) = read_geometry_fields(
-<<<<<<< HEAD
-        fname_prefix, file_path, rank=props.rank
-=======
-        file_path, rank=props.rank
->>>>>>> 9181a9ee
+        fname_prefix, file_path, rank=props.rank, ser_type=ser_type
     )
     (
         diffusion_metric_state,
         diffusion_interpolation_state,
         solve_nonhydro_metric_state,
         solve_nonhydro_interpolation_state,
-<<<<<<< HEAD
-    ) = read_static_fields(fname_prefix, file_path)
-=======
-    ) = read_static_fields(file_path)
->>>>>>> 9181a9ee
+        diagnostic_metric_state,
+    ) = read_static_fields(fname_prefix, file_path, ser_type=ser_type)
 
     log.info("initializing diffusion")
     diffusion_params = DiffusionParams(config.diffusion_config)
@@ -419,13 +551,24 @@
         nh_constants,
         prep_adv,
         inital_divdamp_fac_o2,
+        diagnostic_state,
         prognostic_state_now,
         prognostic_state_next,
-    ) = read_initial_state(file_path, rank=props.rank)
+    ) = read_initial_state(
+        icon_grid,
+        cell_geometry,
+        edge_geometry,
+        config.run_config.time_discretization_veladv_offctr,
+        config.run_config.time_discretization_rhotheta_offctr,
+        file_path,
+        rank=props.rank,
+        initialization_type=init_type
+    )
     prognostic_state_list = [prognostic_state_now, prognostic_state_next]
 
     timeloop = TimeLoop(
         run_config=config.run_config,
+        grid=icon_grid,
         diffusion=diffusion,
         solve_nonhydro=solve_nonhydro,
     )
@@ -433,6 +576,8 @@
         timeloop,
         diffusion_diagnostic_state,
         solve_nonhydro_diagnostic_state,
+        diagnostic_metric_state,
+        diagnostic_state,
         prognostic_state_list,
         z_fields,
         nh_constants,
@@ -443,20 +588,19 @@
 
 @click.command()
 @click.argument("input_path")
-<<<<<<< HEAD
 @click.argument("fname_prefix")
+@click.option("--experiment_name", default="mch_ch_r04b09_dsl")
+@click.option("--ser_type", default="serialbox")
+@click.option("--init_type", default="serialbox")
 @click.option("--run_path", default="./", help="folder for output")
 @click.option("--mpi", default=False, help="whether or not you are running with mpi")
-def main(input_path, fname_prefix, run_path, mpi):
-=======
-@click.option("--run_path", default="./", help="folder for output")
-@click.option("--mpi", default=False, help="whether or not you are running with mpi")
-def main(input_path, run_path, mpi):
->>>>>>> 9181a9ee
+def main(input_path, fname_prefix, experiment_name, ser_type, init_type, run_path, mpi):
     """
     Run the driver.
 
     usage: python dycore_driver.py abs_path_to_icon4py/testdata/ser_icondata/mpitask1/mch_ch_r04b09_dsl/ser_data
+    python driver/src/icon4py/model/driver/dycore_driver.py ~/PycharmProjects/main/testdata/jw_node1_nproma50000/ jabw --experiment_name=jabw --ser_type=serialbox --init_type=jabw
+    python driver/src/icon4py/model/driver/dycore_driver.py ~/PycharmProjects/main/testdata/ser_icondata/mpitask1/mch_ch_r04b09_dsl/ser_data icon_pydycore --ser_type=serialbox --init_type=serialbox
 
     steps:
     1. initialize model from serialized data:
@@ -474,20 +618,26 @@
     2. run time loop
     """
     parallel_props = get_processor_properties(get_runtype(with_mpi=mpi))
+    if ser_type == SerializationType.SB:
+        print("1", ser_type)
+    elif ser_type == SerializationType.NC:
+        print("2", ser_type)
+    if init_type == InitializationType.SB:
+        print("3", init_type)
+    elif init_type == InitializationType.JABW:
+        print("4", init_type)
     (
         timeloop,
         diffusion_diagnostic_state,
         solve_nonhydro_diagnostic_state,
+        diagnostic_metric_state,
+        diagnostic_state,
         prognostic_state_list,
         z_fields,
         nh_constants,
         prep_adv,
         inital_divdamp_fac_o2,
-<<<<<<< HEAD
-    ) = initialize(fname_prefix, Path(input_path), parallel_props)
-=======
-    ) = initialize(Path(input_path), parallel_props)
->>>>>>> 9181a9ee
+    ) = initialize(experiment_name, fname_prefix, ser_type, init_type, Path(input_path), parallel_props)
     configure_logging(run_path, timeloop.simulation_date, parallel_props)
     log.info(f"Starting ICON dycore run: {timeloop.simulation_date.isoformat()}")
     log.info(
@@ -502,6 +652,8 @@
     timeloop.time_integration(
         diffusion_diagnostic_state,
         solve_nonhydro_diagnostic_state,
+        diagnostic_metric_state,
+        diagnostic_state,
         prognostic_state_list,
         prep_adv,
         z_fields,
