--- conflicted
+++ resolved
@@ -231,18 +231,6 @@
             """
             output variables
             """
-<<<<<<< HEAD
-            vn = self._nf4_basegrp[i].createVariable("vn", "f8", ("time", "height_2", "ncells_2",))
-            u = self._nf4_basegrp[i].createVariable("u", "f8", ("time", "height_2", "ncells",))
-            v = self._nf4_basegrp[i].createVariable("v", "f8", ("time", "height_2", "ncells",))
-            temperature = self._nf4_basegrp[i].createVariable("temperature", "f8", ("time", "height_2", "ncells",))
-            pressure = self._nf4_basegrp[i].createVariable("pressure", "f8", ("time", "height_2", "ncells",))
-            pressure_sfc = self._nf4_basegrp[i].createVariable("pressure_sfc", "f8", ("time", "ncells",))
-            exner = self._nf4_basegrp[i].createVariable("exner", "f8", ("time", "height_2", "ncells",))
-            theta_v = self._nf4_basegrp[i].createVariable("theta_v", "f8", ("time", "height_2", "ncells",))
-            rho = self._nf4_basegrp[i].createVariable("rho", "f8", ("time", "height_2", "ncells",))
-            w = self._nf4_basegrp[i].createVariable("w", "f8", ("time", "height", "ncells",))
-=======
             u = self._nf4_basegrp[i].createVariable(
                 "u",
                 "f8",
@@ -332,7 +320,6 @@
                     "ncells",
                 ),
             )
->>>>>>> ed205dab
 
             """
             debugging variables
@@ -756,19 +743,6 @@
         )
         times = self._nf4_basegrp[self._current_file_number].variables["time"]
         log.info(f"Times are  {times[:]}")
-<<<<<<< HEAD
-        times[self._current_write_step] = date2num(current_date, units=times.units, calendar=times.calendar)
-        self._nf4_basegrp[self._current_file_number].variables["vn"][self._current_write_step, :, :] = prognostic_state.vn.asnumpy().transpose()
-        self._nf4_basegrp[self._current_file_number].variables["u"][self._current_write_step, :, :] = diagnostic_state.u.asnumpy().transpose()
-        self._nf4_basegrp[self._current_file_number].variables["v"][self._current_write_step, :, :] = diagnostic_state.v.asnumpy().transpose()
-        self._nf4_basegrp[self._current_file_number].variables["w"][self._current_write_step, :, :] = prognostic_state.w.asnumpy().transpose()
-        self._nf4_basegrp[self._current_file_number].variables["temperature"][self._current_write_step, :, :] = diagnostic_state.temperature.asnumpy().transpose()
-        self._nf4_basegrp[self._current_file_number].variables["pressure"][self._current_write_step, :, :] = diagnostic_state.pressure.asnumpy().transpose()
-        self._nf4_basegrp[self._current_file_number].variables["pressure_sfc"][self._current_write_step, :] = diagnostic_state.pressure_sfc.asnumpy().transpose()
-        self._nf4_basegrp[self._current_file_number].variables["rho"][self._current_write_step, :, :] = prognostic_state.rho.asnumpy().transpose()
-        self._nf4_basegrp[self._current_file_number].variables["exner"][self._current_write_step, :, :] = prognostic_state.exner.asnumpy().transpose()
-        self._nf4_basegrp[self._current_file_number].variables["theta_v"][self._current_write_step, :, :] = prognostic_state.theta_v.asnumpy().transpose()
-=======
         times[self._current_write_step] = date2num(
             current_date, units=times.units, calendar=times.calendar
         )
@@ -802,7 +776,6 @@
         self._nf4_basegrp[self._current_file_number].variables["theta_v"][
             self._current_write_step, :, :
         ] = prognostic_state.theta_v.asnumpy().transpose()
->>>>>>> ed205dab
 
         if solve_nonhydro is not None:
             self._nf4_basegrp[self._current_file_number].variables["exner_gradient"][
