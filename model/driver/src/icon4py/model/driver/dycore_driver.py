# ICON4Py - ICON inspired code in Python and GT4Py
#
# Copyright (c) 2022, ETH Zurich and MeteoSwiss
# All rights reserved.
#
# This file is free software: you can redistribute it and/or modify it under
# the terms of the GNU General Public License as published by the
# Free Software Foundation, either version 3 of the License, or any later
# version. See the LICENSE.txt file at the top-level directory of this
# distribution for a copy of the license or check <https://www.gnu.org/licenses/>.
#
# SPDX-License-Identifier: GPL-3.0-or-later
import logging
from datetime import datetime, timedelta
from pathlib import Path
from typing import Callable

import click
from devtools import Timer

from icon4py.model.atmosphere.diffusion.diffusion import Diffusion, DiffusionParams
from icon4py.model.atmosphere.diffusion.diffusion_states import DiffusionDiagnosticState
from icon4py.model.atmosphere.dycore.nh_solve.solve_nonhydro import (
    NonHydrostaticParams,
    SolveNonhydro,
)
from icon4py.model.atmosphere.dycore.state_utils.diagnostic_state import DiagnosticStateNonHydro
from icon4py.model.atmosphere.dycore.state_utils.nh_constants import NHConstants
from icon4py.model.atmosphere.dycore.state_utils.prep_adv_state import PrepAdvection
from icon4py.model.atmosphere.dycore.state_utils.z_fields import ZFields
from icon4py.model.common.decomposition.definitions import (
    ProcessProperties,
    create_exchange,
    get_processor_properties,
    get_runtype,
)
from icon4py.model.common.states.prognostic_state import PrognosticState
from icon4py.model.driver.icon_configuration import IconRunConfig, read_config
from icon4py.model.driver.io_utils import (
    configure_logging,
    read_decomp_info,
    read_geometry_fields,
    read_icon_grid,
    read_initial_state,
    read_static_fields,
)
from icon4py.model.driver.serialbox_helpers import construct_diagnostics_for_diffusion


log = logging.getLogger(__name__)


<<<<<<< HEAD
# TODO (magdalena) to be removed once there is a proper time stepping
@program
def _copy_diagnostic_and_prognostics(
    hdef_ic_new: Field[[CellDim, KDim], float],
    hdef_ic: Field[[CellDim, KDim], float],
    div_ic_new: Field[[CellDim, KDim], float],
    div_ic: Field[[CellDim, KDim], float],
    dwdx_new: Field[[CellDim, KDim], float],
    dwdx: Field[[CellDim, KDim], float],
    dwdy_new: Field[[CellDim, KDim], float],
    dwdy: Field[[CellDim, KDim], float],
    vn_new: Field[[EdgeDim, KDim], float],
    vn: Field[[EdgeDim, KDim], float],
    w_new: Field[[CellDim, KDim], float],
    w: Field[[CellDim, KDim], float],
    exner_new: Field[[CellDim, KDim], float],
    exner: Field[[CellDim, KDim], float],
    theta_v_new: Field[[CellDim, KDim], float],
    theta_v: Field[[CellDim, KDim], float],
):
    _identity_c_k(hdef_ic_new, out=hdef_ic)
    _identity_c_k(div_ic_new, out=div_ic)
    _identity_c_k(dwdx_new, out=dwdx)
    _identity_c_k(dwdy_new, out=dwdy)
    _identity_e_k(vn_new, out=vn)
    _identity_c_k(w_new, out=w)
    _identity_c_k(exner_new, out=exner)
    _identity_c_k(theta_v_new, out=theta_v)


class DummyAtmoNonHydro:
    def __init__(self, data_provider: sb.IconSerialDataProvider):
        self.config = None
        self.data_provider = data_provider
        self.simulation_date = datetime.fromisoformat(SIMULATION_START_DATE)

    def init(self, config):
        self.config = config

    def _next_physics_date(self, dtime: float):
        dynamics_dtime = dtime / self.config.n_substeps
        self.simulation_date += timedelta(seconds=dynamics_dtime)

    def _dynamics_timestep(self, dtime):
        """Show structure with this dummy fucntion called inside substepping loop."""
        self._next_physics_date(dtime)

    def do_dynamics_substepping(
        self,
        dtime,
        diagnostic_state: DiffusionDiagnosticState,
        prognostic_state: PrognosticState,
    ):
        for _ in range(self.config.n_substeps):
            self._dynamics_timestep(dtime)
        sp = self.data_provider.from_savepoint_diffusion_init(
            linit=False, date=self.simulation_date.strftime("%Y-%m-%dT%H:%M:%S.%f")[:-3]
        )
        new_p = sp.construct_prognostics()
        new_d = construct_diagnostics_for_diffusion(sp)
        _copy_diagnostic_and_prognostics.with_backend(run_gtfn)(
            new_d.hdef_ic,
            diagnostic_state.hdef_ic,
            new_d.div_ic,
            diagnostic_state.div_ic,
            new_d.dwdx,
            diagnostic_state.dwdx,
            new_d.dwdy,
            diagnostic_state.dwdy,
            new_p.vn,
            prognostic_state.vn,
            new_p.w,
            prognostic_state.w,
            new_p.exner,
            prognostic_state.exner,
            new_p.theta_v,
            prognostic_state.theta_v,
            offset_provider={},
        )


class Timeloop:
=======
class TimeLoop:
>>>>>>> 84d1742f
    @classmethod
    def name(cls):
        return cls.__name__

    def __init__(
        self,
        run_config: IconRunConfig,
        diffusion: Diffusion,
        solve_nonhydro: SolveNonhydro,
    ):
        self.run_config: IconRunConfig = run_config
        self.diffusion = diffusion
        self.solve_nonhydro = solve_nonhydro

        self._n_time_steps: int = int(
            (self.run_config.end_date - self.run_config.start_date)
            / timedelta(seconds=self.run_config.dtime)
        )
        self._n_substeps_var: int = self.run_config.n_substeps
        self._substep_timestep: float = float(self.run_config.dtime / self._n_substeps_var)

        self._validate_config()

        # current simulation date
        self._simulation_date: datetime = self.run_config.start_date

        self._do_initial_stabilization: bool = self.run_config.apply_initial_stabilization

        self._now: int = 0  # TODO (Chia Rui): move to PrognosticState
        self._next: int = 1  # TODO (Chia Rui): move to PrognosticState

    def re_init(self):
        self._simulation_date = self.run_config.start_date
        self._do_initial_stabilization = self.run_config.apply_initial_stabilization
        self._n_substeps_var = self.run_config.n_substeps
        self._now: int = 0  # TODO (Chia Rui): move to PrognosticState
        self._next: int = 1  # TODO (Chia Rui): move to PrognosticState

    def _validate_config(self):
        if self._n_time_steps < 0:
            raise ValueError("end_date should be larger than start_date. Please check.")
        if not self.diffusion.initialized:
            raise Exception("diffusion is not initialized before time loop")
        if not self.solve_nonhydro.initialized:
            raise Exception("nonhydro solver is not initialized before time loop")

    def _not_first_step(self):
        self._do_initial_stabilization = False

    def _next_simulation_date(self):
        self._simulation_date += timedelta(seconds=self.run_config.dtime)

    @property
    def do_initial_stabilization(self):
        return self._do_initial_stabilization

    @property
    def n_substeps_var(self):
        return self._n_substeps_var

    @property
    def simulation_date(self):
        return self._simulation_date

    @property
    def prognostic_now(self):
        return self._now

    @property
    def prognostic_next(self):
        return self._next

    @property
    def n_time_steps(self):
        return self._n_time_steps

    @property
    def substep_timestep(self):
        return self._substep_timestep

    def _swap(self):
        time_n_swap = self._next
        self._next = self._now
        self._now = time_n_swap

    def _full_name(self, func: Callable):
        return ":".join((self.__class__.__name__, func.__name__))

    def time_integration(
        self,
        diffusion_diagnostic_state: DiffusionDiagnosticState,
        solve_nonhydro_diagnostic_state: DiagnosticStateNonHydro,
        # TODO (Chia Rui): expand the PrognosticState to include indices of now and next, now it is always assumed that now = 0, next = 1 at the beginning
        prognostic_state_list: list[PrognosticState],
        # below is a long list of arguments for dycore time_step that many can be moved to initialization of SolveNonhydro)
        prep_adv: PrepAdvection,
        z_fields: ZFields,  # local constants in solve_nh
        nh_constants: NHConstants,
        inital_divdamp_fac_o2: float,
        do_prep_adv: bool,
    ):

        log.info(
            f"starting time loop for dtime={self.run_config.dtime} n_timesteps={self._n_time_steps}"
        )
        log.info(
            f"apply_to_horizontal_wind={self.diffusion.config.apply_to_horizontal_wind} initial_stabilization={self._do_initial_stabilization} dtime={self.run_config.dtime} substep_timestep={self._substep_timestep}"
        )

        # TODO (Chia Rui): Initialize vn tendencies that are used in solve_nh and advection to zero (init_ddt_vn_diagnostics subroutine)

        # TODO (Chia Rui): Compute diagnostic variables: P, T, zonal and meridonial winds, necessary for JW test output (diag_for_output_dyn subroutine)

        # TODO (Chia Rui): Initialize exner_pr used in solve_nh (compute_exner_pert subroutine)

        if self.diffusion.config.apply_to_horizontal_wind and self._do_initial_stabilization:
            log.info("running initial step to diffuse fields before timeloop starts")
            self.diffusion.initial_run(
                diffusion_diagnostic_state,
                prognostic_state_list[self._now],
                self.run_config.dtime,
            )
        log.info(
            f"starting real time loop for dtime={self.run_config.dtime} n_timesteps={self._n_time_steps}"
        )
        timer = Timer(self._full_name(self._integrate_one_time_step))
        for time_step in range(self._n_time_steps):
            log.info(
                f"simulation date : {self._simulation_date} run timestep : {time_step} initial_stabilization : {self._do_initial_stabilization}"
            )

            self._next_simulation_date()

            # update boundary condition

            timer.start()
            self._integrate_one_time_step(
                diffusion_diagnostic_state,
                solve_nonhydro_diagnostic_state,
                prognostic_state_list,
                prep_adv,
                z_fields,
                nh_constants,
                inital_divdamp_fac_o2,
                do_prep_adv,
            )
            timer.capture()

            # TODO (Chia Rui): modify n_substeps_var if cfl condition is not met. (set_dyn_substeps subroutine)

            # TODO (Chia Rui): compute diagnostic variables: P, T, zonal and meridonial winds, necessary for JW test output (diag_for_output_dyn subroutine)

            # TODO (Chia Rui): simple IO enough for JW test

        timer.summary(True)

    def _integrate_one_time_step(
        self,
        diffusion_diagnostic_state: DiffusionDiagnosticState,
        solve_nonhydro_diagnostic_state: DiagnosticStateNonHydro,
        prognostic_state_list: list[PrognosticState],
        prep_adv: PrepAdvection,
        z_fields: ZFields,
        nh_constants: NHConstants,
        inital_divdamp_fac_o2: float,
        do_prep_adv: bool,
    ):

        self._do_dyn_substepping(
            solve_nonhydro_diagnostic_state,
            prognostic_state_list,
            prep_adv,
            z_fields,
            nh_constants,
            inital_divdamp_fac_o2,
            do_prep_adv,
        )

        if self.diffusion.config.apply_to_horizontal_wind:
            self.diffusion.run(
                diffusion_diagnostic_state, prognostic_state_list[self._next], self.run_config.dtime
            )

        self._swap()

        # TODO (Chia Rui): add tracer advection here

    def _do_dyn_substepping(
        self,
        solve_nonhydro_diagnostic_state: DiagnosticStateNonHydro,
        prognostic_state_list: list[PrognosticState],
        prep_adv: PrepAdvection,
        z_fields: ZFields,
        nh_constants: NHConstants,
        inital_divdamp_fac_o2: float,
        do_prep_adv: bool,
    ):

        # TODO (Chia Rui): compute airmass for prognostic_state here

        do_recompute = True
        do_clean_mflx = True
        for dyn_substep in range(self._n_substeps_var):
            log.info(
                f"simulation date : {self._simulation_date} sub timestep : {dyn_substep}, initial_stabilization : {self._do_initial_stabilization}, nnow: {self._now}, nnew : {self._next}"
            )
            self.solve_nonhydro.time_step(
                solve_nonhydro_diagnostic_state,
                prognostic_state_list,
                prep_adv=prep_adv,
                z_fields=z_fields,
                nh_constants=nh_constants,
                divdamp_fac_o2=inital_divdamp_fac_o2,
                dtime=self._substep_timestep,
                idyn_timestep=dyn_substep,
                l_recompute=do_recompute,
                l_init=self._do_initial_stabilization,
                nnew=self._next,
                nnow=self._now,
                lclean_mflx=do_clean_mflx,
                lprep_adv=do_prep_adv,
            )

            do_recompute = False
            do_clean_mflx = False

            if dyn_substep != self._n_substeps_var - 1:
                self._swap()

            self._not_first_step()

        # TODO (Chia Rui): compute airmass for prognostic_state here


def initialize(file_path: Path, props: ProcessProperties):
    """
    Inititalize the driver run.

    "reads" in
        - load configuration

        - load grid information

        - initialize components: diffusion and solve_nh

        - load diagnostic and prognostic variables (serialized data)

        - setup the time loop

     Returns:
         tl: configured timeloop,
         diffusion_diagnostic_state: initial state for diffusion diagnostic variables
         nonhydro_diagnostic_state: initial state for solve_nonhydro diagnostic variables
         prognostic_state: initial state for prognostic variables
         other temporary fields: to be removed in the future
    """
    log.info("initialize parallel runtime")
    experiment_name = "mch_ch_r04b09_dsl"
    log.info(f"reading configuration: experiment {experiment_name}")
    config = read_config(experiment_name)

    decomp_info = read_decomp_info(file_path, props)

    log.info(f"initializing the grid from '{file_path}'")
    icon_grid = read_icon_grid(file_path, rank=props.rank)
    log.info(f"reading input fields from '{file_path}'")
    (edge_geometry, cell_geometry, vertical_geometry, c_owner_mask) = read_geometry_fields(
        file_path, rank=props.rank
    )
    (
        diffusion_metric_state,
        diffusion_interpolation_state,
        solve_nonhydro_metric_state,
        solve_nonhydro_interpolation_state,
    ) = read_static_fields(file_path)

    log.info("initializing diffusion")
    diffusion_params = DiffusionParams(config.diffusion_config)
    exchange = create_exchange(props, decomp_info)
    diffusion = Diffusion(exchange)
    diffusion.init(
        icon_grid,
        config.diffusion_config,
        diffusion_params,
        vertical_geometry,
        diffusion_metric_state,
        diffusion_interpolation_state,
        edge_geometry,
        cell_geometry,
    )

    nonhydro_params = NonHydrostaticParams(config.solve_nonhydro_config)

    solve_nonhydro = SolveNonhydro()
    solve_nonhydro.init(
        grid=icon_grid,
        config=config.solve_nonhydro_config,
        params=nonhydro_params,
        metric_state_nonhydro=solve_nonhydro_metric_state,
        interpolation_state=solve_nonhydro_interpolation_state,
        vertical_params=vertical_geometry,
        edge_geometry=edge_geometry,
        cell_geometry=cell_geometry,
        owner_mask=c_owner_mask,
    )

    (
        diffusion_diagnostic_state,
        solve_nonhydro_diagnostic_state,
        z_fields,
        nh_constants,
        prep_adv,
        inital_divdamp_fac_o2,
        prognostic_state_now,
        prognostic_state_next,
    ) = read_initial_state(file_path, rank=props.rank)
    prognostic_state_list = [prognostic_state_now, prognostic_state_next]

    timeloop = TimeLoop(
        run_config=config.run_config,
        diffusion=diffusion,
        solve_nonhydro=solve_nonhydro,
    )
    return (
        timeloop,
        diffusion_diagnostic_state,
        solve_nonhydro_diagnostic_state,
        prognostic_state_list,
        z_fields,
        nh_constants,
        prep_adv,
        inital_divdamp_fac_o2,
    )


@click.command()
@click.argument("input_path")
@click.option("--run_path", default="./", help="folder for output")
@click.option("--mpi", default=False, help="whether or not you are running with mpi")
def main(input_path, run_path, mpi):
    """
    Run the driver.

    usage: python dycore_driver.py abs_path_to_icon4py/testdata/ser_icondata/mpitask1/mch_ch_r04b09_dsl/ser_data

    steps:
    1. initialize model from serialized data:

        a) load config of icon and components: diffusion and solve_nh

        b) initialize grid

        c) initialize/configure components ie "granules"

        d) load local, diagnostic and prognostic variables

        e) setup the time loop

    2. run time loop
    """
    parallel_props = get_processor_properties(get_runtype(with_mpi=mpi))
    (
        timeloop,
        diffusion_diagnostic_state,
        solve_nonhydro_diagnostic_state,
        prognostic_state_list,
        z_fields,
        nh_constants,
        prep_adv,
        inital_divdamp_fac_o2,
    ) = initialize(Path(input_path), parallel_props)
    configure_logging(run_path, timeloop.simulation_date, parallel_props)
    log.info(f"Starting ICON dycore run: {timeloop.simulation_date.isoformat()}")
    log.info(
        f"input args: input_path={input_path}, n_time_steps={timeloop.n_time_steps}, ending date={timeloop.run_config.end_date}"
    )

    log.info(f"input args: input_path={input_path}, n_time_steps={timeloop.n_time_steps}")

    log.info("dycore configuring: DONE")
    log.info("timeloop: START")

    timeloop.time_integration(
        diffusion_diagnostic_state,
        solve_nonhydro_diagnostic_state,
        prognostic_state_list,
        prep_adv,
        z_fields,
        nh_constants,
        inital_divdamp_fac_o2,
        do_prep_adv=False,
    )

    log.info("timeloop:  DONE")


if __name__ == "__main__":
    main()<|MERGE_RESOLUTION|>--- conflicted
+++ resolved
@@ -44,98 +44,12 @@
     read_initial_state,
     read_static_fields,
 )
-from icon4py.model.driver.serialbox_helpers import construct_diagnostics_for_diffusion
 
 
 log = logging.getLogger(__name__)
 
 
-<<<<<<< HEAD
-# TODO (magdalena) to be removed once there is a proper time stepping
-@program
-def _copy_diagnostic_and_prognostics(
-    hdef_ic_new: Field[[CellDim, KDim], float],
-    hdef_ic: Field[[CellDim, KDim], float],
-    div_ic_new: Field[[CellDim, KDim], float],
-    div_ic: Field[[CellDim, KDim], float],
-    dwdx_new: Field[[CellDim, KDim], float],
-    dwdx: Field[[CellDim, KDim], float],
-    dwdy_new: Field[[CellDim, KDim], float],
-    dwdy: Field[[CellDim, KDim], float],
-    vn_new: Field[[EdgeDim, KDim], float],
-    vn: Field[[EdgeDim, KDim], float],
-    w_new: Field[[CellDim, KDim], float],
-    w: Field[[CellDim, KDim], float],
-    exner_new: Field[[CellDim, KDim], float],
-    exner: Field[[CellDim, KDim], float],
-    theta_v_new: Field[[CellDim, KDim], float],
-    theta_v: Field[[CellDim, KDim], float],
-):
-    _identity_c_k(hdef_ic_new, out=hdef_ic)
-    _identity_c_k(div_ic_new, out=div_ic)
-    _identity_c_k(dwdx_new, out=dwdx)
-    _identity_c_k(dwdy_new, out=dwdy)
-    _identity_e_k(vn_new, out=vn)
-    _identity_c_k(w_new, out=w)
-    _identity_c_k(exner_new, out=exner)
-    _identity_c_k(theta_v_new, out=theta_v)
-
-
-class DummyAtmoNonHydro:
-    def __init__(self, data_provider: sb.IconSerialDataProvider):
-        self.config = None
-        self.data_provider = data_provider
-        self.simulation_date = datetime.fromisoformat(SIMULATION_START_DATE)
-
-    def init(self, config):
-        self.config = config
-
-    def _next_physics_date(self, dtime: float):
-        dynamics_dtime = dtime / self.config.n_substeps
-        self.simulation_date += timedelta(seconds=dynamics_dtime)
-
-    def _dynamics_timestep(self, dtime):
-        """Show structure with this dummy fucntion called inside substepping loop."""
-        self._next_physics_date(dtime)
-
-    def do_dynamics_substepping(
-        self,
-        dtime,
-        diagnostic_state: DiffusionDiagnosticState,
-        prognostic_state: PrognosticState,
-    ):
-        for _ in range(self.config.n_substeps):
-            self._dynamics_timestep(dtime)
-        sp = self.data_provider.from_savepoint_diffusion_init(
-            linit=False, date=self.simulation_date.strftime("%Y-%m-%dT%H:%M:%S.%f")[:-3]
-        )
-        new_p = sp.construct_prognostics()
-        new_d = construct_diagnostics_for_diffusion(sp)
-        _copy_diagnostic_and_prognostics.with_backend(run_gtfn)(
-            new_d.hdef_ic,
-            diagnostic_state.hdef_ic,
-            new_d.div_ic,
-            diagnostic_state.div_ic,
-            new_d.dwdx,
-            diagnostic_state.dwdx,
-            new_d.dwdy,
-            diagnostic_state.dwdy,
-            new_p.vn,
-            prognostic_state.vn,
-            new_p.w,
-            prognostic_state.w,
-            new_p.exner,
-            prognostic_state.exner,
-            new_p.theta_v,
-            prognostic_state.theta_v,
-            offset_provider={},
-        )
-
-
-class Timeloop:
-=======
 class TimeLoop:
->>>>>>> 84d1742f
     @classmethod
     def name(cls):
         return cls.__name__
