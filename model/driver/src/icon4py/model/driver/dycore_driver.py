--- conflicted
+++ resolved
@@ -12,13 +12,8 @@
 # SPDX-License-Identifier: GPL-3.0-or-later
 import datetime
 import logging
-<<<<<<< HEAD
 import pathlib
-=======
 import uuid
-from datetime import datetime
-from pathlib import Path
->>>>>>> f4e790bc
 from typing import Callable
 
 import click
@@ -82,7 +77,7 @@
         self._validate_config()
 
         # current simulation date
-        self._simulation_date: datetime = self.run_config.start_date
+        self._simulation_date: datetime.datetime = self.run_config.start_date
 
         self._is_first_step_in_simulation: bool = not self.run_config.restart_mode
 
