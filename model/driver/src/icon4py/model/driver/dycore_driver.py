# ICON4Py - ICON inspired code in Python and GT4Py
#
# Copyright (c) 2022, ETH Zurich and MeteoSwiss
# All rights reserved.
#
# This file is free software: you can redistribute it and/or modify it under
# the terms of the GNU General Public License as published by the
# Free Software Foundation, either version 3 of the License, or any later
# version. See the LICENSE.txt file at the top-level directory of this
# distribution for a copy of the license or check <https://www.gnu.org/licenses/>.
#
# SPDX-License-Identifier: GPL-3.0-or-later
import logging
from datetime import datetime, timedelta
from pathlib import Path
from typing import Callable

import click
import pytz
from devtools import Timer
from gt4py.next import Field, program
from gt4py.next.program_processors.runners.gtfn_cpu import run_gtfn

from icon4py.model.atmosphere.diffusion.diffusion import Diffusion, DiffusionParams
from icon4py.model.atmosphere.diffusion.diffusion_states import (
    DiffusionDiagnosticState,
    PrognosticState,
)
<<<<<<< HEAD
from icon4py.model.atmosphere.diffusion.diffusion_utils import (
    _identity_c_k,
    _identity_e_k,
)
from icon4py.model.common.decomposition.decomposed import create_exchange
from icon4py.model.common.decomposition.parallel_setup import (
=======
from icon4py.model.atmosphere.diffusion.diffusion_utils import _identity_c_k, _identity_e_k
from icon4py.model.common.decomposition.definitions import (
>>>>>>> 18ddbbc2
    ProcessProperties,
    create_exchange,
    get_processor_properties,
    get_runtype,
)
from icon4py.model.common.dimension import CellDim, EdgeDim, KDim
from icon4py.model.common.test_utils import serialbox_utils as sb
from icon4py.model.driver.icon_configuration import IconRunConfig, read_config
from icon4py.model.driver.io_utils import (
    SIMULATION_START_DATE,
    configure_logging,
    read_decomp_info,
    read_geometry_fields,
    read_icon_grid,
    read_initial_state,
    read_static_fields,
)


log = logging.getLogger(__name__)


# TODO (magdalena) to be removed once there is a proper time stepping
@program
def _copy_diagnostic_and_prognostics(
    hdef_ic_new: Field[[CellDim, KDim], float],
    hdef_ic: Field[[CellDim, KDim], float],
    div_ic_new: Field[[CellDim, KDim], float],
    div_ic: Field[[CellDim, KDim], float],
    dwdx_new: Field[[CellDim, KDim], float],
    dwdx: Field[[CellDim, KDim], float],
    dwdy_new: Field[[CellDim, KDim], float],
    dwdy: Field[[CellDim, KDim], float],
    vn_new: Field[[EdgeDim, KDim], float],
    vn: Field[[EdgeDim, KDim], float],
    w_new: Field[[CellDim, KDim], float],
    w: Field[[CellDim, KDim], float],
    exner_new: Field[[CellDim, KDim], float],
    exner: Field[[CellDim, KDim], float],
    theta_v_new: Field[[CellDim, KDim], float],
    theta_v: Field[[CellDim, KDim], float],
):
    _identity_c_k(hdef_ic_new, out=hdef_ic)
    _identity_c_k(div_ic_new, out=div_ic)
    _identity_c_k(dwdx_new, out=dwdx)
    _identity_c_k(dwdy_new, out=dwdy)
    _identity_e_k(vn_new, out=vn)
    _identity_c_k(w_new, out=w)
    _identity_c_k(exner_new, out=exner)
    _identity_c_k(theta_v_new, out=theta_v)


class DummyAtmoNonHydro:
    def __init__(self, data_provider: sb.IconSerialDataProvider):
        self.config = None
        self.data_provider = data_provider
        self.simulation_date = datetime.fromisoformat(SIMULATION_START_DATE)

    def init(self, config):
        self.config = config

    def _next_physics_date(self, dtime: float):
        dynamics_dtime = dtime / self.config.n_substeps
        self.simulation_date += timedelta(seconds=dynamics_dtime)

    def _dynamics_timestep(self, dtime):
        """Show structure with this dummy fucntion called inside substepping loop."""
        self._next_physics_date(dtime)

    def do_dynamics_substepping(
        self,
        dtime,
        diagnostic_state: DiffusionDiagnosticState,
        prognostic_state: PrognosticState,
    ):
        for _ in range(self.config.n_substeps):
            self._dynamics_timestep(dtime)
        sp = self.data_provider.from_savepoint_diffusion_init(
            linit=False, date=self.simulation_date.strftime("%Y-%m-%dT%H:%M:%S.%f")[:-3]
        )
        new_p = sp.construct_prognostics()
        new_d = sp.construct_diagnostics_for_diffusion()
        _copy_diagnostic_and_prognostics.with_backend(run_gtfn)(
            new_d.hdef_ic,
            diagnostic_state.hdef_ic,
            new_d.div_ic,
            diagnostic_state.div_ic,
            new_d.dwdx,
            diagnostic_state.dwdx,
            new_d.dwdy,
            diagnostic_state.dwdy,
            new_p.vn,
            prognostic_state.vn,
            new_p.w,
            prognostic_state.w,
            new_p.exner_pressure,
            prognostic_state.exner_pressure,
            new_p.theta_v,
            prognostic_state.theta_v,
            offset_provider={},
        )


class Timeloop:
    @classmethod
    def name(cls):
        return cls.__name__

    def __init__(
        self,
        config: IconRunConfig,
        diffusion: Diffusion,
        atmo_non_hydro: DummyAtmoNonHydro,
    ):
        self.config = config
        self.diffusion = diffusion
        self.atmo_non_hydro = atmo_non_hydro

    def _full_name(self, func: Callable):
        return ":".join((self.__class__.__name__, func.__name__))

    def _timestep(
        self,
        diagnostic_state: DiffusionDiagnosticState,
        prognostic_state: PrognosticState,
    ):
        self.atmo_non_hydro.do_dynamics_substepping(
            self.config.dtime, diagnostic_state, prognostic_state
        )
        self.diffusion.run(
            diagnostic_state,
            prognostic_state,
            self.config.dtime,
        )

    def __call__(
        self,
        diagnostic_state: DiffusionDiagnosticState,
        prognostic_state: PrognosticState,
    ):
        log.info(
            f"starting time loop for dtime={self.config.dtime} n_timesteps={self.config.n_time_steps}"
        )
        log.info("running initial step to diffuse fields before timeloop starts")
        self.diffusion.initial_run(
            diagnostic_state,
            prognostic_state,
            self.config.dtime,
        )
        log.info(
            f"starting real time loop for dtime={self.config.dtime} n_timesteps={self.config.n_time_steps}"
        )
        timer = Timer(self._full_name(self._timestep))
        for t in range(self.config.n_time_steps):
            log.info(f"run timestep : {t}")
            timer.start()
            self._timestep(diagnostic_state, prognostic_state)
            timer.capture()
        timer.summary(True)


def initialize(n_time_steps, file_path: Path, props: ProcessProperties):
    """
    Inititalize the driver run.

    "reads" in
        - configuration

        - grid information

        - (serialized) input fields, initial

     Returns:
         tl: configured timeloop,
         prognostic_state: initial state fro prognostic and diagnostic variables
         diagnostic_state:
    """
    log.info("initialize parallel runtime")
    experiment_name = "mch_ch_r04b09_dsl"
    log.info(f"reading configuration: experiment {experiment_name}")
    config = read_config(experiment_name, n_time_steps=n_time_steps)

    decomp_info = read_decomp_info(file_path, props)

    log.info(f"initializing the grid from '{file_path}'")
    icon_grid = read_icon_grid(file_path, rank=props.rank)
    log.info(f"reading input fields from '{file_path}'")
    (edge_geometry, cell_geometry, vertical_geometry) = read_geometry_fields(
        file_path, rank=props.rank
    )
    (metric_state, interpolation_state) = read_static_fields(file_path)

    log.info("initializing dycore")
    diffusion_params = DiffusionParams(config.diffusion_config)
    exchange = create_exchange(props, decomp_info)
    diffusion = Diffusion(exchange)
    diffusion.init(
        icon_grid,
        config.diffusion_config,
        diffusion_params,
        vertical_geometry,
        metric_state,
        interpolation_state,
        edge_geometry,
        cell_geometry,
    )

    data_provider, diagnostic_state, prognostic_state = read_initial_state(
        file_path, rank=props.rank
    )

    atmo_non_hydro = DummyAtmoNonHydro(data_provider)
    atmo_non_hydro.init(config=config.dycore_config)

    tl = Timeloop(
        config=config.run_config,
        diffusion=diffusion,
        atmo_non_hydro=atmo_non_hydro,
    )
    return tl, diagnostic_state, prognostic_state


@click.command()
@click.argument("input_path")
@click.option("--run_path", default="", help="folder for output")
@click.option(
    "--n_steps", default=5, help="number of time steps to run, max 5 is supported"
)
@click.option("--mpi", default=False, help="whether or not you are running with mpi")
def main(input_path, run_path, n_steps, mpi):
    """
    Run the driver.

    usage: python driver/dycore_driver.py ../../tests/ser_icondata/mch_ch_r04b09_dsl/ser_data

    steps:
    1. initialize model:

        a) load config

        b) initialize grid

        c) initialize/configure components ie "granules"

        d) setup the time loop

    2. run time loop

    """
    start_time = datetime.now().astimezone(pytz.UTC)
    parallel_props = get_processor_properties(get_runtype(with_mpi=mpi))
    configure_logging(run_path, start_time, parallel_props)
    log.info(f"Starting ICON dycore run: {datetime.isoformat(start_time)}")
    log.info(f"input args: input_path={input_path}, n_time_steps={n_steps}")
    timeloop, diagnostic_state, prognostic_state = initialize(
        n_steps, Path(input_path), parallel_props
    )
    log.info("dycore configuring: DONE")
    log.info("timeloop: START")

    timeloop(diagnostic_state, prognostic_state)

    log.info("timeloop:  DONE")


if __name__ == "__main__":
    main()<|MERGE_RESOLUTION|>--- conflicted
+++ resolved
@@ -26,17 +26,8 @@
     DiffusionDiagnosticState,
     PrognosticState,
 )
-<<<<<<< HEAD
-from icon4py.model.atmosphere.diffusion.diffusion_utils import (
-    _identity_c_k,
-    _identity_e_k,
-)
-from icon4py.model.common.decomposition.decomposed import create_exchange
-from icon4py.model.common.decomposition.parallel_setup import (
-=======
 from icon4py.model.atmosphere.diffusion.diffusion_utils import _identity_c_k, _identity_e_k
 from icon4py.model.common.decomposition.definitions import (
->>>>>>> 18ddbbc2
     ProcessProperties,
     create_exchange,
     get_processor_properties,
@@ -262,9 +253,7 @@
 @click.command()
 @click.argument("input_path")
 @click.option("--run_path", default="", help="folder for output")
-@click.option(
-    "--n_steps", default=5, help="number of time steps to run, max 5 is supported"
-)
+@click.option("--n_steps", default=5, help="number of time steps to run, max 5 is supported")
 @click.option("--mpi", default=False, help="whether or not you are running with mpi")
 def main(input_path, run_path, n_steps, mpi):
     """
