--- conflicted
+++ resolved
@@ -28,12 +28,8 @@
 from icon4py.model.driver import (
     serialbox_helpers as driver_sb,
 )
-<<<<<<< HEAD
 from icon4py.model.driver.testcases import gauss3d, jablonowski_williamson
-=======
-from icon4py.model.driver.test_cases import gauss3d, jablonowski_williamson
 from icon4py.model.testing import serialbox as sb
->>>>>>> 64d5763c
 
 
 # TODO(egparedes): Read these hardcoded constants from grid file
