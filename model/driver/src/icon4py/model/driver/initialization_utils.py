--- conflicted
+++ resolved
@@ -19,7 +19,7 @@
     definitions as decomposition,
     mpi_decomposition as mpi_decomp,
 )
-from icon4py.model.common.grid import icon as icon_grid, vertical as v_grid
+from icon4py.model.common.grid import geometry, icon as icon_grid, vertical as v_grid
 from icon4py.model.common.states import (
     diagnostic_state as diagnostics,
     prognostic_state as prognostics,
@@ -274,16 +274,12 @@
     grid_id=GLOBAL_GRID_ID,
     grid_root=GRID_ROOT,
     grid_level=GRID_LEVEL,
-<<<<<<< HEAD
 ) -> tuple[
-    icon4py.model.common.grid.geometry.EdgeParams,
-    icon4py.model.common.grid.geometry.CellParams,
-    v_grid.VerticalGridParams,
+    geometry.EdgeParams,
+    geometry.CellParams,
+    v_grid.VerticalGrid,
     fa.CellField[bool],
 ]:
-=======
-) -> tuple[h_grid.EdgeParams, h_grid.CellParams, v_grid.VerticalGrid, fa.CellField[bool]]:
->>>>>>> e27c5ce3
     """
     Read fields containing grid properties.
 
