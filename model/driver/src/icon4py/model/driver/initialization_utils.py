--- conflicted
+++ resolved
@@ -11,12 +11,8 @@
 import logging
 import pathlib
 
-<<<<<<< HEAD
+import netCDF4 as nc4
 import gt4py.next.typing as gtx_typing
-=======
-import netCDF4 as nc4
-from gt4py.next import backend as gtx_backend
->>>>>>> 2756af17
 
 from icon4py.model.atmosphere.diffusion import diffusion_states
 from icon4py.model.atmosphere.dycore import dycore_states
@@ -64,14 +60,9 @@
 
 def read_icon_grid(
     path: pathlib.Path,
-<<<<<<< HEAD
+    grid_file: pathlib.Path,
     backend: gtx_typing.Backend,
-    rank=0,
-=======
-    grid_file: pathlib.Path,
-    backend: gtx_backend.Backend,
     rank: int = 0,
->>>>>>> 2756af17
     ser_type: SerializationType = SerializationType.SB,
 ) -> icon_grid.IconGrid:
     """
@@ -99,13 +90,8 @@
 def model_initialization_serialbox(
     grid: icon_grid.IconGrid,
     path: pathlib.Path,
-<<<<<<< HEAD
     backend: gtx_typing.Backend,
-    rank=0,
-=======
-    backend: gtx_backend.Backend,
     rank: int = 0,
->>>>>>> 2756af17
 ) -> tuple[
     diffusion_states.DiffusionDiagnosticState,
     dycore_states.DiagnosticStateNonHydro,
@@ -340,13 +326,8 @@
     path: pathlib.Path,
     grid_file: pathlib.Path,
     vertical_grid_config: v_grid.VerticalGridConfig,
-<<<<<<< HEAD
     backend: gtx_typing.Backend,
-    rank=0,
-=======
-    backend: gtx_backend.Backend,
     rank: int = 0,
->>>>>>> 2756af17
     ser_type: SerializationType = SerializationType.SB,
 ) -> tuple[
     grid_states.EdgeParams,
@@ -433,14 +414,9 @@
 
 def read_static_fields(
     path: pathlib.Path,
-<<<<<<< HEAD
+    grid_file: pathlib.Path,
     backend: gtx_typing.Backend,
-    rank=0,
-=======
-    grid_file: pathlib.Path,
-    backend: gtx_backend.Backend,
     rank: int = 0,
->>>>>>> 2756af17
     ser_type: SerializationType = SerializationType.SB,
 ) -> tuple[
     diffusion_states.DiffusionMetricState,
