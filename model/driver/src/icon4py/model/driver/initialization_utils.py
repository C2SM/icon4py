--- conflicted
+++ resolved
@@ -10,12 +10,9 @@
 # distribution for a copy of the license or check <https://www.gnu.org/licenses/>.
 #
 # SPDX-License-Identifier: GPL-3.0-or-later
-<<<<<<< HEAD
 
 import enum
-=======
 import functools
->>>>>>> f4e790bc
 import logging
 import math
 import pathlib
