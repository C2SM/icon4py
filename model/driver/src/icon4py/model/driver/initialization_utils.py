# ICON4Py - ICON inspired code in Python and GT4Py
#
# Copyright (c) 2022-2024, ETH Zurich and MeteoSwiss
# All rights reserved.
#
# Please, refer to the LICENSE file in the root directory.
# SPDX-License-Identifier: BSD-3-Clause

import enum
import functools
import logging
import pathlib

<<<<<<< HEAD
from icon4py.model.atmosphere.diffusion import diffusion_states as diffus_states
from icon4py.model.atmosphere.dycore.state_utils import states as solve_nh_states
from icon4py.model.common import (
    dimension as dims,
    field_type_aliases as fa,
    utils as common_utils,
)
=======
from icon4py.model.atmosphere.diffusion import diffusion_states
from icon4py.model.atmosphere.dycore import dycore_states
from icon4py.model.common import dimension as dims, field_type_aliases as fa
>>>>>>> 5820a8e3
from icon4py.model.common.decomposition import (
    definitions as decomposition,
    mpi_decomposition as mpi_decomp,
)
from icon4py.model.common.grid import icon as icon_grid, states as grid_states, vertical as v_grid
from icon4py.model.common.states import (
    diagnostic_state as diagnostics,
    prognostic_state as prognostics,
)
from icon4py.model.common.test_utils import (
    datatest_utils as dt_utils,
    helpers,
    serialbox_utils as sb,
)
from icon4py.model.common.utils import gt4py_field_allocation as field_alloc
from icon4py.model.driver import (
    serialbox_helpers as driver_sb,
)
from icon4py.model.driver.test_cases import gauss3d, jablonowski_williamson


GRID_LEVEL = 4
GRID_ROOT = 2
GLOBAL_GRID_ID = dt_utils.GRID_IDS[dt_utils.GLOBAL_EXPERIMENT]

SB_ONLY_MSG = "Only ser_type='sb' is implemented so far."
INITIALIZATION_ERROR_MSG = "The requested experiment type is not implemented."

SIMULATION_START_DATE = "2021-06-20T12:00:10.000"
log = logging.getLogger(__name__)


class SerializationType(str, enum.Enum):
    SB = "serialbox"
    NC = "netcdf"


class ExperimentType(str, enum.Enum):
    JABW = "jabw"
    """initial condition of Jablonowski-Williamson test"""
    GAUSS3D = "gauss3d_torus"
    """initial condition of Gauss 3D test"""
    ANY = "any"
    """any test with initial conditions read from serialized data (remember to set correct SIMULATION_START_DATE)"""


def read_icon_grid(
    path: pathlib.Path,
    rank=0,
    ser_type: SerializationType = SerializationType.SB,
    grid_id=GLOBAL_GRID_ID,
    grid_root=GRID_ROOT,
    grid_level=GRID_LEVEL,
) -> icon_grid.IconGrid:
    """
    Read icon grid.

    Args:
        path: path where to find the input data
        rank: mpi rank of the current compute node
        ser_type: type of input data. Currently only 'sb (serialbox)' is supported. It reads from ppser serialized test data
        grid_id: id (uuid) of the horizontal grid
        grid_root: global grid root division number
        grid_level: global grid refinement number
    Returns:  IconGrid parsed from a given input type.
    """
    if ser_type == SerializationType.SB:
        return (
            sb.IconSerialDataProvider("icon_pydycore", str(path.absolute()), False, mpi_rank=rank)
            .from_savepoint_grid(grid_id, grid_root, grid_level)
            .construct_icon_grid(on_gpu=False)
        )
    else:
        raise NotImplementedError(SB_ONLY_MSG)


def model_initialization_serialbox(
    grid: icon_grid.IconGrid, path: pathlib.Path, rank=0
) -> tuple[
    diffusion_states.DiffusionDiagnosticState,
    dycore_states.DiagnosticStateNonHydro,
    dycore_states.PrepAdvection,
    float,
    diagnostics.DiagnosticState,
    prognostics.PrognosticState,
    prognostics.PrognosticState,
]:
    """
    Initial condition read from serialized data. Diagnostic variables are allocated as zero
    fields.

    Args:
        grid: IconGrid
        path: path where to find the input data
        rank: mpi rank of the current compute node
    Returns:  A tuple containing Diagnostic variables for diffusion and solve_nonhydro granules,
        PrepAdvection, second order divdamp factor, diagnostic variables, and two prognostic
        variables (now and next).
    """

    data_provider = _serial_data_provider(path, rank)
    diffusion_init_savepoint = data_provider.from_savepoint_diffusion_init(
        linit=True, date=SIMULATION_START_DATE
    )
    solve_nonhydro_init_savepoint = data_provider.from_savepoint_nonhydro_init(
        istep=1, date=SIMULATION_START_DATE, jstep=0
    )
    velocity_init_savepoint = data_provider.from_savepoint_velocity_init(
        istep=1, vn_only=False, date=SIMULATION_START_DATE, jstep=0
    )
    prognostic_state_now = diffusion_init_savepoint.construct_prognostics()
    diffusion_diagnostic_state = driver_sb.construct_diagnostics_for_diffusion(
        diffusion_init_savepoint,
    )
    solve_nonhydro_diagnostic_state = dycore_states.DiagnosticStateNonHydro(
        theta_v_ic=solve_nonhydro_init_savepoint.theta_v_ic(),
        exner_pr=solve_nonhydro_init_savepoint.exner_pr(),
        rho_ic=solve_nonhydro_init_savepoint.rho_ic(),
        ddt_exner_phy=solve_nonhydro_init_savepoint.ddt_exner_phy(),
        grf_tend_rho=solve_nonhydro_init_savepoint.grf_tend_rho(),
        grf_tend_thv=solve_nonhydro_init_savepoint.grf_tend_thv(),
        grf_tend_w=solve_nonhydro_init_savepoint.grf_tend_w(),
        mass_fl_e=solve_nonhydro_init_savepoint.mass_fl_e(),
        ddt_vn_phy=solve_nonhydro_init_savepoint.ddt_vn_phy(),
        grf_tend_vn=solve_nonhydro_init_savepoint.grf_tend_vn(),
        ddt_vn_apc_pc=common_utils.Pair(
            velocity_init_savepoint.ddt_vn_apc_pc(1),
            velocity_init_savepoint.ddt_vn_apc_pc(2),
        ),
        ddt_w_adv_pc=common_utils.Pair(
            velocity_init_savepoint.ddt_w_adv_pc(1),
            velocity_init_savepoint.ddt_w_adv_pc(2),
        ),
        vt=velocity_init_savepoint.vt(),
        vn_ie=velocity_init_savepoint.vn_ie(),
        w_concorr_c=velocity_init_savepoint.w_concorr_c(),
        rho_incr=None,  # solve_nonhydro_init_savepoint.rho_incr(),
        vn_incr=None,  # solve_nonhydro_init_savepoint.vn_incr(),
        exner_incr=None,  # solve_nonhydro_init_savepoint.exner_incr(),
        exner_dyn_incr=solve_nonhydro_init_savepoint.exner_dyn_incr(),
    )

    diagnostic_state = diagnostics.DiagnosticState(
        pressure=field_alloc.allocate_zero_field(dims.CellDim, dims.KDim, grid=grid),
        pressure_ifc=field_alloc.allocate_zero_field(
            dims.CellDim, dims.KDim, grid=grid, is_halfdim=True
        ),
        temperature=field_alloc.allocate_zero_field(dims.CellDim, dims.KDim, grid=grid),
        virtual_temperature=field_alloc.allocate_zero_field(dims.CellDim, dims.KDim, grid=grid),
        u=field_alloc.allocate_zero_field(dims.CellDim, dims.KDim, grid=grid),
        v=field_alloc.allocate_zero_field(dims.CellDim, dims.KDim, grid=grid),
    )

    prognostic_state_next = prognostics.PrognosticState(
        w=solve_nonhydro_init_savepoint.w_new(),
        vn=solve_nonhydro_init_savepoint.vn_new(),
        theta_v=solve_nonhydro_init_savepoint.theta_v_new(),
        rho=solve_nonhydro_init_savepoint.rho_new(),
        exner=solve_nonhydro_init_savepoint.exner_new(),
    )

    prep_adv = dycore_states.PrepAdvection(
        vn_traj=solve_nonhydro_init_savepoint.vn_traj(),
        mass_flx_me=solve_nonhydro_init_savepoint.mass_flx_me(),
        mass_flx_ic=solve_nonhydro_init_savepoint.mass_flx_ic(),
        vol_flx_ic=field_alloc.allocate_zero_field(dims.CellDim, dims.KDim, grid=grid),
    )

    return (
        diffusion_diagnostic_state,
        solve_nonhydro_diagnostic_state,
        prep_adv,
        solve_nonhydro_init_savepoint.divdamp_fac_o2(),
        diagnostic_state,
        prognostic_state_now,
        prognostic_state_next,
    )


def read_initial_state(
    grid: icon_grid.IconGrid,
    cell_param: grid_states.CellParams,
    edge_param: grid_states.EdgeParams,
    path: pathlib.Path,
    rank=0,
    experiment_type: ExperimentType = ExperimentType.ANY,
) -> tuple[
    diffusion_states.DiffusionDiagnosticState,
    dycore_states.DiagnosticStateNonHydro,
    dycore_states.PrepAdvection,
    float,
    diagnostics.DiagnosticState,
    prognostics.PrognosticState,
    prognostics.PrognosticState,
]:
    """
    Read initial prognostic and diagnostic fields.

    Args:
        grid: IconGrid
        cell_param: cell properties
        edge_param: edge properties
        path: path to the serialized input data
        rank: mpi rank of the current compute node
        experiment_type: (optional) defaults to ANY=any, type of initial condition to be read

    Returns:  A tuple containing Diagnostic variables for diffusion and solve_nonhydro granules,
        PrepAdvection, second order divdamp factor, diagnostic variables, and two prognostic
        variables (now and next).
    """
    if experiment_type == ExperimentType.JABW:
        (
            diffusion_diagnostic_state,
            solve_nonhydro_diagnostic_state,
            prep_adv,
            divdamp_fac_o2,
            diagnostic_state,
            prognostic_state_now,
            prognostic_state_next,
        ) = jablonowski_williamson.model_initialization_jabw(
            grid, cell_param, edge_param, path, rank
        )
    elif experiment_type == ExperimentType.GAUSS3D:
        (
            diffusion_diagnostic_state,
            solve_nonhydro_diagnostic_state,
            prep_adv,
            divdamp_fac_o2,
            diagnostic_state,
            prognostic_state_now,
            prognostic_state_next,
        ) = gauss3d.model_initialization_gauss3d(grid, edge_param, path, rank)
    elif experiment_type == ExperimentType.ANY:
        (
            diffusion_diagnostic_state,
            solve_nonhydro_diagnostic_state,
            prep_adv,
            divdamp_fac_o2,
            diagnostic_state,
            prognostic_state_now,
            prognostic_state_next,
        ) = model_initialization_serialbox(grid, path, rank)
    else:
        raise NotImplementedError(INITIALIZATION_ERROR_MSG)

    return (
        diffusion_diagnostic_state,
        solve_nonhydro_diagnostic_state,
        prep_adv,
        divdamp_fac_o2,
        diagnostic_state,
        prognostic_state_now,
        prognostic_state_next,
    )


def read_geometry_fields(
    path: pathlib.Path,
    vertical_grid_config: v_grid.VerticalGridConfig,
    rank=0,
    ser_type: SerializationType = SerializationType.SB,
    grid_id=GLOBAL_GRID_ID,
    grid_root=GRID_ROOT,
    grid_level=GRID_LEVEL,
) -> tuple[
    grid_states.EdgeParams,
    grid_states.CellParams,
    v_grid.VerticalGrid,
    fa.CellField[bool],
]:
    """
    Read fields containing grid properties.

    Args:
        path: path to the serialized input data
        vertical_grid_config: Vertical grid configuration
        rank: mpi rank of the current compute node
        ser_type: (optional) defaults to SB=serialbox, type of input data to be read
        grid_id: id (uuid) of the horizontal grid
        grid_root: global grid root division number
        grid_level: global grid refinement number

    Returns: a tuple containing fields describing edges, cells, vertical properties of the model
        the data is originally obtained from the grid file (horizontal fields) or some special input files.
    """
    if ser_type == SerializationType.SB:
        sp = _grid_savepoint(path, rank, grid_id, grid_root, grid_level)
        edge_geometry = sp.construct_edge_geometry()
        cell_geometry = sp.construct_cell_geometry()
        vct_a, vct_b = v_grid.get_vct_a_and_vct_b(vertical_grid_config)
        vertical_geometry = v_grid.VerticalGrid(
            config=vertical_grid_config,
            vct_a=vct_a,
            vct_b=vct_b,
            _min_index_flat_horizontal_grad_pressure=sp.nflat_gradp(),
        )
        return edge_geometry, cell_geometry, vertical_geometry, sp.c_owner_mask()
    else:
        raise NotImplementedError(SB_ONLY_MSG)


@functools.cache
def _serial_data_provider(path, rank) -> sb.IconSerialDataProvider:
    return sb.IconSerialDataProvider("icon_pydycore", str(path.absolute()), False, mpi_rank=rank)


@functools.cache
def _grid_savepoint(path, rank, grid_id, grid_root, grid_level) -> sb.IconGridSavepoint:
    sp = _serial_data_provider(path, rank).from_savepoint_grid(grid_id, grid_root, grid_level)
    return sp


def read_decomp_info(
    path: pathlib.Path,
    procs_props: decomposition.ProcessProperties,
    ser_type=SerializationType.SB,
    grid_id=GLOBAL_GRID_ID,
    grid_root=GRID_ROOT,
    grid_level=GRID_LEVEL,
) -> decomposition.DecompositionInfo:
    if ser_type == SerializationType.SB:
        return _grid_savepoint(
            path, procs_props.rank, grid_id, grid_root, grid_level
        ).construct_decomposition_info()
    else:
        raise NotImplementedError(SB_ONLY_MSG)


def read_static_fields(
    grid: icon_grid.IconGrid,
    path: pathlib.Path,
    rank=0,
    ser_type: SerializationType = SerializationType.SB,
) -> tuple[
    diffusion_states.DiffusionMetricState,
    diffusion_states.DiffusionInterpolationState,
    dycore_states.MetricStateNonHydro,
    dycore_states.InterpolationState,
    diagnostics.DiagnosticMetricState,
]:
    """
    Read fields for metric and interpolation state.

     Args:
        grid: IconGrid
        path: path to the serialized input data
        rank: mpi rank, defaults to 0 for serial run
        ser_type: (optional) defaults to SB=serialbox, type of input data to be read

    Returns:
        a tuple containing the metric_state and interpolation state,
        the fields are precalculated in the icon setup.

    """
    if ser_type == SerializationType.SB:
        data_provider = _serial_data_provider(path, rank)

        diffusion_interpolation_state = driver_sb.construct_interpolation_state_for_diffusion(
            data_provider.from_interpolation_savepoint()
        )
        diffusion_metric_state = driver_sb.construct_metric_state_for_diffusion(
            data_provider.from_metrics_savepoint()
        )
        interpolation_savepoint = data_provider.from_interpolation_savepoint()
        grg = interpolation_savepoint.geofac_grg()
        solve_nonhydro_interpolation_state = dycore_states.InterpolationState(
            c_lin_e=interpolation_savepoint.c_lin_e(),
            c_intp=interpolation_savepoint.c_intp(),
            e_flx_avg=interpolation_savepoint.e_flx_avg(),
            geofac_grdiv=interpolation_savepoint.geofac_grdiv(),
            geofac_rot=interpolation_savepoint.geofac_rot(),
            pos_on_tplane_e_1=interpolation_savepoint.pos_on_tplane_e_x(),
            pos_on_tplane_e_2=interpolation_savepoint.pos_on_tplane_e_y(),
            rbf_vec_coeff_e=interpolation_savepoint.rbf_vec_coeff_e(),
            e_bln_c_s=helpers.as_1D_sparse_field(interpolation_savepoint.e_bln_c_s(), dims.CEDim),
            rbf_coeff_1=interpolation_savepoint.rbf_vec_coeff_v1(),
            rbf_coeff_2=interpolation_savepoint.rbf_vec_coeff_v2(),
            geofac_div=helpers.as_1D_sparse_field(interpolation_savepoint.geofac_div(), dims.CEDim),
            geofac_n2s=interpolation_savepoint.geofac_n2s(),
            geofac_grg_x=grg[0],
            geofac_grg_y=grg[1],
            nudgecoeff_e=interpolation_savepoint.nudgecoeff_e(),
        )
        metrics_savepoint = data_provider.from_metrics_savepoint()
        solve_nonhydro_metric_state = dycore_states.MetricStateNonHydro(
            bdy_halo_c=metrics_savepoint.bdy_halo_c(),
            mask_prog_halo_c=metrics_savepoint.mask_prog_halo_c(),
            rayleigh_w=metrics_savepoint.rayleigh_w(),
            exner_exfac=metrics_savepoint.exner_exfac(),
            exner_ref_mc=metrics_savepoint.exner_ref_mc(),
            wgtfac_c=metrics_savepoint.wgtfac_c(),
            wgtfacq_c=metrics_savepoint.wgtfacq_c_dsl(),
            inv_ddqz_z_full=metrics_savepoint.inv_ddqz_z_full(),
            rho_ref_mc=metrics_savepoint.rho_ref_mc(),
            theta_ref_mc=metrics_savepoint.theta_ref_mc(),
            vwind_expl_wgt=metrics_savepoint.vwind_expl_wgt(),
            d_exner_dz_ref_ic=metrics_savepoint.d_exner_dz_ref_ic(),
            ddqz_z_half=metrics_savepoint.ddqz_z_half(),
            theta_ref_ic=metrics_savepoint.theta_ref_ic(),
            d2dexdz2_fac1_mc=metrics_savepoint.d2dexdz2_fac1_mc(),
            d2dexdz2_fac2_mc=metrics_savepoint.d2dexdz2_fac2_mc(),
            rho_ref_me=metrics_savepoint.rho_ref_me(),
            theta_ref_me=metrics_savepoint.theta_ref_me(),
            ddxn_z_full=metrics_savepoint.ddxn_z_full(),
            zdiff_gradp=metrics_savepoint.zdiff_gradp(),
            vertoffset_gradp=metrics_savepoint.vertoffset_gradp(),
            ipeidx_dsl=metrics_savepoint.ipeidx_dsl(),
            pg_exdist=metrics_savepoint.pg_exdist(),
            ddqz_z_full_e=metrics_savepoint.ddqz_z_full_e(),
            ddxt_z_full=metrics_savepoint.ddxt_z_full(),
            wgtfac_e=metrics_savepoint.wgtfac_e(),
            wgtfacq_e=metrics_savepoint.wgtfacq_e_dsl(grid.num_levels),
            vwind_impl_wgt=metrics_savepoint.vwind_impl_wgt(),
            hmask_dd3d=metrics_savepoint.hmask_dd3d(),
            scalfac_dd3d=metrics_savepoint.scalfac_dd3d(),
            coeff1_dwdz=metrics_savepoint.coeff1_dwdz(),
            coeff2_dwdz=metrics_savepoint.coeff2_dwdz(),
            coeff_gradekin=metrics_savepoint.coeff_gradekin(),
        )

        diagnostic_metric_state = diagnostics.DiagnosticMetricState(
            ddqz_z_full=metrics_savepoint.ddqz_z_full(),
            rbf_vec_coeff_c1=interpolation_savepoint.rbf_vec_coeff_c1(),
            rbf_vec_coeff_c2=interpolation_savepoint.rbf_vec_coeff_c2(),
        )

        return (
            diffusion_metric_state,
            diffusion_interpolation_state,
            solve_nonhydro_metric_state,
            solve_nonhydro_interpolation_state,
            diagnostic_metric_state,
        )
    else:
        raise NotImplementedError(SB_ONLY_MSG)


def configure_logging(
    run_path: str,
    experiment_name: str,
    processor_procs: decomposition.ProcessProperties = None,
) -> None:
    """
    Configure logging.

    Log output is sent to console and to a file.

    Args:
        run_path: path to the output folder where the logfile should be stored
        experiment_name: name of the simulation

    """
    run_dir = (
        pathlib.Path(run_path).absolute() if run_path else pathlib.Path(__file__).absolute().parent
    )
    run_dir.mkdir(exist_ok=True)
    logfile = run_dir.joinpath(f"dummy_dycore_driver_{experiment_name}.log")
    logfile.touch(exist_ok=True)
    logging.basicConfig(
        level=logging.DEBUG,
        format="%(asctime)s %(filename)-20s (%(lineno)-4d) : %(funcName)-20s:  %(levelname)-8s %(message)s",
        filemode="w",
        filename=logfile,
    )
    console_handler = logging.StreamHandler()
    # TODO (Chia Rui): modify here when single_dispatch is ready
    console_handler.addFilter(mpi_decomp.ParallelLogger(processor_procs))

    log_format = "{rank} {asctime} - {filename}: {funcName:<20}: {levelname:<7} {message}"
    formatter = logging.Formatter(fmt=log_format, style="{", defaults={"rank": None})
    console_handler.setFormatter(formatter)
    console_handler.setLevel(logging.DEBUG)
    logging.getLogger("").addHandler(console_handler)<|MERGE_RESOLUTION|>--- conflicted
+++ resolved
@@ -11,19 +11,9 @@
 import logging
 import pathlib
 
-<<<<<<< HEAD
-from icon4py.model.atmosphere.diffusion import diffusion_states as diffus_states
-from icon4py.model.atmosphere.dycore.state_utils import states as solve_nh_states
-from icon4py.model.common import (
-    dimension as dims,
-    field_type_aliases as fa,
-    utils as common_utils,
-)
-=======
 from icon4py.model.atmosphere.diffusion import diffusion_states
 from icon4py.model.atmosphere.dycore import dycore_states
-from icon4py.model.common import dimension as dims, field_type_aliases as fa
->>>>>>> 5820a8e3
+from icon4py.model.common import dimension as dims, field_type_aliases as fa, utils as common_utils
 from icon4py.model.common.decomposition import (
     definitions as decomposition,
     mpi_decomposition as mpi_decomp,
