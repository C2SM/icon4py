--- conflicted
+++ resolved
@@ -10,40 +10,36 @@
 import functools
 import logging
 import pathlib
-import uuid
-
-<<<<<<< HEAD
-from icon4py.model.atmosphere.diffusion import diffusion_states
-from icon4py.model.atmosphere.dycore import dycore_states
-from icon4py.model.common import dimension as dims, field_type_aliases as fa, utils as common_utils
-=======
+
 from gt4py.next import backend as gt4py_backend
 
 from icon4py.model.atmosphere.diffusion import diffusion_states as diffus_states
 from icon4py.model.atmosphere.dycore.state_utils import states as solve_nh_states
 from icon4py.model.common import dimension as dims, field_type_aliases as fa
->>>>>>> 80534a2a
 from icon4py.model.common.decomposition import (
     definitions as decomposition,
     mpi_decomposition as mpi_decomp,
 )
-from icon4py.model.common.grid import icon as icon_grid, states as grid_states, vertical as v_grid
+from icon4py.model.common.grid import geometry, icon as icon_grid, vertical as v_grid
 from icon4py.model.common.states import (
     diagnostic_state as diagnostics,
     prognostic_state as prognostics,
 )
-from icon4py.model.common.utils import data_allocation as data_alloc
+from icon4py.model.common.test_utils import (
+    datatest_utils as dt_utils,
+    helpers,
+    serialbox_utils as sb,
+)
+from icon4py.model.common.utils import gt4py_field_allocation as field_alloc
 from icon4py.model.driver import (
     serialbox_helpers as driver_sb,
 )
 from icon4py.model.driver.test_cases import gauss3d, jablonowski_williamson
-from icon4py.model.testing import serialbox as sb
-
-
-# TODO(egparedes): Read these hardcoded constants from grid file
+
+
 GRID_LEVEL = 4
 GRID_ROOT = 2
-GLOBAL_GRID_ID = uuid.UUID("af122aca-1dd2-11b2-a7f8-c7bf6bc21eba")
+GLOBAL_GRID_ID = dt_utils.GRID_IDS[dt_utils.GLOBAL_EXPERIMENT]
 
 SB_ONLY_MSG = "Only ser_type='sb' is implemented so far."
 INITIALIZATION_ERROR_MSG = "The requested experiment type is not implemented."
@@ -99,9 +95,9 @@
 def model_initialization_serialbox(
     grid: icon_grid.IconGrid, path: pathlib.Path, backend: gt4py_backend.Backend, rank=0
 ) -> tuple[
-    diffusion_states.DiffusionDiagnosticState,
-    dycore_states.DiagnosticStateNonHydro,
-    dycore_states.PrepAdvection,
+    diffus_states.DiffusionDiagnosticState,
+    solve_nh_states.DiagnosticStateNonHydro,
+    solve_nh_states.PrepAdvection,
     float,
     diagnostics.DiagnosticState,
     prognostics.PrognosticState,
@@ -134,7 +130,7 @@
     diffusion_diagnostic_state = driver_sb.construct_diagnostics_for_diffusion(
         diffusion_init_savepoint,
     )
-    solve_nonhydro_diagnostic_state = dycore_states.DiagnosticStateNonHydro(
+    solve_nonhydro_diagnostic_state = solve_nh_states.DiagnosticStateNonHydro(
         theta_v_ic=solve_nonhydro_init_savepoint.theta_v_ic(),
         exner_pr=solve_nonhydro_init_savepoint.exner_pr(),
         rho_ic=solve_nonhydro_init_savepoint.rho_ic(),
@@ -145,14 +141,10 @@
         mass_fl_e=solve_nonhydro_init_savepoint.mass_fl_e(),
         ddt_vn_phy=solve_nonhydro_init_savepoint.ddt_vn_phy(),
         grf_tend_vn=solve_nonhydro_init_savepoint.grf_tend_vn(),
-        ddt_vn_apc_pc=common_utils.PredictorCorrectorPair(
-            velocity_init_savepoint.ddt_vn_apc_pc(1),
-            velocity_init_savepoint.ddt_vn_apc_pc(2),
-        ),
-        ddt_w_adv_pc=common_utils.PredictorCorrectorPair(
-            velocity_init_savepoint.ddt_w_adv_pc(1),
-            velocity_init_savepoint.ddt_w_adv_pc(2),
-        ),
+        ddt_vn_apc_ntl1=velocity_init_savepoint.ddt_vn_apc_pc(1),
+        ddt_vn_apc_ntl2=velocity_init_savepoint.ddt_vn_apc_pc(2),
+        ddt_w_adv_ntl1=velocity_init_savepoint.ddt_w_adv_pc(1),
+        ddt_w_adv_ntl2=velocity_init_savepoint.ddt_w_adv_pc(2),
         vt=velocity_init_savepoint.vt(),
         vn_ie=velocity_init_savepoint.vn_ie(),
         w_concorr_c=velocity_init_savepoint.w_concorr_c(),
@@ -187,7 +179,7 @@
         exner=solve_nonhydro_init_savepoint.exner_new(),
     )
 
-    prep_adv = dycore_states.PrepAdvection(
+    prep_adv = solve_nh_states.PrepAdvection(
         vn_traj=solve_nonhydro_init_savepoint.vn_traj(),
         mass_flx_me=solve_nonhydro_init_savepoint.mass_flx_me(),
         mass_flx_ic=solve_nonhydro_init_savepoint.mass_flx_ic(),
@@ -207,16 +199,16 @@
 
 def read_initial_state(
     grid: icon_grid.IconGrid,
-    cell_param: grid_states.CellParams,
-    edge_param: grid_states.EdgeParams,
+    cell_param: geometry.CellParams,
+    edge_param: geometry.EdgeParams,
     path: pathlib.Path,
     backend: gt4py_backend.Backend,
     rank=0,
     experiment_type: ExperimentType = ExperimentType.ANY,
 ) -> tuple[
-    diffusion_states.DiffusionDiagnosticState,
-    dycore_states.DiagnosticStateNonHydro,
-    dycore_states.PrepAdvection,
+    diffus_states.DiffusionDiagnosticState,
+    solve_nh_states.DiagnosticStateNonHydro,
+    solve_nh_states.PrepAdvection,
     float,
     diagnostics.DiagnosticState,
     prognostics.PrognosticState,
@@ -293,8 +285,8 @@
     grid_root=GRID_ROOT,
     grid_level=GRID_LEVEL,
 ) -> tuple[
-    grid_states.EdgeParams,
-    grid_states.CellParams,
+    geometry.EdgeParams,
+    geometry.CellParams,
     v_grid.VerticalGrid,
     fa.CellField[bool],
 ]:
@@ -362,10 +354,10 @@
     rank=0,
     ser_type: SerializationType = SerializationType.SB,
 ) -> tuple[
-    diffusion_states.DiffusionMetricState,
-    diffusion_states.DiffusionInterpolationState,
-    dycore_states.MetricStateNonHydro,
-    dycore_states.InterpolationState,
+    diffus_states.DiffusionMetricState,
+    diffus_states.DiffusionInterpolationState,
+    solve_nh_states.MetricStateNonHydro,
+    solve_nh_states.InterpolationState,
     diagnostics.DiagnosticMetricState,
 ]:
     """
@@ -393,7 +385,7 @@
         )
         interpolation_savepoint = data_provider.from_interpolation_savepoint()
         grg = interpolation_savepoint.geofac_grg()
-        solve_nonhydro_interpolation_state = dycore_states.InterpolationState(
+        solve_nonhydro_interpolation_state = solve_nh_states.InterpolationState(
             c_lin_e=interpolation_savepoint.c_lin_e(),
             c_intp=interpolation_savepoint.c_intp(),
             e_flx_avg=interpolation_savepoint.e_flx_avg(),
@@ -402,17 +394,17 @@
             pos_on_tplane_e_1=interpolation_savepoint.pos_on_tplane_e_x(),
             pos_on_tplane_e_2=interpolation_savepoint.pos_on_tplane_e_y(),
             rbf_vec_coeff_e=interpolation_savepoint.rbf_vec_coeff_e(),
-            e_bln_c_s=data_alloc.as_1D_sparse_field(interpolation_savepoint.e_bln_c_s(), dims.CEDim),
+            e_bln_c_s=helpers.as_1D_sparse_field(interpolation_savepoint.e_bln_c_s(), dims.CEDim),
             rbf_coeff_1=interpolation_savepoint.rbf_vec_coeff_v1(),
             rbf_coeff_2=interpolation_savepoint.rbf_vec_coeff_v2(),
-            geofac_div=data_alloc.as_1D_sparse_field(interpolation_savepoint.geofac_div(), dims.CEDim),
+            geofac_div=helpers.as_1D_sparse_field(interpolation_savepoint.geofac_div(), dims.CEDim),
             geofac_n2s=interpolation_savepoint.geofac_n2s(),
             geofac_grg_x=grg[0],
             geofac_grg_y=grg[1],
             nudgecoeff_e=interpolation_savepoint.nudgecoeff_e(),
         )
         metrics_savepoint = data_provider.from_metrics_savepoint()
-        solve_nonhydro_metric_state = dycore_states.MetricStateNonHydro(
+        solve_nonhydro_metric_state = solve_nh_states.MetricStateNonHydro(
             bdy_halo_c=metrics_savepoint.bdy_halo_c(),
             mask_prog_halo_c=metrics_savepoint.mask_prog_halo_c(),
             rayleigh_w=metrics_savepoint.rayleigh_w(),
@@ -468,10 +460,7 @@
 def configure_logging(
     run_path: str,
     experiment_name: str,
-<<<<<<< HEAD
-=======
     enable_output: bool = True,
->>>>>>> 80534a2a
     processor_procs: decomposition.ProcessProperties = None,
 ) -> None:
     """
