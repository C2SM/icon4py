--- conflicted
+++ resolved
@@ -447,18 +447,28 @@
     """
     if ser_type == SerializationType.SB:
         data_provider = _serial_data_provider(backend, path, rank)
-<<<<<<< HEAD
         interpolation_savepoint = data_provider.from_interpolation_savepoint()
         metrics_savepoint = data_provider.from_metrics_savepoint()
         grid_savepoint = _grid_savepoint(backend, path, grid_file, rank)
         grg = interpolation_savepoint.geofac_grg()
 
-=======
-
-        interpolation_savepoint = data_provider.from_interpolation_savepoint()
-        metrics_savepoint = data_provider.from_metrics_savepoint()
-        grg = interpolation_savepoint.geofac_grg()
->>>>>>> 7762101a
+        icon_grid = grid_savepoint.construct_icon_grid(backend=backend)
+        xp = data_alloc.import_array_ns(backend)
+        ddqz_z_half_e_np = xp.zeros(
+            (grid_savepoint.num(dims.EdgeDim), grid_savepoint.num(dims.KDim) + 1), dtype=float
+        )
+        ddqz_z_half_e = gtx.as_field((dims.EdgeDim, dims.KDim), ddqz_z_half_e_np, allocator=backend)
+        compute_ddqz_z_half_e.with_backend(backend=backend)(
+            ddqz_z_half=metrics_savepoint.ddqz_z_half(),
+            c_lin_e=interpolation_savepoint.c_lin_e(),
+            ddqz_z_half_e=ddqz_z_half_e,
+            horizontal_start=0,
+            horizontal_end=grid_savepoint.num(dims.EdgeDim),
+            vertical_start=0,
+            vertical_end=grid_savepoint.num(dims.KDim) + 1,
+            offset_provider=icon_grid.connectivities,
+        )
+
         diffusion_interpolation_state = diffusion_states.DiffusionInterpolationState(
             e_bln_c_s=interpolation_savepoint.e_bln_c_s(),
             rbf_coeff_1=interpolation_savepoint.rbf_vec_coeff_v1(),
@@ -469,8 +479,6 @@
             geofac_grg_y=grg[1],
             nudgecoeff_e=interpolation_savepoint.nudgecoeff_e(),
         )
-<<<<<<< HEAD
-=======
         diffusion_metric_state = diffusion_states.DiffusionMetricState(
             mask_hdiff=metrics_savepoint.mask_hdiff(),
             theta_ref_mc=metrics_savepoint.theta_ref_mc(),
@@ -478,8 +486,11 @@
             zd_intcoef=metrics_savepoint.zd_intcoef(),
             zd_vertoffset=metrics_savepoint.zd_vertoffset(),
             zd_diffcoef=metrics_savepoint.zd_diffcoef(),
-        )
->>>>>>> 7762101a
+            ddqz_z_full=metrics_savepoint.ddqz_z_full(),
+            ddqz_z_full_e=metrics_savepoint.ddqz_z_full_e(),
+            ddqz_z_half=metrics_savepoint.ddqz_z_half(),
+            ddqz_z_half_e=ddqz_z_half_e,
+        )
         solve_nonhydro_interpolation_state = dycore_states.InterpolationState(
             c_lin_e=interpolation_savepoint.c_lin_e(),
             c_intp=interpolation_savepoint.c_intp(),
@@ -499,32 +510,6 @@
             nudgecoeff_e=interpolation_savepoint.nudgecoeff_e(),
         )
 
-        icon_grid = grid_savepoint.construct_icon_grid(backend=backend)
-        xp = data_alloc.import_array_ns(backend)
-        ddqz_z_half_e_np = xp.zeros((grid_savepoint.num(dims.EdgeDim), grid_savepoint.num(dims.KDim)+1), dtype=float)
-        ddqz_z_half_e = gtx.as_field((dims.EdgeDim, dims.KDim), ddqz_z_half_e_np, allocator=backend)
-        compute_ddqz_z_half_e.with_backend(backend=backend)(
-            ddqz_z_half=metrics_savepoint.ddqz_z_half(),
-            c_lin_e=interpolation_savepoint.c_lin_e(),
-            ddqz_z_half_e=ddqz_z_half_e,
-            horizontal_start=0,
-            horizontal_end=grid_savepoint.num(dims.EdgeDim),
-            vertical_start=0,
-            vertical_end=grid_savepoint.num(dims.KDim)+1,
-            offset_provider=icon_grid.connectivities,
-        )
-        diffusion_metric_state = diffusion_states.DiffusionMetricState(
-            mask_hdiff=metrics_savepoint.mask_hdiff(),
-            theta_ref_mc=metrics_savepoint.theta_ref_mc(),
-            wgtfac_c=metrics_savepoint.wgtfac_c(),
-            zd_intcoef=metrics_savepoint.zd_intcoef(),
-            zd_vertoffset=metrics_savepoint.zd_vertoffset(),
-            zd_diffcoef=metrics_savepoint.zd_diffcoef(),
-            ddqz_z_full=metrics_savepoint.ddqz_z_full(),
-            ddqz_z_full_e=metrics_savepoint.ddqz_z_full_e(),
-            ddqz_z_half=metrics_savepoint.ddqz_z_half(),
-            ddqz_z_half_e=ddqz_z_half_e,
-        )
         solve_nonhydro_metric_state = dycore_states.MetricStateNonHydro(
             bdy_halo_c=metrics_savepoint.bdy_halo_c(),
             mask_prog_halo_c=metrics_savepoint.mask_prog_halo_c(),
