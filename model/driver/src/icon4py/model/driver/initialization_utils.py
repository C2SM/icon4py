# ICON4Py - ICON inspired code in Python and GT4Py
#
# Copyright (c) 2022-2024, ETH Zurich and MeteoSwiss
# All rights reserved.
#
# Please, refer to the LICENSE file in the root directory.
# SPDX-License-Identifier: BSD-3-Clause

import enum
import functools
import logging
import pathlib

from icon4py.model.atmosphere.diffusion import diffusion_states as diffus_states
from icon4py.model.atmosphere.dycore.state_utils import states as solve_nh_states
from icon4py.model.common import dimension as dims, field_type_aliases as fa
from icon4py.model.common.decomposition import (
    definitions as decomposition,
    mpi_decomposition as mpi_decomp,
)
from icon4py.model.common.grid import horizontal as h_grid, icon as icon_grid, vertical as v_grid
from icon4py.model.common.states import (
    diagnostic_state as diagnostics,
    prognostic_state as prognostics,
)
from icon4py.model.common.test_utils import (
    datatest_utils as dt_utils,
    helpers,
    serialbox_utils as sb,
)
from icon4py.model.common.utils import gt4py_field_allocation as field_alloc
from icon4py.model.driver import (
    serialbox_helpers as driver_sb,
)
from icon4py.model.driver.test_cases import gauss3d, jablonowski_williamson


GRID_LEVEL = 4
GRID_ROOT = 2
GLOBAL_GRID_ID = dt_utils.GRID_IDS[dt_utils.GLOBAL_EXPERIMENT]

SB_ONLY_MSG = "Only ser_type='sb' is implemented so far."
INITIALIZATION_ERROR_MSG = "The requested experiment type is not implemented."

SIMULATION_START_DATE = "2021-06-20T12:00:10.000"
log = logging.getLogger(__name__)


class SerializationType(str, enum.Enum):
    SB = "serialbox"
    NC = "netcdf"


class ExperimentType(str, enum.Enum):
    JABW = "jabw"
    """initial condition of Jablonowski-Williamson test"""
    GAUSS3D = "gauss3d_torus"
    """initial condition of Gauss 3D test"""
    ANY = "any"
    """any test with initial conditions read from serialized data (remember to set correct SIMULATION_START_DATE)"""


def read_icon_grid(
    path: pathlib.Path,
    rank=0,
    ser_type: SerializationType = SerializationType.SB,
    grid_id=GLOBAL_GRID_ID,
    grid_root=GRID_ROOT,
    grid_level=GRID_LEVEL,
) -> icon_grid.IconGrid:
    """
    Read icon grid.

    Args:
        path: path where to find the input data
        rank: mpi rank of the current compute node
        ser_type: type of input data. Currently only 'sb (serialbox)' is supported. It reads from ppser serialized test data
        grid_id: id (uuid) of the horizontal grid
        grid_root: global grid root division number
        grid_level: global grid refinement number
    Returns:  IconGrid parsed from a given input type.
    """
    if ser_type == SerializationType.SB:
        return (
            sb.IconSerialDataProvider("icon_pydycore", str(path.absolute()), False, mpi_rank=rank)
            .from_savepoint_grid(grid_id, grid_root, grid_level)
            .construct_icon_grid(on_gpu=False)
        )
    else:
        raise NotImplementedError(SB_ONLY_MSG)


def model_initialization_serialbox(
    grid: icon_grid.IconGrid, path: pathlib.Path, rank=0
) -> tuple[
    diffus_states.DiffusionDiagnosticState,
    solve_nh_states.DiagnosticStateNonHydro,
    solve_nh_states.PrepAdvection,
    float,
    diagnostics.DiagnosticState,
    prognostics.PrognosticState,
    prognostics.PrognosticState,
]:
    """
    Initial condition read from serialized data. Diagnostic variables are allocated as zero
    fields.

    Args:
        grid: IconGrid
        path: path where to find the input data
        rank: mpi rank of the current compute node
    Returns:  A tuple containing Diagnostic variables for diffusion and solve_nonhydro granules,
        PrepAdvection, second order divdamp factor, diagnostic variables, and two prognostic
        variables (now and next).
    """

    data_provider = _serial_data_provider(path, rank)
    diffusion_init_savepoint = data_provider.from_savepoint_diffusion_init(
        linit=True, date=SIMULATION_START_DATE
    )
    solve_nonhydro_init_savepoint = data_provider.from_savepoint_nonhydro_init(
        istep=1, date=SIMULATION_START_DATE, jstep=0
    )
    velocity_init_savepoint = data_provider.from_savepoint_velocity_init(
        istep=1, vn_only=False, date=SIMULATION_START_DATE, jstep=0
    )
    prognostic_state_now = diffusion_init_savepoint.construct_prognostics()
    diffusion_diagnostic_state = driver_sb.construct_diagnostics_for_diffusion(
        diffusion_init_savepoint,
    )
    solve_nonhydro_diagnostic_state = solve_nh_states.DiagnosticStateNonHydro(
        theta_v_ic=solve_nonhydro_init_savepoint.theta_v_ic(),
        exner_pr=solve_nonhydro_init_savepoint.exner_pr(),
        rho_ic=solve_nonhydro_init_savepoint.rho_ic(),
        ddt_exner_phy=solve_nonhydro_init_savepoint.ddt_exner_phy(),
        grf_tend_rho=solve_nonhydro_init_savepoint.grf_tend_rho(),
        grf_tend_thv=solve_nonhydro_init_savepoint.grf_tend_thv(),
        grf_tend_w=solve_nonhydro_init_savepoint.grf_tend_w(),
        mass_fl_e=solve_nonhydro_init_savepoint.mass_fl_e(),
        ddt_vn_phy=solve_nonhydro_init_savepoint.ddt_vn_phy(),
        grf_tend_vn=solve_nonhydro_init_savepoint.grf_tend_vn(),
        ddt_vn_apc_ntl1=velocity_init_savepoint.ddt_vn_apc_pc(1),
        ddt_vn_apc_ntl2=velocity_init_savepoint.ddt_vn_apc_pc(2),
        ddt_w_adv_ntl1=velocity_init_savepoint.ddt_w_adv_pc(1),
        ddt_w_adv_ntl2=velocity_init_savepoint.ddt_w_adv_pc(2),
        vt=velocity_init_savepoint.vt(),
        vn_ie=velocity_init_savepoint.vn_ie(),
        w_concorr_c=velocity_init_savepoint.w_concorr_c(),
        rho_incr=None,  # solve_nonhydro_init_savepoint.rho_incr(),
        vn_incr=None,  # solve_nonhydro_init_savepoint.vn_incr(),
        exner_incr=None,  # solve_nonhydro_init_savepoint.exner_incr(),
        exner_dyn_incr=solve_nonhydro_init_savepoint.exner_dyn_incr(),
    )

    diagnostic_state = diagnostics.DiagnosticState(
<<<<<<< HEAD
        pressure=field_alloc.allocate_zero_field(CellDim, KDim, grid=grid),
        pressure_ifc=field_alloc.allocate_zero_field(CellDim, KDim, grid=grid, is_halfdim=True),
        temperature=field_alloc.allocate_zero_field(CellDim, KDim, grid=grid),
        u=field_alloc.allocate_zero_field(CellDim, KDim, grid=grid),
        v=field_alloc.allocate_zero_field(CellDim, KDim, grid=grid),
        virtual_temperature=field_alloc.allocate_zero_field(CellDim, KDim, grid=grid),
=======
        pressure=field_alloc.allocate_zero_field(dims.CellDim, dims.KDim, grid=grid),
        pressure_ifc=field_alloc.allocate_zero_field(
            dims.CellDim, dims.KDim, grid=grid, is_halfdim=True
        ),
        temperature=field_alloc.allocate_zero_field(dims.CellDim, dims.KDim, grid=grid),
        u=field_alloc.allocate_zero_field(dims.CellDim, dims.KDim, grid=grid),
        v=field_alloc.allocate_zero_field(dims.CellDim, dims.KDim, grid=grid),
>>>>>>> d51ef079
    )

    prognostic_state_next = prognostics.PrognosticState(
        w=solve_nonhydro_init_savepoint.w_new(),
        vn=solve_nonhydro_init_savepoint.vn_new(),
        theta_v=solve_nonhydro_init_savepoint.theta_v_new(),
        rho=solve_nonhydro_init_savepoint.rho_new(),
        exner=solve_nonhydro_init_savepoint.exner_new(),
    )

    prep_adv = solve_nh_states.PrepAdvection(
        vn_traj=solve_nonhydro_init_savepoint.vn_traj(),
        mass_flx_me=solve_nonhydro_init_savepoint.mass_flx_me(),
        mass_flx_ic=solve_nonhydro_init_savepoint.mass_flx_ic(),
        vol_flx_ic=field_alloc.allocate_zero_field(dims.CellDim, dims.KDim, grid=grid),
    )

    return (
        diffusion_diagnostic_state,
        solve_nonhydro_diagnostic_state,
        prep_adv,
        solve_nonhydro_init_savepoint.divdamp_fac_o2(),
        diagnostic_state,
        prognostic_state_now,
        prognostic_state_next,
    )


def read_initial_state(
    grid: icon_grid.IconGrid,
    cell_param: h_grid.CellParams,
    edge_param: h_grid.EdgeParams,
    path: pathlib.Path,
    rank=0,
    experiment_type: ExperimentType = ExperimentType.ANY,
) -> tuple[
    diffus_states.DiffusionDiagnosticState,
    solve_nh_states.DiagnosticStateNonHydro,
    solve_nh_states.PrepAdvection,
    float,
    diagnostics.DiagnosticState,
    prognostics.PrognosticState,
    prognostics.PrognosticState,
]:
    """
    Read initial prognostic and diagnostic fields.

    Args:
        grid: IconGrid
        cell_param: cell properties
        edge_param: edge properties
        path: path to the serialized input data
        rank: mpi rank of the current compute node
        experiment_type: (optional) defaults to ANY=any, type of initial condition to be read

    Returns:  A tuple containing Diagnostic variables for diffusion and solve_nonhydro granules,
        PrepAdvection, second order divdamp factor, diagnostic variables, and two prognostic
        variables (now and next).
    """
    if experiment_type == ExperimentType.JABW:
        (
            diffusion_diagnostic_state,
            solve_nonhydro_diagnostic_state,
            prep_adv,
            divdamp_fac_o2,
            diagnostic_state,
            prognostic_state_now,
            prognostic_state_next,
        ) = jablonowski_williamson.model_initialization_jabw(
            grid, cell_param, edge_param, path, rank
        )
    elif experiment_type == ExperimentType.GAUSS3D:
        (
            diffusion_diagnostic_state,
            solve_nonhydro_diagnostic_state,
            prep_adv,
            divdamp_fac_o2,
            diagnostic_state,
            prognostic_state_now,
            prognostic_state_next,
        ) = gauss3d.model_initialization_gauss3d(grid, edge_param, path, rank)
    elif experiment_type == ExperimentType.ANY:
        (
            diffusion_diagnostic_state,
            solve_nonhydro_diagnostic_state,
            prep_adv,
            divdamp_fac_o2,
            diagnostic_state,
            prognostic_state_now,
            prognostic_state_next,
        ) = model_initialization_serialbox(grid, path, rank)
    else:
        raise NotImplementedError(INITIALIZATION_ERROR_MSG)

    return (
        diffusion_diagnostic_state,
        solve_nonhydro_diagnostic_state,
        prep_adv,
        divdamp_fac_o2,
        diagnostic_state,
        prognostic_state_now,
        prognostic_state_next,
    )


def read_geometry_fields(
    path: pathlib.Path,
    vertical_grid_config: v_grid.VerticalGridConfig,
    rank=0,
    ser_type: SerializationType = SerializationType.SB,
    grid_id=GLOBAL_GRID_ID,
    grid_root=GRID_ROOT,
    grid_level=GRID_LEVEL,
) -> tuple[h_grid.EdgeParams, h_grid.CellParams, v_grid.VerticalGridParams, fa.CellField[bool]]:
    """
    Read fields containing grid properties.

    Args:
        path: path to the serialized input data
        vertical_grid_config: Vertical grid configuration
        rank: mpi rank of the current compute node
        ser_type: (optional) defaults to SB=serialbox, type of input data to be read
        grid_id: id (uuid) of the horizontal grid
        grid_root: global grid root division number
        grid_level: global grid refinement number

    Returns: a tuple containing fields describing edges, cells, vertical properties of the model
        the data is originally obtained from the grid file (horizontal fields) or some special input files.
    """
    if ser_type == SerializationType.SB:
        sp = _grid_savepoint(path, rank, grid_id, grid_root, grid_level)
        edge_geometry = sp.construct_edge_geometry()
        cell_geometry = sp.construct_cell_geometry()
        vct_a, vct_b = v_grid.get_vct_a_and_vct_b(vertical_grid_config)
        vertical_geometry = v_grid.VerticalGridParams(
            vertical_config=vertical_grid_config,
            vct_a=vct_a,
            vct_b=vct_b,
            _min_index_flat_horizontal_grad_pressure=sp.nflat_gradp(),
        )
        return edge_geometry, cell_geometry, vertical_geometry, sp.c_owner_mask()
    else:
        raise NotImplementedError(SB_ONLY_MSG)


@functools.cache
def _serial_data_provider(path, rank) -> sb.IconSerialDataProvider:
    return sb.IconSerialDataProvider("icon_pydycore", str(path.absolute()), False, mpi_rank=rank)


@functools.cache
def _grid_savepoint(path, rank, grid_id, grid_root, grid_level) -> sb.IconGridSavepoint:
    sp = _serial_data_provider(path, rank).from_savepoint_grid(grid_id, grid_root, grid_level)
    return sp


def read_decomp_info(
    path: pathlib.Path,
    procs_props: decomposition.ProcessProperties,
    ser_type=SerializationType.SB,
    grid_id=GLOBAL_GRID_ID,
    grid_root=GRID_ROOT,
    grid_level=GRID_LEVEL,
) -> decomposition.DecompositionInfo:
    if ser_type == SerializationType.SB:
        return _grid_savepoint(
            path, procs_props.rank, grid_id, grid_root, grid_level
        ).construct_decomposition_info()
    else:
        raise NotImplementedError(SB_ONLY_MSG)


def read_static_fields(
    grid: icon_grid.IconGrid,
    path: pathlib.Path,
    rank=0,
    ser_type: SerializationType = SerializationType.SB,
) -> tuple[
    diffus_states.DiffusionMetricState,
    diffus_states.DiffusionInterpolationState,
    solve_nh_states.MetricStateNonHydro,
    solve_nh_states.InterpolationState,
    diagnostics.DiagnosticMetricState,
]:
    """
    Read fields for metric and interpolation state.

     Args:
        grid: IconGrid
        path: path to the serialized input data
        rank: mpi rank, defaults to 0 for serial run
        ser_type: (optional) defaults to SB=serialbox, type of input data to be read

    Returns:
        a tuple containing the metric_state and interpolation state,
        the fields are precalculated in the icon setup.

    """
    if ser_type == SerializationType.SB:
        data_provider = _serial_data_provider(path, rank)

        diffusion_interpolation_state = driver_sb.construct_interpolation_state_for_diffusion(
            data_provider.from_interpolation_savepoint()
        )
        diffusion_metric_state = driver_sb.construct_metric_state_for_diffusion(
            data_provider.from_metrics_savepoint()
        )
        interpolation_savepoint = data_provider.from_interpolation_savepoint()
        grg = interpolation_savepoint.geofac_grg()
        solve_nonhydro_interpolation_state = solve_nh_states.InterpolationState(
            c_lin_e=interpolation_savepoint.c_lin_e(),
            c_intp=interpolation_savepoint.c_intp(),
            e_flx_avg=interpolation_savepoint.e_flx_avg(),
            geofac_grdiv=interpolation_savepoint.geofac_grdiv(),
            geofac_rot=interpolation_savepoint.geofac_rot(),
            pos_on_tplane_e_1=interpolation_savepoint.pos_on_tplane_e_x(),
            pos_on_tplane_e_2=interpolation_savepoint.pos_on_tplane_e_y(),
            rbf_vec_coeff_e=interpolation_savepoint.rbf_vec_coeff_e(),
            e_bln_c_s=helpers.as_1D_sparse_field(interpolation_savepoint.e_bln_c_s(), dims.CEDim),
            rbf_coeff_1=interpolation_savepoint.rbf_vec_coeff_v1(),
            rbf_coeff_2=interpolation_savepoint.rbf_vec_coeff_v2(),
            geofac_div=helpers.as_1D_sparse_field(interpolation_savepoint.geofac_div(), dims.CEDim),
            geofac_n2s=interpolation_savepoint.geofac_n2s(),
            geofac_grg_x=grg[0],
            geofac_grg_y=grg[1],
            nudgecoeff_e=interpolation_savepoint.nudgecoeff_e(),
        )
        metrics_savepoint = data_provider.from_metrics_savepoint()
        solve_nonhydro_metric_state = solve_nh_states.MetricStateNonHydro(
            bdy_halo_c=metrics_savepoint.bdy_halo_c(),
            mask_prog_halo_c=metrics_savepoint.mask_prog_halo_c(),
            rayleigh_w=metrics_savepoint.rayleigh_w(),
            exner_exfac=metrics_savepoint.exner_exfac(),
            exner_ref_mc=metrics_savepoint.exner_ref_mc(),
            wgtfac_c=metrics_savepoint.wgtfac_c(),
            wgtfacq_c=metrics_savepoint.wgtfacq_c_dsl(),
            inv_ddqz_z_full=metrics_savepoint.inv_ddqz_z_full(),
            rho_ref_mc=metrics_savepoint.rho_ref_mc(),
            theta_ref_mc=metrics_savepoint.theta_ref_mc(),
            vwind_expl_wgt=metrics_savepoint.vwind_expl_wgt(),
            d_exner_dz_ref_ic=metrics_savepoint.d_exner_dz_ref_ic(),
            ddqz_z_half=metrics_savepoint.ddqz_z_half(),
            theta_ref_ic=metrics_savepoint.theta_ref_ic(),
            d2dexdz2_fac1_mc=metrics_savepoint.d2dexdz2_fac1_mc(),
            d2dexdz2_fac2_mc=metrics_savepoint.d2dexdz2_fac2_mc(),
            rho_ref_me=metrics_savepoint.rho_ref_me(),
            theta_ref_me=metrics_savepoint.theta_ref_me(),
            ddxn_z_full=metrics_savepoint.ddxn_z_full(),
            zdiff_gradp=metrics_savepoint.zdiff_gradp(),
            vertoffset_gradp=metrics_savepoint.vertoffset_gradp(),
            ipeidx_dsl=metrics_savepoint.ipeidx_dsl(),
            pg_exdist=metrics_savepoint.pg_exdist(),
            ddqz_z_full_e=metrics_savepoint.ddqz_z_full_e(),
            ddxt_z_full=metrics_savepoint.ddxt_z_full(),
            wgtfac_e=metrics_savepoint.wgtfac_e(),
            wgtfacq_e=metrics_savepoint.wgtfacq_e_dsl(grid.num_levels),
            vwind_impl_wgt=metrics_savepoint.vwind_impl_wgt(),
            hmask_dd3d=metrics_savepoint.hmask_dd3d(),
            scalfac_dd3d=metrics_savepoint.scalfac_dd3d(),
            coeff1_dwdz=metrics_savepoint.coeff1_dwdz(),
            coeff2_dwdz=metrics_savepoint.coeff2_dwdz(),
            coeff_gradekin=metrics_savepoint.coeff_gradekin(),
        )

        diagnostic_metric_state = diagnostics.DiagnosticMetricState(
            ddqz_z_full=metrics_savepoint.ddqz_z_full(),
            rbf_vec_coeff_c1=interpolation_savepoint.rbf_vec_coeff_c1(),
            rbf_vec_coeff_c2=interpolation_savepoint.rbf_vec_coeff_c2(),
        )

        return (
            diffusion_metric_state,
            diffusion_interpolation_state,
            solve_nonhydro_metric_state,
            solve_nonhydro_interpolation_state,
            diagnostic_metric_state,
        )
    else:
        raise NotImplementedError(SB_ONLY_MSG)


def configure_logging(
    run_path: str, experiment_name: str, processor_procs: decomposition.ProcessProperties = None
) -> None:
    """
    Configure logging.

    Log output is sent to console and to a file.

    Args:
        run_path: path to the output folder where the logfile should be stored
        experiment_name: name of the simulation

    """
    run_dir = (
        pathlib.Path(run_path).absolute() if run_path else pathlib.Path(__file__).absolute().parent
    )
    run_dir.mkdir(exist_ok=True)
    logfile = run_dir.joinpath(f"dummy_dycore_driver_{experiment_name}.log")
    logfile.touch(exist_ok=True)
    logging.basicConfig(
        level=logging.DEBUG,
        format="%(asctime)s %(filename)-20s (%(lineno)-4d) : %(funcName)-20s:  %(levelname)-8s %(message)s",
        filemode="w",
        filename=logfile,
    )
    console_handler = logging.StreamHandler()
    # TODO (Chia Rui): modify here when single_dispatch is ready
    console_handler.addFilter(mpi_decomp.ParallelLogger(processor_procs))

    log_format = "{rank} {asctime} - {filename}: {funcName:<20}: {levelname:<7} {message}"
    formatter = logging.Formatter(fmt=log_format, style="{", defaults={"rank": None})
    console_handler.setFormatter(formatter)
    console_handler.setLevel(logging.DEBUG)
    logging.getLogger("").addHandler(console_handler)<|MERGE_RESOLUTION|>--- conflicted
+++ resolved
@@ -153,22 +153,14 @@
     )
 
     diagnostic_state = diagnostics.DiagnosticState(
-<<<<<<< HEAD
-        pressure=field_alloc.allocate_zero_field(CellDim, KDim, grid=grid),
-        pressure_ifc=field_alloc.allocate_zero_field(CellDim, KDim, grid=grid, is_halfdim=True),
-        temperature=field_alloc.allocate_zero_field(CellDim, KDim, grid=grid),
-        u=field_alloc.allocate_zero_field(CellDim, KDim, grid=grid),
-        v=field_alloc.allocate_zero_field(CellDim, KDim, grid=grid),
-        virtual_temperature=field_alloc.allocate_zero_field(CellDim, KDim, grid=grid),
-=======
         pressure=field_alloc.allocate_zero_field(dims.CellDim, dims.KDim, grid=grid),
         pressure_ifc=field_alloc.allocate_zero_field(
             dims.CellDim, dims.KDim, grid=grid, is_halfdim=True
         ),
         temperature=field_alloc.allocate_zero_field(dims.CellDim, dims.KDim, grid=grid),
+        virtual_temperature=field_alloc.allocate_zero_field(dims.CellDim, dims.KDim, grid=grid),
         u=field_alloc.allocate_zero_field(dims.CellDim, dims.KDim, grid=grid),
         v=field_alloc.allocate_zero_field(dims.CellDim, dims.KDim, grid=grid),
->>>>>>> d51ef079
     )
 
     prognostic_state_next = prognostics.PrognosticState(
