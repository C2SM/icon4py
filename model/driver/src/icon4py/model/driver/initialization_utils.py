# ICON4Py - ICON inspired code in Python and GT4Py
#
# Copyright (c) 2022, ETH Zurich and MeteoSwiss
# All rights reserved.
#
# This file is free software: you can redistribute it and/or modify it under
# the terms of the GNU General Public License as published by the
# Free Software Foundation, either version 3 of the License, or any later
# version. See the LICENSE.txt file at the top-level directory of this
# distribution for a copy of the license or check <https://www.gnu.org/licenses/>.
#
# SPDX-License-Identifier: GPL-3.0-or-later

import enum
import functools
import logging
import math
import pathlib

<<<<<<< HEAD
from gt4py.next import as_field
from gt4py.next.common import Field
=======
import gt4py.next as gtx
import numpy as np
>>>>>>> beb66fd9

from icon4py.model.atmosphere.diffusion.diffusion_states import (
    DiffusionDiagnosticState,
    DiffusionInterpolationState,
    DiffusionMetricState,
)
from icon4py.model.atmosphere.dycore.init_exner_pr import init_exner_pr
from icon4py.model.atmosphere.dycore.state_utils.states import (
    DiagnosticStateNonHydro,
    InterpolationState,
    MetricStateNonHydro,
    PrepAdvection,
)
from icon4py.model.atmosphere.dycore.state_utils.utils import _allocate, zero_field
from icon4py.model.common.constants import (
    CPD_O_RD,
    CVD_O_RD,
    EARTH_ANGULAR_VELOCITY,
    EARTH_RADIUS,
    GRAV,
    P0REF,
    RD,
    RD_O_CPD,
)
from icon4py.model.common.decomposition.definitions import DecompositionInfo, ProcessProperties
from icon4py.model.common.decomposition.mpi_decomposition import ParallelLogger
from icon4py.model.common.dimension import (
    CEDim,
    CellDim,
    EdgeDim,
    KDim,
)
from icon4py.model.common.grid.horizontal import CellParams, EdgeParams, HorizontalMarkerIndex
from icon4py.model.common.grid.icon import IconGrid
from icon4py.model.common.grid.vertical import (
    VerticalGridConfig,
    VerticalGridParams,
    get_vct_a_and_vct_b,
)
from icon4py.model.common.interpolation.stencils.cell_2_edge_interpolation import (
    cell_2_edge_interpolation,
)
from icon4py.model.common.interpolation.stencils.edge_2_cell_vector_rbf_interpolation import (
    edge_2_cell_vector_rbf_interpolation,
)
from icon4py.model.common.settings import xp
from icon4py.model.common.states.diagnostic_state import DiagnosticMetricState, DiagnosticState
from icon4py.model.common.states.prognostic_state import PrognosticState
from icon4py.model.common.test_utils import datatest_utils as dt_utils, serialbox_utils as sb
from icon4py.model.common.test_utils.helpers import as_1D_sparse_field
from icon4py.model.driver.jablonowski_willamson_testcase import zonalwind_2_normalwind_jabw_numpy
from icon4py.model.driver.serialbox_helpers import (
    construct_diagnostics_for_diffusion,
    construct_interpolation_state_for_diffusion,
    construct_metric_state_for_diffusion,
)
from icon4py.model.driver.testcase_functions import hydrostatic_adjustment_numpy


GRID_LEVEL = 4
GRID_ROOT = 2
GLOBAL_GRID_ID = dt_utils.GRID_IDS[dt_utils.GLOBAL_EXPERIMENT]

SB_ONLY_MSG = "Only ser_type='sb' is implemented so far."
INITIALIZATION_ERROR_MSG = (
    "Only ANY (read from serialized data) and JABW are implemented for model initialization."
)

SIMULATION_START_DATE = "2021-06-20T12:00:10.000"
log = logging.getLogger(__name__)


class SerializationType(str, enum.Enum):
    SB = "serialbox"
    NC = "netcdf"


class ExperimentType(str, enum.Enum):
    JABW = "jabw"
    """initial condition of Jablonowski-Williamson test"""
    ANY = "any"
    """any test with initial conditions read from serialized data (remember to set correct SIMULATION_START_DATE)"""


def read_icon_grid(
    path: pathlib.Path,
    rank=0,
    ser_type: SerializationType = SerializationType.SB,
    grid_id=GLOBAL_GRID_ID,
    grid_root=2,
    grid_level=4,
) -> IconGrid:
    """
    Read icon grid.

    Args:
        path: path where to find the input data
        rank: mpi rank of the current compute node
        ser_type: type of input data. Currently only 'sb (serialbox)' is supported. It reads from ppser serialized test data
        grid_id: id (uuid) of the horizontal grid
        grid_root: global grid root division number
        grid_level: global grid refinement number
    Returns:  IconGrid parsed from a given input type.
    """
    if ser_type == SerializationType.SB:
        return (
            sb.IconSerialDataProvider("icon_pydycore", str(path.absolute()), False, mpi_rank=rank)
            .from_savepoint_grid(grid_id, grid_root, grid_level)
            .construct_icon_grid(on_gpu=False)
        )
    else:
        raise NotImplementedError(SB_ONLY_MSG)


def model_initialization_jabw(
    icon_grid: IconGrid,
    cell_param: CellParams,
    edge_param: EdgeParams,
    path: pathlib.Path,
    rank=0,
) -> tuple[
    DiffusionDiagnosticState,
    DiagnosticStateNonHydro,
    PrepAdvection,
    float,
    DiagnosticState,
    PrognosticState,
    PrognosticState,
]:
    """
    Initial condition of Jablonowski-Williamson test. Set jw_up to values larger than 0.01 if
    you want to run baroclinic case.

    Args:
        icon_grid: IconGrid
        cell_param: cell properties
        edge_param: edge properties
        path: path where to find the input data
        rank: mpi rank of the current compute node
    Returns:  A tuple containing Diagnostic variables for diffusion and solve_nonhydro granules,
        PrepAdvection, second order divdamp factor, diagnostic variables, and two prognostic
        variables (now and next).
    """
    data_provider = sb.IconSerialDataProvider(
        "icon_pydycore", str(path.absolute()), False, mpi_rank=rank
    )

    wgtfac_c = data_provider.from_metrics_savepoint().wgtfac_c().ndarray
    ddqz_z_half = data_provider.from_metrics_savepoint().ddqz_z_half().ndarray
    theta_ref_mc = data_provider.from_metrics_savepoint().theta_ref_mc().ndarray
    theta_ref_ic = data_provider.from_metrics_savepoint().theta_ref_ic().ndarray
    exner_ref_mc = data_provider.from_metrics_savepoint().exner_ref_mc().ndarray
    d_exner_dz_ref_ic = data_provider.from_metrics_savepoint().d_exner_dz_ref_ic().ndarray
    geopot = data_provider.from_metrics_savepoint().geopot().ndarray

    cell_lat = cell_param.cell_center_lat.ndarray
    edge_lat = edge_param.edge_center[0].ndarray
    edge_lon = edge_param.edge_center[1].ndarray
    primal_normal_x = edge_param.primal_normal[0].ndarray

    cell_2_edge_coeff = data_provider.from_interpolation_savepoint().c_lin_e()
    rbf_vec_coeff_c1 = data_provider.from_interpolation_savepoint().rbf_vec_coeff_c1()
    rbf_vec_coeff_c2 = data_provider.from_interpolation_savepoint().rbf_vec_coeff_c2()

    cell_size = icon_grid.num_cells
    num_levels = icon_grid.num_levels

    grid_idx_edge_start_plus1 = icon_grid.get_end_index(
        EdgeDim, HorizontalMarkerIndex.lateral_boundary(EdgeDim) + 1
    )
    grid_idx_edge_end = icon_grid.get_end_index(EdgeDim, HorizontalMarkerIndex.end(EdgeDim))
    grid_idx_cell_interior_start = icon_grid.get_start_index(
        CellDim, HorizontalMarkerIndex.interior(CellDim)
    )
    grid_idx_cell_start_plus1 = icon_grid.get_end_index(
        CellDim, HorizontalMarkerIndex.lateral_boundary(CellDim) + 1
    )
    grid_idx_cell_end = icon_grid.get_end_index(CellDim, HorizontalMarkerIndex.end(CellDim))

    p_sfc = 100000.0
    jw_up = 0.0  # if doing baroclinic wave test, please set it to a nonzero value
    jw_u0 = 35.0
    jw_temp0 = 288.0
    # DEFINED PARAMETERS for jablonowski williamson:
    eta_0 = 0.252
    eta_t = 0.2  # tropopause
    gamma = 0.005  # temperature elapse rate (K/m)
    dtemp = 4.8e5  # empirical temperature difference (K)
    # for baroclinic wave test
    lon_perturbation_center = math.pi / 9.0  # longitude of the perturb centre
    lat_perturbation_center = 2.0 * lon_perturbation_center  # latitude of the perturb centre
    ps_o_p0ref = p_sfc / P0REF

    w_numpy = xp.zeros((cell_size, num_levels + 1), dtype=float)
    exner_numpy = xp.zeros((cell_size, num_levels), dtype=float)
    rho_numpy = xp.zeros((cell_size, num_levels), dtype=float)
    temperature_numpy = xp.zeros((cell_size, num_levels), dtype=float)
    pressure_numpy = xp.zeros((cell_size, num_levels), dtype=float)
    theta_v_numpy = xp.zeros((cell_size, num_levels), dtype=float)
    eta_v_numpy = xp.zeros((cell_size, num_levels), dtype=float)

    sin_lat = xp.sin(cell_lat)
    cos_lat = xp.cos(cell_lat)
    fac1 = 1.0 / 6.3 - 2.0 * (sin_lat**6) * (cos_lat**2 + 1.0 / 3.0)
    fac2 = (
        (8.0 / 5.0 * (cos_lat**3) * (sin_lat**2 + 2.0 / 3.0) - 0.25 * math.pi)
        * EARTH_RADIUS
        * EARTH_ANGULAR_VELOCITY
    )
    lapse_rate = RD * gamma / GRAV
    for k_index in range(num_levels - 1, -1, -1):
        eta_old = xp.full(cell_size, fill_value=1.0e-7, dtype=float)
        log.info(f"In Newton iteration, k = {k_index}")
        # Newton iteration to determine zeta
        for _ in range(100):
            eta_v_numpy[:, k_index] = (eta_old - eta_0) * math.pi * 0.5
            cos_etav = xp.cos(eta_v_numpy[:, k_index])
            sin_etav = xp.sin(eta_v_numpy[:, k_index])

            temperature_avg = jw_temp0 * (eta_old**lapse_rate)
            geopot_avg = jw_temp0 * GRAV / gamma * (1.0 - eta_old**lapse_rate)
            temperature_avg = xp.where(
                eta_old < eta_t, temperature_avg + dtemp * ((eta_t - eta_old) ** 5), temperature_avg
            )
            geopot_avg = xp.where(
                eta_old < eta_t,
                geopot_avg
                - RD
                * dtemp
                * (
                    (xp.log(eta_old / eta_t) + 137.0 / 60.0) * (eta_t**5)
                    - 5.0 * (eta_t**4) * eta_old
                    + 5.0 * (eta_t**3) * (eta_old**2)
                    - 10.0 / 3.0 * (eta_t**2) * (eta_old**3)
                    + 1.25 * eta_t * (eta_old**4)
                    - 0.2 * (eta_old**5)
                ),
                geopot_avg,
            )

            geopot_jw = geopot_avg + jw_u0 * (cos_etav**1.5) * (
                fac1 * jw_u0 * (cos_etav**1.5) + fac2
            )
            temperature_jw = (
                temperature_avg
                + 0.75
                * eta_old
                * math.pi
                * jw_u0
                / RD
                * sin_etav
                * xp.sqrt(cos_etav)
                * (2.0 * jw_u0 * fac1 * (cos_etav**1.5) + fac2)
            )
            newton_function = geopot_jw - geopot[:, k_index]
            newton_function_prime = -RD / eta_old * temperature_jw
            eta_old = eta_old - newton_function / newton_function_prime

        # Final update for zeta_v
        eta_v_numpy[:, k_index] = (eta_old - eta_0) * math.pi * 0.5
        # Use analytic expressions at all model level
        exner_numpy[:, k_index] = (eta_old * ps_o_p0ref) ** RD_O_CPD
        theta_v_numpy[:, k_index] = temperature_jw / exner_numpy[:, k_index]
        rho_numpy[:, k_index] = (
            exner_numpy[:, k_index] ** CVD_O_RD * P0REF / RD / theta_v_numpy[:, k_index]
        )
        # initialize diagnose pressure and temperature variables
        pressure_numpy[:, k_index] = P0REF * exner_numpy[:, k_index] ** CPD_O_RD
        temperature_numpy[:, k_index] = temperature_jw
    log.info("Newton iteration completed!")

    eta_v = gtx.as_field((CellDim, KDim), eta_v_numpy)
    eta_v_e = _allocate(EdgeDim, KDim, grid=icon_grid)
    cell_2_edge_interpolation(
        eta_v,
        cell_2_edge_coeff,
        eta_v_e,
        grid_idx_edge_start_plus1,
        grid_idx_edge_end,
        0,
        num_levels,
        offset_provider=icon_grid.offset_providers,
    )
    log.info("Cell-to-edge eta_v computation completed.")

    vn_numpy = zonalwind_2_normalwind_jabw_numpy(
        icon_grid,
        jw_u0,
        jw_up,
        lat_perturbation_center,
        lon_perturbation_center,
        edge_lat,
        edge_lon,
        primal_normal_x,
        eta_v_e.ndarray,
    )
    log.info("U2vn computation completed.")

    rho_numpy, exner_numpy, theta_v_numpy = hydrostatic_adjustment_numpy(
        wgtfac_c,
        ddqz_z_half,
        exner_ref_mc,
        d_exner_dz_ref_ic,
        theta_ref_mc,
        theta_ref_ic,
        rho_numpy,
        exner_numpy,
        theta_v_numpy,
        num_levels,
    )
    log.info("Hydrostatic adjustment computation completed.")

<<<<<<< HEAD
    vn = as_field((EdgeDim, KDim), vn_numpy)
    w = as_field((CellDim, KDim), w_numpy)
    exner = as_field((CellDim, KDim), exner_numpy)
    rho = as_field((CellDim, KDim), rho_numpy)
    temperature = as_field((CellDim, KDim), temperature_numpy)
    pressure = as_field((CellDim, KDim), pressure_numpy)
    theta_v = as_field((CellDim, KDim), theta_v_numpy)
    pressure_ifc_numpy = xp.zeros((cell_size, num_levels + 1), dtype=float)
=======
    vn = gtx.as_field((EdgeDim, KDim), vn_numpy)
    w = gtx.as_field((CellDim, KDim), w_numpy)
    exner = gtx.as_field((CellDim, KDim), exner_numpy)
    rho = gtx.as_field((CellDim, KDim), rho_numpy)
    temperature = gtx.as_field((CellDim, KDim), temperature_numpy)
    pressure = gtx.as_field((CellDim, KDim), pressure_numpy)
    theta_v = gtx.as_field((CellDim, KDim), theta_v_numpy)
    pressure_ifc_numpy = np.zeros((cell_size, num_levels + 1), dtype=float)
>>>>>>> beb66fd9
    pressure_ifc_numpy[:, -1] = p_sfc
    pressure_ifc = gtx.as_field((CellDim, KDim), pressure_ifc_numpy)

    vn_next = gtx.as_field((EdgeDim, KDim), vn_numpy)
    w_next = gtx.as_field((CellDim, KDim), w_numpy)
    exner_next = gtx.as_field((CellDim, KDim), exner_numpy)
    rho_next = gtx.as_field((CellDim, KDim), rho_numpy)
    theta_v_next = gtx.as_field((CellDim, KDim), theta_v_numpy)

    u = _allocate(CellDim, KDim, grid=icon_grid)
    v = _allocate(CellDim, KDim, grid=icon_grid)
    edge_2_cell_vector_rbf_interpolation(
        vn,
        rbf_vec_coeff_c1,
        rbf_vec_coeff_c2,
        u,
        v,
        grid_idx_cell_start_plus1,
        grid_idx_cell_end,
        0,
        num_levels,
        offset_provider=icon_grid.offset_providers,
    )

    log.info("U, V computation completed.")

    exner_pr = _allocate(CellDim, KDim, grid=icon_grid)
    init_exner_pr(
        exner,
        data_provider.from_metrics_savepoint().exner_ref_mc(),
        exner_pr,
        grid_idx_cell_interior_start,
        grid_idx_cell_end,
        0,
        icon_grid.num_levels,
        offset_provider={},
    )
    log.info("exner_pr initialization completed.")

    diagnostic_state = DiagnosticState(
        pressure=pressure,
        pressure_ifc=pressure_ifc,
        temperature=temperature,
        u=u,
        v=v,
    )

    prognostic_state_now = PrognosticState(
        w=w,
        vn=vn,
        theta_v=theta_v,
        rho=rho,
        exner=exner,
    )
    prognostic_state_next = PrognosticState(
        w=w_next,
        vn=vn_next,
        theta_v=theta_v_next,
        rho=rho_next,
        exner=exner_next,
    )

    diffusion_diagnostic_state = DiffusionDiagnosticState(
        hdef_ic=_allocate(CellDim, KDim, grid=icon_grid, is_halfdim=True),
        div_ic=_allocate(CellDim, KDim, grid=icon_grid, is_halfdim=True),
        dwdx=_allocate(CellDim, KDim, grid=icon_grid, is_halfdim=True),
        dwdy=_allocate(CellDim, KDim, grid=icon_grid, is_halfdim=True),
    )
    solve_nonhydro_diagnostic_state = DiagnosticStateNonHydro(
        theta_v_ic=_allocate(CellDim, KDim, grid=icon_grid, is_halfdim=True),
        exner_pr=exner_pr,
        rho_ic=_allocate(CellDim, KDim, grid=icon_grid, is_halfdim=True),
        ddt_exner_phy=_allocate(CellDim, KDim, grid=icon_grid),
        grf_tend_rho=_allocate(CellDim, KDim, grid=icon_grid),
        grf_tend_thv=_allocate(CellDim, KDim, grid=icon_grid),
        grf_tend_w=_allocate(CellDim, KDim, grid=icon_grid, is_halfdim=True),
        mass_fl_e=_allocate(EdgeDim, KDim, grid=icon_grid),
        ddt_vn_phy=_allocate(EdgeDim, KDim, grid=icon_grid),
        grf_tend_vn=_allocate(EdgeDim, KDim, grid=icon_grid),
        ddt_vn_apc_ntl1=_allocate(EdgeDim, KDim, grid=icon_grid),
        ddt_vn_apc_ntl2=_allocate(EdgeDim, KDim, grid=icon_grid),
        ddt_w_adv_ntl1=_allocate(CellDim, KDim, grid=icon_grid, is_halfdim=True),
        ddt_w_adv_ntl2=_allocate(CellDim, KDim, grid=icon_grid, is_halfdim=True),
        vt=_allocate(EdgeDim, KDim, grid=icon_grid),
        vn_ie=_allocate(EdgeDim, KDim, grid=icon_grid, is_halfdim=True),
        w_concorr_c=_allocate(CellDim, KDim, grid=icon_grid, is_halfdim=True),
        rho_incr=None,  # solve_nonhydro_init_savepoint.rho_incr(),
        vn_incr=None,  # solve_nonhydro_init_savepoint.vn_incr(),
        exner_incr=None,  # solve_nonhydro_init_savepoint.exner_incr(),
        exner_dyn_incr=_allocate(CellDim, KDim, grid=icon_grid),
    )

    prep_adv = PrepAdvection(
        vn_traj=_allocate(EdgeDim, KDim, grid=icon_grid),
        mass_flx_me=_allocate(EdgeDim, KDim, grid=icon_grid),
        mass_flx_ic=_allocate(CellDim, KDim, grid=icon_grid),
        vol_flx_ic=zero_field(icon_grid, CellDim, KDim, dtype=float),
    )
    log.info("Initialization completed.")

    return (
        diffusion_diagnostic_state,
        solve_nonhydro_diagnostic_state,
        prep_adv,
        0.0,
        diagnostic_state,
        prognostic_state_now,
        prognostic_state_next,
    )


def model_initialization_serialbox(
    icon_grid: IconGrid, path: pathlib.Path, rank=0
) -> tuple[
    DiffusionDiagnosticState,
    DiagnosticStateNonHydro,
    PrepAdvection,
    float,
    DiagnosticState,
    PrognosticState,
    PrognosticState,
]:
    """
    Initial condition read from serialized data. Diagnostic variables are allocated as zero
    fields.

    Args:
        icon_grid: IconGrid
        path: path where to find the input data
        rank: mpi rank of the current compute node
    Returns:  A tuple containing Diagnostic variables for diffusion and solve_nonhydro granules,
        PrepAdvection, second order divdamp factor, diagnostic variables, and two prognostic
        variables (now and next).
    """

    data_provider = _serial_data_provider(path, rank)
    diffusion_init_savepoint = data_provider.from_savepoint_diffusion_init(
        linit=True, date=SIMULATION_START_DATE
    )
    solve_nonhydro_init_savepoint = data_provider.from_savepoint_nonhydro_init(
        istep=1, date=SIMULATION_START_DATE, jstep=0
    )
    velocity_init_savepoint = data_provider.from_savepoint_velocity_init(
        istep=1, vn_only=False, date=SIMULATION_START_DATE, jstep=0
    )
    prognostic_state_now = diffusion_init_savepoint.construct_prognostics()
    diffusion_diagnostic_state = construct_diagnostics_for_diffusion(
        diffusion_init_savepoint,
    )
    solve_nonhydro_diagnostic_state = DiagnosticStateNonHydro(
        theta_v_ic=solve_nonhydro_init_savepoint.theta_v_ic(),
        exner_pr=solve_nonhydro_init_savepoint.exner_pr(),
        rho_ic=solve_nonhydro_init_savepoint.rho_ic(),
        ddt_exner_phy=solve_nonhydro_init_savepoint.ddt_exner_phy(),
        grf_tend_rho=solve_nonhydro_init_savepoint.grf_tend_rho(),
        grf_tend_thv=solve_nonhydro_init_savepoint.grf_tend_thv(),
        grf_tend_w=solve_nonhydro_init_savepoint.grf_tend_w(),
        mass_fl_e=solve_nonhydro_init_savepoint.mass_fl_e(),
        ddt_vn_phy=solve_nonhydro_init_savepoint.ddt_vn_phy(),
        grf_tend_vn=solve_nonhydro_init_savepoint.grf_tend_vn(),
        ddt_vn_apc_ntl1=velocity_init_savepoint.ddt_vn_apc_pc(1),
        ddt_vn_apc_ntl2=velocity_init_savepoint.ddt_vn_apc_pc(2),
        ddt_w_adv_ntl1=velocity_init_savepoint.ddt_w_adv_pc(1),
        ddt_w_adv_ntl2=velocity_init_savepoint.ddt_w_adv_pc(2),
        vt=velocity_init_savepoint.vt(),
        vn_ie=velocity_init_savepoint.vn_ie(),
        w_concorr_c=velocity_init_savepoint.w_concorr_c(),
        rho_incr=None,  # solve_nonhydro_init_savepoint.rho_incr(),
        vn_incr=None,  # solve_nonhydro_init_savepoint.vn_incr(),
        exner_incr=None,  # solve_nonhydro_init_savepoint.exner_incr(),
        exner_dyn_incr=None,
    )

    diagnostic_state = DiagnosticState(
        pressure=_allocate(CellDim, KDim, grid=icon_grid),
        pressure_ifc=_allocate(CellDim, KDim, grid=icon_grid, is_halfdim=True),
        temperature=_allocate(CellDim, KDim, grid=icon_grid),
        u=_allocate(CellDim, KDim, grid=icon_grid),
        v=_allocate(CellDim, KDim, grid=icon_grid),
    )

    prognostic_state_next = PrognosticState(
        w=solve_nonhydro_init_savepoint.w_new(),
        vn=solve_nonhydro_init_savepoint.vn_new(),
        theta_v=solve_nonhydro_init_savepoint.theta_v_new(),
        rho=solve_nonhydro_init_savepoint.rho_new(),
        exner=solve_nonhydro_init_savepoint.exner_new(),
    )

    prep_adv = PrepAdvection(
        vn_traj=solve_nonhydro_init_savepoint.vn_traj(),
        mass_flx_me=solve_nonhydro_init_savepoint.mass_flx_me(),
        mass_flx_ic=solve_nonhydro_init_savepoint.mass_flx_ic(),
    )

    return (
        diffusion_diagnostic_state,
        solve_nonhydro_diagnostic_state,
        prep_adv,
        solve_nonhydro_init_savepoint.divdamp_fac_o2(),
        diagnostic_state,
        prognostic_state_now,
        prognostic_state_next,
    )


def read_initial_state(
    icon_grid: IconGrid,
    cell_param: CellParams,
    edge_param: EdgeParams,
    path: pathlib.Path,
    rank=0,
    experiment_type: ExperimentType = ExperimentType.ANY,
) -> tuple[
    DiffusionDiagnosticState,
    DiagnosticStateNonHydro,
    PrepAdvection,
    float,
    DiagnosticState,
    PrognosticState,
    PrognosticState,
]:
    """
    Read initial prognostic and diagnostic fields.

    Args:
        icon_grid: IconGrid
        cell_param: cell properties
        edge_param: edge properties
        path: path to the serialized input data
        rank: mpi rank of the current compute node
        experiment_type: (optional) defaults to ANY=any, type of initial condition to be read

    Returns:  A tuple containing Diagnostic variables for diffusion and solve_nonhydro granules,
        PrepAdvection, second order divdamp factor, diagnostic variables, and two prognostic
        variables (now and next).
    """
    if experiment_type == ExperimentType.JABW:
        (
            diffusion_diagnostic_state,
            solve_nonhydro_diagnostic_state,
            prep_adv,
            divdamp_fac_o2,
            diagnostic_state,
            prognostic_state_now,
            prognostic_state_next,
        ) = model_initialization_jabw(icon_grid, cell_param, edge_param, path, rank)
    elif experiment_type == ExperimentType.ANY:
        (
            diffusion_diagnostic_state,
            solve_nonhydro_diagnostic_state,
            prep_adv,
            divdamp_fac_o2,
            diagnostic_state,
            prognostic_state_now,
            prognostic_state_next,
        ) = model_initialization_serialbox(icon_grid, path, rank)
    else:
        raise NotImplementedError(INITIALIZATION_ERROR_MSG)

    return (
        diffusion_diagnostic_state,
        solve_nonhydro_diagnostic_state,
        prep_adv,
        divdamp_fac_o2,
        diagnostic_state,
        prognostic_state_now,
        prognostic_state_next,
    )


def read_geometry_fields(
    path: pathlib.Path,
    vertical_grid_config: VerticalGridConfig,
    rank=0,
    ser_type: SerializationType = SerializationType.SB,
    grid_id=GLOBAL_GRID_ID,
    grid_root=2,
    grid_level=4,
) -> tuple[EdgeParams, CellParams, VerticalGridParams, gtx.Field[[CellDim], bool]]:
    """
    Read fields containing grid properties.

    Args:
        path: path to the serialized input data
        vertical_grid_config: Vertical grid configuration
        rank: mpi rank of the current compute node
        ser_type: (optional) defaults to SB=serialbox, type of input data to be read
        grid_id: id (uuid) of the horizontal grid
        grid_root: global grid root division number
        grid_level: global grid refinement number

    Returns: a tuple containing fields describing edges, cells, vertical properties of the model
        the data is originally obtained from the grid file (horizontal fields) or some special input files.
    """
    if ser_type == SerializationType.SB:
        sp = _grid_savepoint(path, rank, grid_id, grid_root, grid_level)
        edge_geometry = sp.construct_edge_geometry()
        cell_geometry = sp.construct_cell_geometry()
        vct_a, vct_b = get_vct_a_and_vct_b(vertical_grid_config)
        vertical_geometry = VerticalGridParams(
            vertical_config=vertical_grid_config,
            vct_a=vct_a,
            vct_b=vct_b,
            _min_index_flat_horizontal_grad_pressure=sp.nflat_gradp(),
        )
        return edge_geometry, cell_geometry, vertical_geometry, sp.c_owner_mask()
    else:
        raise NotImplementedError(SB_ONLY_MSG)


@functools.cache
def _serial_data_provider(path, rank) -> sb.IconSerialDataProvider:
    return sb.IconSerialDataProvider("icon_pydycore", str(path.absolute()), False, mpi_rank=rank)


@functools.cache
def _grid_savepoint(path, rank, grid_id, grid_root, grid_level) -> sb.IconGridSavepoint:
    sp = _serial_data_provider(path, rank).from_savepoint_grid(grid_id, grid_root, grid_level)
    return sp


def read_decomp_info(
    path: pathlib.Path,
    procs_props: ProcessProperties,
    ser_type=SerializationType.SB,
    grid_id=GLOBAL_GRID_ID,
    grid_root=2,
    grid_level=4,
) -> DecompositionInfo:
    if ser_type == SerializationType.SB:
        return _grid_savepoint(
            path, procs_props.rank, grid_id, grid_root, grid_level
        ).construct_decomposition_info()
    else:
        raise NotImplementedError(SB_ONLY_MSG)


def read_static_fields(
    path: pathlib.Path,
    rank=0,
    ser_type: SerializationType = SerializationType.SB,
    grid_id=GLOBAL_GRID_ID,
    grid_root=2,
    grid_level=4,
) -> tuple[
    DiffusionMetricState,
    DiffusionInterpolationState,
    MetricStateNonHydro,
    InterpolationState,
    DiagnosticMetricState,
]:
    """
    Read fields for metric and interpolation state.

     Args:
        path: path to the serialized input data
        rank: mpi rank, defaults to 0 for serial run
        ser_type: (optional) defaults to SB=serialbox, type of input data to be read
        grid_id: id (uuid) of the horizontal grid
        grid_root: global grid root division number
        grid_level: global grid refinement number

    Returns:
        a tuple containing the metric_state and interpolation state,
        the fields are precalculated in the icon setup.

    """
    if ser_type == SerializationType.SB:
        data_provider = _serial_data_provider(path, rank)

        icon_grid = _grid_savepoint(path, rank, grid_id, grid_root, grid_level).construct_icon_grid(
            on_gpu=False
        )

        diffusion_interpolation_state = construct_interpolation_state_for_diffusion(
            data_provider.from_interpolation_savepoint()
        )
        diffusion_metric_state = construct_metric_state_for_diffusion(
            data_provider.from_metrics_savepoint()
        )
        interpolation_savepoint = data_provider.from_interpolation_savepoint()
        grg = interpolation_savepoint.geofac_grg()
        solve_nonhydro_interpolation_state = InterpolationState(
            c_lin_e=interpolation_savepoint.c_lin_e(),
            c_intp=interpolation_savepoint.c_intp(),
            e_flx_avg=interpolation_savepoint.e_flx_avg(),
            geofac_grdiv=interpolation_savepoint.geofac_grdiv(),
            geofac_rot=interpolation_savepoint.geofac_rot(),
            pos_on_tplane_e_1=interpolation_savepoint.pos_on_tplane_e_x(),
            pos_on_tplane_e_2=interpolation_savepoint.pos_on_tplane_e_y(),
            rbf_vec_coeff_e=interpolation_savepoint.rbf_vec_coeff_e(),
            e_bln_c_s=as_1D_sparse_field(interpolation_savepoint.e_bln_c_s(), CEDim),
            rbf_coeff_1=interpolation_savepoint.rbf_vec_coeff_v1(),
            rbf_coeff_2=interpolation_savepoint.rbf_vec_coeff_v2(),
            geofac_div=as_1D_sparse_field(interpolation_savepoint.geofac_div(), CEDim),
            geofac_n2s=interpolation_savepoint.geofac_n2s(),
            geofac_grg_x=grg[0],
            geofac_grg_y=grg[1],
            nudgecoeff_e=interpolation_savepoint.nudgecoeff_e(),
        )
        metrics_savepoint = data_provider.from_metrics_savepoint()
        solve_nonhydro_metric_state = MetricStateNonHydro(
            bdy_halo_c=metrics_savepoint.bdy_halo_c(),
            mask_prog_halo_c=metrics_savepoint.mask_prog_halo_c(),
            rayleigh_w=metrics_savepoint.rayleigh_w(),
            exner_exfac=metrics_savepoint.exner_exfac(),
            exner_ref_mc=metrics_savepoint.exner_ref_mc(),
            wgtfac_c=metrics_savepoint.wgtfac_c(),
            wgtfacq_c=metrics_savepoint.wgtfacq_c_dsl(),
            inv_ddqz_z_full=metrics_savepoint.inv_ddqz_z_full(),
            rho_ref_mc=metrics_savepoint.rho_ref_mc(),
            theta_ref_mc=metrics_savepoint.theta_ref_mc(),
            vwind_expl_wgt=metrics_savepoint.vwind_expl_wgt(),
            d_exner_dz_ref_ic=metrics_savepoint.d_exner_dz_ref_ic(),
            ddqz_z_half=metrics_savepoint.ddqz_z_half(),
            theta_ref_ic=metrics_savepoint.theta_ref_ic(),
            d2dexdz2_fac1_mc=metrics_savepoint.d2dexdz2_fac1_mc(),
            d2dexdz2_fac2_mc=metrics_savepoint.d2dexdz2_fac2_mc(),
            rho_ref_me=metrics_savepoint.rho_ref_me(),
            theta_ref_me=metrics_savepoint.theta_ref_me(),
            ddxn_z_full=metrics_savepoint.ddxn_z_full(),
            zdiff_gradp=metrics_savepoint.zdiff_gradp(),
            vertoffset_gradp=metrics_savepoint.vertoffset_gradp(),
            ipeidx_dsl=metrics_savepoint.ipeidx_dsl(),
            pg_exdist=metrics_savepoint.pg_exdist(),
            ddqz_z_full_e=metrics_savepoint.ddqz_z_full_e(),
            ddxt_z_full=metrics_savepoint.ddxt_z_full(),
            wgtfac_e=metrics_savepoint.wgtfac_e(),
            wgtfacq_e=metrics_savepoint.wgtfacq_e_dsl(icon_grid.num_levels),
            vwind_impl_wgt=metrics_savepoint.vwind_impl_wgt(),
            hmask_dd3d=metrics_savepoint.hmask_dd3d(),
            scalfac_dd3d=metrics_savepoint.scalfac_dd3d(),
            coeff1_dwdz=metrics_savepoint.coeff1_dwdz(),
            coeff2_dwdz=metrics_savepoint.coeff2_dwdz(),
            coeff_gradekin=metrics_savepoint.coeff_gradekin(),
        )

        diagnostic_metric_state = DiagnosticMetricState(
            ddqz_z_full=metrics_savepoint.ddqz_z_full(),
            rbf_vec_coeff_c1=interpolation_savepoint.rbf_vec_coeff_c1(),
            rbf_vec_coeff_c2=interpolation_savepoint.rbf_vec_coeff_c2(),
        )

        return (
            diffusion_metric_state,
            diffusion_interpolation_state,
            solve_nonhydro_metric_state,
            solve_nonhydro_interpolation_state,
            diagnostic_metric_state,
        )
    else:
        raise NotImplementedError(SB_ONLY_MSG)


def configure_logging(
    run_path: str, experiment_name: str, processor_procs: ProcessProperties = None
) -> None:
    """
    Configure logging.

    Log output is sent to console and to a file.

    Args:
        run_path: path to the output folder where the logfile should be stored
        experiment_name: name of the simulation

    """
    run_dir = (
        pathlib.Path(run_path).absolute() if run_path else pathlib.Path(__file__).absolute().parent
    )
    run_dir.mkdir(exist_ok=True)
    logfile = run_dir.joinpath(f"dummy_dycore_driver_{experiment_name}.log")
    logfile.touch(exist_ok=True)
    logging.basicConfig(
        level=logging.DEBUG,
        format="%(asctime)s %(filename)-20s (%(lineno)-4d) : %(funcName)-20s:  %(levelname)-8s %(message)s",
        filemode="w",
        filename=logfile,
    )
    console_handler = logging.StreamHandler()
    # TODO (Chia Rui): modify here when single_dispatch is ready
    console_handler.addFilter(ParallelLogger(processor_procs))

    log_format = "{rank} {asctime} - {filename}: {funcName:<20}: {levelname:<7} {message}"
    formatter = logging.Formatter(fmt=log_format, style="{", defaults={"rank": None})
    console_handler.setFormatter(formatter)
    console_handler.setLevel(logging.DEBUG)
    logging.getLogger("").addHandler(console_handler)<|MERGE_RESOLUTION|>--- conflicted
+++ resolved
@@ -17,13 +17,9 @@
 import math
 import pathlib
 
-<<<<<<< HEAD
-from gt4py.next import as_field
+
 from gt4py.next.common import Field
-=======
 import gt4py.next as gtx
-import numpy as np
->>>>>>> beb66fd9
 
 from icon4py.model.atmosphere.diffusion.diffusion_states import (
     DiffusionDiagnosticState,
@@ -336,16 +332,6 @@
     )
     log.info("Hydrostatic adjustment computation completed.")
 
-<<<<<<< HEAD
-    vn = as_field((EdgeDim, KDim), vn_numpy)
-    w = as_field((CellDim, KDim), w_numpy)
-    exner = as_field((CellDim, KDim), exner_numpy)
-    rho = as_field((CellDim, KDim), rho_numpy)
-    temperature = as_field((CellDim, KDim), temperature_numpy)
-    pressure = as_field((CellDim, KDim), pressure_numpy)
-    theta_v = as_field((CellDim, KDim), theta_v_numpy)
-    pressure_ifc_numpy = xp.zeros((cell_size, num_levels + 1), dtype=float)
-=======
     vn = gtx.as_field((EdgeDim, KDim), vn_numpy)
     w = gtx.as_field((CellDim, KDim), w_numpy)
     exner = gtx.as_field((CellDim, KDim), exner_numpy)
@@ -353,8 +339,8 @@
     temperature = gtx.as_field((CellDim, KDim), temperature_numpy)
     pressure = gtx.as_field((CellDim, KDim), pressure_numpy)
     theta_v = gtx.as_field((CellDim, KDim), theta_v_numpy)
-    pressure_ifc_numpy = np.zeros((cell_size, num_levels + 1), dtype=float)
->>>>>>> beb66fd9
+    pressure_ifc_numpy = xp.zeros((cell_size, num_levels + 1), dtype=float)
+    
     pressure_ifc_numpy[:, -1] = p_sfc
     pressure_ifc = gtx.as_field((CellDim, KDim), pressure_ifc_numpy)
 
