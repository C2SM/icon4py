--- conflicted
+++ resolved
@@ -87,14 +87,10 @@
         )
 
     def _mch_ch_r04b09_nonhydro_config():
-<<<<<<< HEAD
-        return solve_nh.NonHydrostaticConfig()
-=======
         return solve_nh.NonHydrostaticConfig(
             ndyn_substeps_var=n_substeps_reduced,
             max_nudging_coefficient=0.075 * constants.DEFAULT_DYNAMICS_TO_PHYSICS_TIMESTEP_RATIO,
         )
->>>>>>> f67388eb
 
     def _jabw_vertical_config():
         return v_grid.VerticalGridConfig(
@@ -122,11 +118,6 @@
         return solve_nh.NonHydrostaticConfig(
             # original igradp_method is 2
             # original divdamp_order is 4
-<<<<<<< HEAD
-            max_nudging_coeff=0.02,
-=======
-            ndyn_substeps_var=n_substeps,
->>>>>>> f67388eb
             fourth_order_divdamp_factor=0.0025,
         )
 
@@ -177,11 +168,6 @@
     def _gauss3d_nonhydro_config():
         return solve_nh.NonHydrostaticConfig(
             igradp_method=3,
-<<<<<<< HEAD
-            max_nudging_coeff=0.02,
-=======
-            ndyn_substeps_var=n_substeps,
->>>>>>> f67388eb
             fourth_order_divdamp_factor=0.0025,
         )
 
