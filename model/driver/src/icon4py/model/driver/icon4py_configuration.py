# ICON4Py - ICON inspired code in Python and GT4Py
#
# Copyright (c) 2022-2024, ETH Zurich and MeteoSwiss
# All rights reserved.
#
# Please, refer to the LICENSE file in the root directory.
# SPDX-License-Identifier: BSD-3-Clause
import dataclasses
import datetime
import functools
import logging

from icon4py.model.atmosphere.diffusion import diffusion
from icon4py.model.atmosphere.dycore import solve_nonhydro as solve_nh
from icon4py.model.common import model_backends
from icon4py.model.common.grid import vertical as v_grid
from icon4py.model.driver import initialization_utils as driver_init


log = logging.getLogger(__name__)

n_substeps_reduced = 2


@dataclasses.dataclass(frozen=True)
class Icon4pyRunConfig:
    backend_name: str
    dtime: datetime.timedelta = datetime.timedelta(seconds=600.0)  # length of a time step
    start_date: datetime.datetime = datetime.datetime(1, 1, 1, 0, 0, 0)
    end_date: datetime.datetime = datetime.datetime(1, 1, 1, 1, 0, 0)

    # TODO (Chia Rui): ndyn_substeps in timeloop may change in runtime
    n_substeps: int = 5
    """ndyn_substeps in ICON"""

    apply_initial_stabilization: bool = True
    """
    ltestcase in ICON
        ltestcase has been renamed as apply_initial_stabilization because it is only used for extra damping for
        initial steps in timeloop.
    """

    restart_mode: bool = False

    def __post_init__(self):
        if self.backend_name not in model_backends.BACKENDS:
            raise ValueError(
                f"Invalid driver backend: {self.backend_name}. \n"
                f"Available backends are {', '.join([f'{k}' for k in model_backends.BACKENDS.keys()])}"
            )

    @functools.cached_property
    def backend(self):
        return model_backends.BACKENDS[self.backend_name]


@dataclasses.dataclass
class Icon4pyConfig:
    run_config: Icon4pyRunConfig
    vertical_grid_config: v_grid.VerticalGridConfig
    diffusion_config: diffusion.DiffusionConfig
    solve_nonhydro_config: solve_nh.NonHydrostaticConfig


def read_config(
    icon4py_driver_backend: str,
    experiment_type: driver_init.ExperimentType = driver_init.ExperimentType.ANY,
) -> Icon4pyConfig:
    def _mch_ch_r04b09_vertical_config():
        return v_grid.VerticalGridConfig(
            num_levels=65,
            lowest_layer_thickness=20.0,
            model_top_height=23000.0,
            stretch_factor=0.65,
            rayleigh_damping_height=12500.0,
        )

    def _mch_ch_r04b09_diffusion_config():
        return diffusion.DiffusionConfig(
            diffusion_type=diffusion.DiffusionType.SMAGORINSKY_4TH_ORDER,
            hdiff_w=True,
            n_substeps=n_substeps_reduced,
            hdiff_vn=True,
            type_t_diffu=2,
            type_vn_diffu=1,
            hdiff_efdt_ratio=24.0,
            hdiff_w_efdt_ratio=15.0,
            smagorinski_scaling_factor=0.025,
            zdiffu_t=True,
            velocity_boundary_diffusion_denom=150.0,
            max_nudging_coeff=0.075,
        )

    def _mch_ch_r04b09_nonhydro_config():
        return solve_nh.NonHydrostaticConfig(
            ndyn_substeps_var=n_substeps_reduced,
        )

    def _jabw_vertical_config():
        return v_grid.VerticalGridConfig(
            num_levels=35,
            rayleigh_damping_height=45000.0,
        )

    def _jabw_diffusion_config(n_substeps: int):
        return diffusion.DiffusionConfig(
            diffusion_type=diffusion.DiffusionType.SMAGORINSKY_4TH_ORDER,
            hdiff_w=True,
            hdiff_vn=True,
            hdiff_temp=False,
            n_substeps=n_substeps,
            type_t_diffu=2,
            type_vn_diffu=1,
            hdiff_efdt_ratio=10.0,
            hdiff_w_efdt_ratio=15.0,
            smagorinski_scaling_factor=0.025,
            zdiffu_t=True,
            velocity_boundary_diffusion_denom=200.0,
            max_nudging_coeff=0.075,
        )

    def _jabw_nonhydro_config(n_substeps: int):
        return solve_nh.NonHydrostaticConfig(
            # original igradp_method is 2
            # original divdamp_order is 4
            ndyn_substeps_var=n_substeps,
            max_nudging_coeff=0.02,
            fourth_order_divdamp_factor=0.0025,
        )

    def _mch_ch_r04b09_config():
        return (
            Icon4pyRunConfig(
                dtime=datetime.timedelta(seconds=10.0),
                start_date=datetime.datetime(2021, 6, 20, 12, 0, 0),
                end_date=datetime.datetime(2021, 6, 20, 12, 0, 10),
                n_substeps=n_substeps_reduced,
                apply_initial_stabilization=True,
                backend_name=icon4py_driver_backend,
            ),
            _mch_ch_r04b09_vertical_config(),
            _mch_ch_r04b09_diffusion_config(),
            _mch_ch_r04b09_nonhydro_config(),
        )

    def _jablownoski_Williamson_config():
        icon_run_config = Icon4pyRunConfig(
            dtime=datetime.timedelta(seconds=300.0),
            end_date=datetime.datetime(1, 1, 1, 0, 30, 0),
            apply_initial_stabilization=False,
            n_substeps=5,
            backend_name=icon4py_driver_backend,
        )
        jabw_vertical_config = _jabw_vertical_config()
        jabw_diffusion_config = _jabw_diffusion_config(icon_run_config.n_substeps)
        jabw_nonhydro_config = _jabw_nonhydro_config(icon_run_config.n_substeps)
        return (
            icon_run_config,
            jabw_vertical_config,
            jabw_diffusion_config,
            jabw_nonhydro_config,
        )

    def _gauss3d_vertical_config():
        return v_grid.VerticalGridConfig(
            num_levels=100,
            rayleigh_damping_height=900.0,
            model_top_height=1000.0,
            flat_height=900.0,
            lowest_layer_thickness=0.0,
            stretch_factor=1.0,
        )

    def _gauss3d_diffusion_config(n_substeps: int):
        return diffusion.DiffusionConfig(
            # hdiff_w=True, # (True)
            # hdiff_vn=True, # (True)
            # hdiff_temp=True, # (True)
            # zdiffu_t=True, # (True)
            # n_substeps=n_substeps,
        )

    def _gauss3d_nonhydro_config(n_substeps: int):
        return solve_nh.NonHydrostaticConfig(
            rayleigh_coeff=0.10,
            ndyn_substeps_var=n_substeps,
<<<<<<< HEAD
=======
            max_nudging_coeff=0.02,
            fourth_order_divdamp_factor=0.0025,
>>>>>>> 008015f4
        )

    def _gauss3d_config():
        icon_run_config = Icon4pyRunConfig(
            dtime=datetime.timedelta(seconds=0.1),
            end_date = datetime.datetime(year=1, month=1, day=1, hour=1, minute=0, second=0, microsecond=0),
            apply_initial_stabilization=False,
            n_substeps=5,
            backend_name=icon4py_driver_backend,
        )
        vertical_config = _gauss3d_vertical_config()
        diffusion_config = _gauss3d_diffusion_config(icon_run_config.n_substeps)
        nonhydro_config = _gauss3d_nonhydro_config(icon_run_config.n_substeps)
        return (
            icon_run_config,
            vertical_config,
            diffusion_config,
            nonhydro_config,
        )

    if experiment_type == driver_init.ExperimentType.JABW:
        (
            model_run_config,
            vertical_grid_config,
            diffusion_config,
            nonhydro_config,
        ) = _jablownoski_Williamson_config()
    elif experiment_type == driver_init.ExperimentType.GAUSS3D:
        (
            model_run_config,
            vertical_grid_config,
            diffusion_config,
            nonhydro_config,
        ) = _gauss3d_config()
    else:
        log.warning(
            "Experiment name is not specified, default configuration for mch_ch_r04b09_dsl is used."
        )
        (
            model_run_config,
            vertical_grid_config,
            diffusion_config,
            nonhydro_config,
        ) = _mch_ch_r04b09_config()
    return Icon4pyConfig(
        run_config=model_run_config,
        vertical_grid_config=vertical_grid_config,
        diffusion_config=diffusion_config,
        solve_nonhydro_config=nonhydro_config,
    )<|MERGE_RESOLUTION|>--- conflicted
+++ resolved
@@ -184,11 +184,8 @@
         return solve_nh.NonHydrostaticConfig(
             rayleigh_coeff=0.10,
             ndyn_substeps_var=n_substeps,
-<<<<<<< HEAD
-=======
             max_nudging_coeff=0.02,
             fourth_order_divdamp_factor=0.0025,
->>>>>>> 008015f4
         )
 
     def _gauss3d_config():
