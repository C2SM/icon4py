# ICON4Py - ICON inspired code in Python and GT4Py
#
# Copyright (c) 2022, ETH Zurich and MeteoSwiss
# All rights reserved.
#
# This file is free software: you can redistribute it and/or modify it under
# the terms of the GNU General Public License as published by the
# Free Software Foundation, either version 3 of the License, or any later
# version. See the LICENSE.txt file at the top-level directory of this
# distribution for a copy of the license or check <https://www.gnu.org/licenses/>.
#
# SPDX-License-Identifier: GPL-3.0-or-later
import logging
from enum import Enum
from dataclasses import dataclass
from datetime import datetime, timedelta
from pathlib import Path
from typing import Optional

from icon4py.model.atmosphere.diffusion.diffusion import DiffusionConfig, DiffusionType
from icon4py.model.atmosphere.dycore.nh_solve.solve_nonhydro import NonHydrostaticConfig
from icon4py.model.driver.initialization_utils import ExperimentType


log = logging.getLogger(__name__)

n_substeps_reduced = 2


@dataclass(frozen=True)
class IconRunConfig:
    dtime: timedelta = timedelta(seconds=600.0)  # length of a time step
    start_date: datetime = datetime(1, 1, 1, 0, 0, 0)
    end_date: datetime = datetime(1, 1, 1, 1, 0, 0)

    damping_height: float = 12500.0

    """ndyn_substeps in ICON"""
    # TODO (Chia Rui): check ICON code if we need to define extra ndyn_substeps in timeloop that changes in runtime
    n_substeps: int = 5

    """
    ltestcase in ICON
        ltestcase has been renamed as apply_initial_stabilization because it is only used for extra damping for
        initial steps in timeloop.
    """
    apply_initial_stabilization: bool = True

    restart_mode: bool = False

    run_testcase: bool = False


@dataclass(frozen=True)
class VariableAttributes:
    units: str = ' '
    standard_name: str = ' '
    long_name: str = ' '
    CDI_grid_type: str = ' '
    param: str = ' '
    number_of_grid_in_reference: str = ' '
    coordinates: str = ' '
    scope: str = ' '


class OutputDimension(str, Enum):
    CELL_DIM = 'ncells'
    EDGE_DIM = 'ncells_2'
    VERTEX_DIM = 'ncells_3'
    FULL_LEVEL = 'height'
    HALF_LEVEL = 'height_2'
    TIME = 'time'


@dataclass(frozen=True)
class VariableDimension:
    horizon_dimension: str = None
    vertical_dimension: str = None
    time_dimension: str = None


class OutputScope(str, Enum):
    prognostic = 'prognostic'
    diagnostic = 'diagnostic'
    diffusion = 'diffusion'
    solve_nonhydro = 'solve_nonhydro'


class OutputVariableList:
    def __init__(self):
        self._variable_name = (
            'vn',
            'w',
            'rho',
            'theta_v',
            'exner'
        )
        self._variable_dimension = {
            'vn': VariableDimension(
                horizon_dimension=OutputDimension.EDGE_DIM,
                vertical_dimension=OutputDimension.FULL_LEVEL,
                time_dimension=OutputDimension.TIME,
            ),
            'w': VariableDimension(
                horizon_dimension=OutputDimension.CELL_DIM,
                vertical_dimension=OutputDimension.HALF_LEVEL,
                time_dimension=OutputDimension.TIME,
            ),
            'rho': VariableDimension(
                horizon_dimension=OutputDimension.CELL_DIM,
                vertical_dimension=OutputDimension.FULL_LEVEL,
                time_dimension=OutputDimension.TIME,
            ),
            'theta_v': VariableDimension(
                horizon_dimension=OutputDimension.CELL_DIM,
                vertical_dimension=OutputDimension.FULL_LEVEL,
                time_dimension=OutputDimension.TIME,
            ),
            'exner': VariableDimension(
                horizon_dimension=OutputDimension.CELL_DIM,
                vertical_dimension=OutputDimension.FULL_LEVEL,
                time_dimension=OutputDimension.TIME,
            ),
        }
        self._variable_attribute = {
            'vn': VariableAttributes(
                units='m s-1',
                standard_name='normal velocity',
                long_name='normal velocity at edge center',
                CDI_grid_type='unstructured',
                param='0.0.0',
                number_of_grid_in_reference='1',
                coordinates='elat elon',
                scope= OutputScope.prognostic,
            ),
            'w': VariableAttributes(
                units='m s-1',
                standard_name='normal velocity',
                long_name='normal velocity at edge center',
                CDI_grid_type='unstructured',
                param='0.0.0',
                number_of_grid_in_reference='1',
                coordinates='elat elon',
                scope=OutputScope.prognostic,
            ),
            'rho': VariableAttributes(
                units='m s-1',
                standard_name='normal velocity',
                long_name='normal velocity at edge center',
                CDI_grid_type='unstructured',
                param='0.0.0',
                number_of_grid_in_reference='1',
                coordinates='elat elon',
                scope=OutputScope.prognostic,
            ),
            'theta_v': VariableAttributes(
                units='m s-1',
                standard_name='normal velocity',
                long_name='normal velocity at edge center',
                CDI_grid_type='unstructured',
                param='0.0.0',
                number_of_grid_in_reference='1',
                coordinates='elat elon',
                scope=OutputScope.prognostic,
            ),
            'exner': VariableAttributes(
                units='m s-1',
                standard_name='normal velocity',
                long_name='normal velocity at edge center',
                CDI_grid_type='unstructured',
                param='0.0.0',
                number_of_grid_in_reference='1',
                coordinates='elat elon',
                scope=OutputScope.prognostic,
            ),
        }

    @property
    def variable_name_list(self):
        return self._variable_name

    @property
    def variable_dim_list(self):
        return self._variable_dimension

    @property
    def variable_attr_list(self):
        return self._variable_attribute

    def add_new_variable(
        self, variable_name: str, variable_dimenson: VariableDimension, variable_attribute: VariableAttributes
    ) -> None:
        if variable_name in self._variable_name:
            log.warning(f"Output variable name {variable_name} is already in variable list {self._variable_name}. Nothing to do.")
            return
        self._variable_name = self._variable_name + (variable_name,)
        self._variable_attribute[variable_name] = variable_attribute
        self._variable_dimension[variable_name] = variable_dimenson


@dataclass(frozen=True)
class IconOutputConfig:
    output_time_interval: timedelta = timedelta(minutes=1)
    output_file_time_interval: timedelta = timedelta(minutes=1)
    output_path: Path = Path("./")
    output_initial_condition_as_a_separate_file: bool = False
    output_variable_list: OutputVariableList = OutputVariableList()


@dataclass(frozen=True)
class IconOutputConfig:
    output_do: bool = False
    output_time_interval: timedelta = timedelta(minutes=1)
    output_file_time_interval: timedelta = timedelta(minutes=1)
    output_path: Path = Path("./")
    output_initial_condition_as_a_separate_file: bool = False


@dataclass
class IconConfig:
    run_config: IconRunConfig
    output_config: IconOutputConfig
    diffusion_config: DiffusionConfig
    solve_nonhydro_config: NonHydrostaticConfig


def read_config(experiment_type: ExperimentType = ExperimentType.ANY) -> IconConfig:
    def _mch_ch_r04b09_diffusion_config():
        return DiffusionConfig(
            diffusion_type=DiffusionType.SMAGORINSKY_4TH_ORDER,
            hdiff_w=True,
            n_substeps=n_substeps_reduced,
            hdiff_vn=True,
            type_t_diffu=2,
            type_vn_diffu=1,
            hdiff_efdt_ratio=24.0,
            hdiff_w_efdt_ratio=15.0,
            smagorinski_scaling_factor=0.025,
            zdiffu_t=True,
            velocity_boundary_diffusion_denom=150.0,
            max_nudging_coeff=0.075,
        )

    def _mch_ch_r04b09_nonhydro_config():
        return NonHydrostaticConfig(
            ndyn_substeps_var=n_substeps_reduced,
        )

    def _jabw_diffusion_config(n_substeps: int):
        return DiffusionConfig(
            diffusion_type=DiffusionType.SMAGORINSKY_4TH_ORDER,
            hdiff_w=True,
            hdiff_vn=True,
            hdiff_temp=False,
            n_substeps=n_substeps,
            type_t_diffu=2,
            type_vn_diffu=1,
            hdiff_efdt_ratio=10.0,
            hdiff_w_efdt_ratio=15.0,
            smagorinski_scaling_factor=0.025,
            zdiffu_t=False,
            velocity_boundary_diffusion_denom=200.0,
            max_nudging_coeff=0.075,
        )

    def _jabw_nonhydro_config(n_substeps: int):
        return NonHydrostaticConfig(
            # original igradp_method is 2
            # original divdamp_order is 4
            ndyn_substeps_var=n_substeps,
            max_nudging_coeff=0.02,
            divdamp_fac=0.0025,
        )

    def _mch_ch_r04b09_config():
        return (
            IconRunConfig(
                dtime=timedelta(seconds=10.0),
                start_date=datetime(2021, 6, 20, 12, 0, 0),
                end_date=datetime(2021, 6, 20, 12, 0, 10),
                damping_height=12500.0,
                n_substeps=n_substeps_reduced,
                apply_initial_stabilization=True,
            ),
            IconOutputConfig(),
            _mch_ch_r04b09_diffusion_config(),
            _mch_ch_r04b09_nonhydro_config(),
        )

    def _jablownoski_Williamson_config():
        output_variable_list = OutputVariableList()
        output_variable_list.add_new_variable(
            'temperature',
            VariableDimension(
                horizon_dimension=OutputDimension.CELL_DIM,
                vertical_dimension=OutputDimension.FULL_LEVEL,
                time_dimension=OutputDimension.TIME,
            ),
            VariableAttributes(
                units='K',
                standard_name='temperauture',
                long_name='air temperauture',
                CDI_grid_type='unstructured',
                param='0.0.0',
                number_of_grid_in_reference='1',
                coordinates='clat clon',
                scope=OutputScope.diagnostic,
            )
        )
        output_variable_list.add_new_variable(
            'pressure_sfc',
            VariableDimension(
                horizon_dimension=OutputDimension.CELL_DIM,
                time_dimension=OutputDimension.TIME,
            ),
            VariableAttributes(
                units='Pa',
                standard_name='surface pressure',
                long_name='surface pressure',
                CDI_grid_type='unstructured',
                param='0.0.0',
                number_of_grid_in_reference='1',
                coordinates='clat clon',
                scope=OutputScope.diagnostic,
            )
        )
        output_variable_list.add_new_variable(
            'u',
            VariableDimension(
                horizon_dimension=OutputDimension.CELL_DIM,
                vertical_dimension=OutputDimension.FULL_LEVEL,
                time_dimension=OutputDimension.TIME,
            ),
            VariableAttributes(
                units='m s-1',
                standard_name='zonal wind',
                long_name='zonal wind speed',
                CDI_grid_type='unstructured',
                param='0.0.0',
                number_of_grid_in_reference='1',
                coordinates='clat clon',
                scope=OutputScope.diagnostic,
            )
        )
        output_variable_list.add_new_variable(
            'v',
            VariableDimension(
                horizon_dimension=OutputDimension.CELL_DIM,
                vertical_dimension=OutputDimension.FULL_LEVEL,
                time_dimension=OutputDimension.TIME,
            ),
            VariableAttributes(
                units='m s-1',
                standard_name='meridional wind',
                long_name='meridional wind speed',
                CDI_grid_type='unstructured',
                param='0.0.0',
                number_of_grid_in_reference='1',
                coordinates='clat clon',
                scope=OutputScope.diagnostic,
            )
        )

        jabw_output_config = IconOutputConfig(
            output_time_interval=timedelta(seconds=300),
            output_file_time_interval=timedelta(seconds=300),
            output_path=Path("./"),
            output_initial_condition_as_a_separate_file=True,
            output_variable_list=output_variable_list,
        )
        icon_run_config = IconRunConfig(
            dtime=timedelta(seconds=300.0),
            end_date=datetime(1, 1, 1, 1, 0, 0),
            damping_height=45000.0,
            apply_initial_stabilization=False,
            n_substeps=5,
        )
        output_config = IconOutputConfig(
            output_do=True,
            output_time_interval=timedelta(seconds=3600),
            output_file_time_interval=timedelta(seconds=3600),
            output_path=Path("./"),
            output_initial_condition_as_a_separate_file=True,
        )
        jabw_diffusion_config = _jabw_diffusion_config(icon_run_config.n_substeps)
        jabw_nonhydro_config = _jabw_nonhydro_config(icon_run_config.n_substeps)
        return (
            icon_run_config,
<<<<<<< HEAD
            jabw_output_config,
=======
            output_config,
>>>>>>> 814ae300
            jabw_diffusion_config,
            jabw_nonhydro_config,
        )

    if experiment_type == ExperimentType.JABW:
        (
            model_run_config,
<<<<<<< HEAD
            output_config,
=======
            model_output_config,
>>>>>>> 814ae300
            diffusion_config,
            nonhydro_config,
        ) = _jablownoski_Williamson_config()
    else:
        log.warning(
            "Experiment name is not specified, default configuration for mch_ch_r04b09_dsl is used."
        )
        (
            model_run_config,
            model_output_config,
            diffusion_config,
            nonhydro_config,
        ) = _mch_ch_r04b09_config()
        output_config = None

    return IconConfig(
        run_config=model_run_config,
<<<<<<< HEAD
        output_config=output_config,
=======
        output_config=model_output_config,
>>>>>>> 814ae300
        diffusion_config=diffusion_config,
        solve_nonhydro_config=nonhydro_config,
    )<|MERGE_RESOLUTION|>--- conflicted
+++ resolved
@@ -386,11 +386,7 @@
         jabw_nonhydro_config = _jabw_nonhydro_config(icon_run_config.n_substeps)
         return (
             icon_run_config,
-<<<<<<< HEAD
             jabw_output_config,
-=======
-            output_config,
->>>>>>> 814ae300
             jabw_diffusion_config,
             jabw_nonhydro_config,
         )
@@ -398,11 +394,7 @@
     if experiment_type == ExperimentType.JABW:
         (
             model_run_config,
-<<<<<<< HEAD
             output_config,
-=======
-            model_output_config,
->>>>>>> 814ae300
             diffusion_config,
             nonhydro_config,
         ) = _jablownoski_Williamson_config()
@@ -420,11 +412,7 @@
 
     return IconConfig(
         run_config=model_run_config,
-<<<<<<< HEAD
         output_config=output_config,
-=======
-        output_config=model_output_config,
->>>>>>> 814ae300
         diffusion_config=diffusion_config,
         solve_nonhydro_config=nonhydro_config,
     )