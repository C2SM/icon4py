--- conflicted
+++ resolved
@@ -13,10 +13,7 @@
 import logging
 from dataclasses import dataclass
 from datetime import datetime, timedelta
-<<<<<<< HEAD
 from pathlib import Path
-=======
->>>>>>> 37a20e68
 from typing import Optional
 
 from icon4py.model.atmosphere.diffusion.diffusion import DiffusionConfig, DiffusionType
@@ -48,8 +45,6 @@
     apply_initial_stabilization: bool = True
 
     restart_mode: bool = False
-
-    run_testcase: bool = False
 
 
 @dataclass(frozen=True)
@@ -98,13 +93,12 @@
             hdiff_vn=True,
             hdiff_temp=False,
             n_substeps=n_substeps,
-            hdiff_rcf=True,
             type_t_diffu=2,
             type_vn_diffu=1,
             hdiff_efdt_ratio=10.0,
             hdiff_w_efdt_ratio=15.0,
             smagorinski_scaling_factor=0.025,
-            zdiffu_t=True,
+            zdiffu_t=False,
             velocity_boundary_diffusion_denom=200.0,
             max_nudging_coeff=0.075,
         )
@@ -119,16 +113,12 @@
             ndyn_substeps_var=n_substeps,
             max_nudging_coeff=0.02,
             divdamp_fac=0.0025,
-            lhdiff_rcf=True,
         )
 
     def _default_config():
         return (
             _default_run_config(),
-<<<<<<< HEAD
             _default_output_config(),
-=======
->>>>>>> 37a20e68
             _default_diffusion_config(),
             NonHydrostaticConfig(),
         )
@@ -154,11 +144,10 @@
 
     def _Jablownoski_Williamson_config():
         icon_run_config = IconRunConfig(
-            dtime=300.0,
+            dtime=timedelta(seconds=300.0),
             end_date=datetime(1, 1, 1, 0, 30, 0),
             damping_height=45000.0,
-            apply_initial_stabilization=True,
-            run_testcase=True,
+            apply_initial_stabilization=False,
             n_substeps=5,
         )
         output_config = IconOutputConfig(
@@ -179,7 +168,6 @@
     if experiment == "mch_ch_r04b09_dsl":
         (
             model_run_config,
-<<<<<<< HEAD
             model_output_config,
             diffusion_config,
             nonhydro_config,
@@ -191,19 +179,11 @@
             diffusion_config,
             nonhydro_config,
         ) = _Jablownoski_Williamson_config()
-=======
-            diffusion_config,
-            nonhydro_config,
-        ) = _mch_ch_r04b09_config()
->>>>>>> 37a20e68
     else:
         log.warning("Experiment name is not specified, default configuration is used.")
         (
             model_run_config,
-<<<<<<< HEAD
             model_output_config,
-=======
->>>>>>> 37a20e68
             diffusion_config,
             nonhydro_config,
         ) = _default_config()
