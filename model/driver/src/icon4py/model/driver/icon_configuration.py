# ICON4Py - ICON inspired code in Python and GT4Py
#
# Copyright (c) 2022, ETH Zurich and MeteoSwiss
# All rights reserved.
#
# This file is free software: you can redistribute it and/or modify it under
# the terms of the GNU General Public License as published by the
# Free Software Foundation, either version 3 of the License, or any later
# version. See the LICENSE.txt file at the top-level directory of this
# distribution for a copy of the license or check <https://www.gnu.org/licenses/>.
#
# SPDX-License-Identifier: GPL-3.0-or-later
import logging
from dataclasses import dataclass
from datetime import datetime, timedelta
from pathlib import Path
from typing import Optional

from icon4py.model.atmosphere.diffusion.diffusion import DiffusionConfig, DiffusionType
from icon4py.model.atmosphere.dycore.nh_solve.solve_nonhydro import NonHydrostaticConfig


log = logging.getLogger(__name__)

n_substeps_reduced = 2


@dataclass(frozen=True)
class IconRunConfig:
    dtime: float = 600.0  # length of a time step [s]
    start_date: datetime = datetime(1, 1, 1, 0, 0, 0)
    end_date: datetime = datetime(1, 1, 1, 1, 0, 0)

    damping_height: float = 12500.0

    """ndyn_substeps in ICON"""
    # TODO (Chia Rui): check ICON code if we need to define extra ndyn_substeps in timeloop that changes in runtime
    n_substeps: int = 5

    """linit_dyn in ICON"""
    apply_initial_stabilization: bool = True  # False if in restart mode

    run_testcase: bool = False


@dataclass(frozen=True)
class IconOutputConfig:
    output_time_interval: timedelta = timedelta(minutes=1)
    output_file_time_interval: timedelta = timedelta(minutes=1)
    output_path: Path = Path("./")


@dataclass
class IconConfig:
    run_config: IconRunConfig
    output_config: IconOutputConfig
    diffusion_config: DiffusionConfig
    solve_nonhydro_config: NonHydrostaticConfig


def read_config(experiment: Optional[str]) -> IconConfig:
    def _default_run_config():
        return IconRunConfig()

    def _default_output_config():
        return IconOutputConfig()

    def mch_ch_r04b09_diffusion_config():
        return DiffusionConfig(
            diffusion_type=DiffusionType.SMAGORINSKY_4TH_ORDER,
            hdiff_w=True,
            n_substeps=n_substeps_reduced,
            hdiff_vn=True,
            type_t_diffu=2,
            type_vn_diffu=1,
            hdiff_efdt_ratio=24.0,
            hdiff_w_efdt_ratio=15.0,
            smagorinski_scaling_factor=0.025,
            zdiffu_t=True,
            velocity_boundary_diffusion_denom=150.0,
            max_nudging_coeff=0.075,
        )

    def jabw_diffusion_config(n_substeps: int):
        return DiffusionConfig(
            diffusion_type=DiffusionType.SMAGORINSKY_4TH_ORDER,
            hdiff_w=True,
            hdiff_vn=True,
            hdiff_temp=False,
            n_substeps=n_substeps,
            hdiff_rcf=True,
            type_t_diffu=2,
            type_vn_diffu=1,
            hdiff_efdt_ratio=10.0,
            hdiff_w_efdt_ratio=15.0,
            smagorinski_scaling_factor=0.025,
            zdiffu_t=True,
            velocity_boundary_diffusion_denom=200.0,
            max_nudging_coeff=0.075,
        )

    def _default_diffusion_config():
        return DiffusionConfig()

    def jabw_nonhydro_config(n_substeps: int):
        return NonHydrostaticConfig(
            # original igradp_method is 2
            # original divdamp_order is 4
            ndyn_substeps_var=n_substeps,
            max_nudging_coeff=0.02,
            divdamp_fac=0.0025,
            lhdiff_rcf=True,
        )

    def _default_config():
        return (
            _default_run_config(),
            _default_output_config(),
            _default_diffusion_config(),
            NonHydrostaticConfig(),
        )

    def _mch_ch_r04b09_config():
        return (
            IconRunConfig(
                dtime=10.0,
                start_date=datetime(2021, 6, 20, 12, 0, 0),
                end_date=datetime(2021, 6, 20, 12, 0, 10),
                damping_height=12500.0,
                n_substeps=2,
                apply_initial_stabilization=True,
            ),
            IconOutputConfig(
                output_time_interval=timedelta(seconds=10),
                output_file_time_interval=timedelta(seconds=10),
                output_path=Path("./"),
            ),
            mch_ch_r04b09_diffusion_config(),
            NonHydrostaticConfig(),
        )

    def _Jablownoski_Williamson_config():
        icon_run_config = IconRunConfig(
            dtime=300.0,
<<<<<<< HEAD
            end_date=datetime(1, 1, 1, 0, 10, 0),
            apply_initial_stabilization=False,
            n_substeps=5,
        )
        output_config = IconOutputConfig(
            output_time_interval=timedelta(seconds=300),
            output_file_time_interval=timedelta(seconds=300),
=======
            end_date=datetime(1, 3, 8, 0, 0, 0),
            damping_height=45000.0,
            apply_initial_stabilization=True,
            run_testcase=True,
            n_substeps=5,
        )
        output_config = IconOutputConfig(
            output_time_interval=timedelta(seconds=14400),
            output_file_time_interval=timedelta(seconds=14400),
>>>>>>> ed205dab
            output_path=Path("./"),
        )
        diffusion_config = jabw_diffusion_config(icon_run_config.n_substeps)
        nonhydro_config = jabw_nonhydro_config(icon_run_config.n_substeps)
        return (
            icon_run_config,
            output_config,
            diffusion_config,
            nonhydro_config,
        )

    if experiment == "mch_ch_r04b09_dsl":
        (
            model_run_config,
            model_output_config,
            diffusion_config,
            nonhydro_config,
        ) = _mch_ch_r04b09_config()
    elif experiment == "jabw":
        (
            model_run_config,
            model_output_config,
            diffusion_config,
            nonhydro_config,
        ) = _Jablownoski_Williamson_config()
    else:
        log.warning("Experiment name is not specified, default configuration is used.")
        (
            model_run_config,
            model_output_config,
            diffusion_config,
            nonhydro_config,
        ) = _default_config()
    return IconConfig(
        run_config=model_run_config,
        output_config=model_output_config,
        diffusion_config=diffusion_config,
        solve_nonhydro_config=nonhydro_config,
    )<|MERGE_RESOLUTION|>--- conflicted
+++ resolved
@@ -142,15 +142,6 @@
     def _Jablownoski_Williamson_config():
         icon_run_config = IconRunConfig(
             dtime=300.0,
-<<<<<<< HEAD
-            end_date=datetime(1, 1, 1, 0, 10, 0),
-            apply_initial_stabilization=False,
-            n_substeps=5,
-        )
-        output_config = IconOutputConfig(
-            output_time_interval=timedelta(seconds=300),
-            output_file_time_interval=timedelta(seconds=300),
-=======
             end_date=datetime(1, 3, 8, 0, 0, 0),
             damping_height=45000.0,
             apply_initial_stabilization=True,
@@ -160,7 +151,6 @@
         output_config = IconOutputConfig(
             output_time_interval=timedelta(seconds=14400),
             output_file_time_interval=timedelta(seconds=14400),
->>>>>>> ed205dab
             output_path=Path("./"),
         )
         diffusion_config = jabw_diffusion_config(icon_run_config.n_substeps)
