--- conflicted
+++ resolved
@@ -30,15 +30,11 @@
     MetricStateNonHydro,
     PrepAdvection,
 )
+from icon4py.model.atmosphere.dycore.state_utils.utils import _allocate
 from icon4py.model.common.decomposition.definitions import DecompositionInfo, ProcessProperties
 from icon4py.model.common.decomposition.mpi_decomposition import ParallelLogger
-<<<<<<< HEAD
 from icon4py.model.common.dimension import CellDim, EdgeDim, VertexDim, KDim, V2C2VDim, E2C2VDim, E2CDim, CEDim, C2E2C2EDim, C2E2CDim, C2EDim, C2E
 from icon4py.model.common.grid.horizontal import CellParams, EdgeParams, HorizontalMarkerIndex
-=======
-from icon4py.model.common.dimension import CellDim, KDim
-from icon4py.model.common.grid.horizontal import CellParams, EdgeParams
->>>>>>> de58e920
 from icon4py.model.common.grid.icon import IconGrid
 from icon4py.model.common.grid.vertical import VerticalModelParams
 from icon4py.model.common.states.prognostic_state import PrognosticState
@@ -257,31 +253,11 @@
     else:
         raise NotImplementedError(SB_ONLY_MSG)
 
-def compute_time_discretization_implicit_parameters(
-    time_discretization_veladv_offctr: float,
-    time_discretization_rhotheta_offctr: float
-) -> tuple[float, float, float, float]:
-    # Weighting coefficients for velocity advection if tendency averaging is used
-    # The off - centering specified here turned out to be beneficial to numerical
-    # stability in extreme situations
-    wgt_nnow_vel = 0.5 - time_discretization_veladv_offctr # default value for veladv_offctr is 0.25
-    wgt_nnew_vel = 0.5 + time_discretization_veladv_offctr
-
-    # Weighting coefficients for rho and theta at interface levels in the corrector step
-    # This empirically determined weighting minimizes the vertical wind off - centering
-    # needed for numerical stability of vertical sound wave propagation
-    wgt_nnew_rth = 0.5 + time_discretization_rhotheta_offctr # default value for rhotheta_offctr is -0.1
-    wgt_nnow_rth = 1.0 - wgt_nnew_rth
-
-    return wgt_nnow_vel, wgt_nnew_vel, wgt_nnow_rth, wgt_nnew_rth
-
 # TODO (Chia Rui): initialization of prognostic variables and topography of Jablonowski Williamson test
 def model_initialization_jabw(
     icon_grid: IconGrid,
     cell_param: CellParams,
     edge_param: EdgeParams,
-    time_discretization_veladv_offctr: float,
-    time_discretization_rhotheta_offctr: float,
     path: Path,
     rank=0
 ):
@@ -459,26 +435,11 @@
     u = as_field((CellDim, KDim), u_numpy)
     v = as_field((CellDim, KDim), v_numpy)
 
-<<<<<<< HEAD
     log.info(f'U, V computation completed.')
-=======
-def read_initial_state(
-    path: Path, rank=0
-) -> tuple[
-    DiffusionDiagnosticState,
-    DiagnosticStateNonHydro,
-    PrepAdvection,
-    Field[[KDim], float],
-    PrognosticState,
-    PrognosticState,
-]:
-    """
-    Read prognostic and diagnostic state from serialized data.
->>>>>>> de58e920
 
     # TODO (Chia Rui): check whether it is better to diagnose pressure and temperature again after hydrostatic adjustment
-    #temperature_numpy = mo_diagnose_temperature_numpy(theta_v_numpy,exner_numpy)
-    #pressure_sfc_numpy = mo_diagnose_pressure_sfc_numpy(exner_numpy,temperature_numpy,ddqz_z_full,num_levels)
+    # temperature_numpy = mo_diagnose_temperature_numpy(theta_v_numpy,exner_numpy)
+    # pressure_sfc_numpy = mo_diagnose_pressure_sfc_numpy(exner_numpy,temperature_numpy,ddqz_z_full,num_levels)
 
     diagnostic_state = DiagnosticState(
         pressure=pressure,
@@ -531,24 +492,7 @@
         rho_incr=None,  # solve_nonhydro_init_savepoint.rho_incr(),
         vn_incr=None,  # solve_nonhydro_init_savepoint.vn_incr(),
         exner_incr=None,  # solve_nonhydro_init_savepoint.exner_incr(),
-        exner_dyn_incr=None,
-    )
-
-    z_fields = ZFields(
-        z_gradh_exner=_allocate(EdgeDim, KDim, grid=icon_grid),
-        z_alpha=_allocate(CellDim, KDim, is_halfdim=True, grid=icon_grid),
-        z_beta=_allocate(CellDim, KDim, grid=icon_grid),
-        z_w_expl=_allocate(CellDim, KDim, is_halfdim=True, grid=icon_grid),
-        z_exner_expl=_allocate(CellDim, KDim, grid=icon_grid),
-        z_q=_allocate(CellDim, KDim, grid=icon_grid),
-        z_contr_w_fl_l=_allocate(CellDim, KDim, is_halfdim=True, grid=icon_grid),
-        z_rho_e=_allocate(EdgeDim, KDim, grid=icon_grid),
-        z_theta_v_e=_allocate(EdgeDim, KDim, grid=icon_grid),
-        z_graddiv_vn=_allocate(EdgeDim, KDim, grid=icon_grid),
-        z_rho_expl=_allocate(CellDim, KDim, grid=icon_grid),
-        z_dwdz_dd=_allocate(CellDim, KDim, grid=icon_grid),
-        z_kin_hor_e=_allocate(EdgeDim, KDim, grid=icon_grid),
-        z_vt_ie=_allocate(EdgeDim, KDim, grid=icon_grid),
+        exner_dyn_incr=_allocate(CellDim, KDim, grid=icon_grid),
     )
 
     prep_adv = PrepAdvection(
@@ -561,7 +505,6 @@
     return (
         diffusion_diagnostic_state,
         solve_nonhydro_diagnostic_state,
-        z_fields,
         prep_adv,
         0.0,
         diagnostic_state,
@@ -569,7 +512,6 @@
         prognostic_state_next
     )
 
-
 def model_initialization_serialbox(
     icon_grid: IconGrid, path: Path, rank=0
 ):
@@ -584,15 +526,11 @@
             The data_provider is returned such that further timesteps of diagnostics and prognostics
             can be read from within the dummy timeloop
 
-        """
+    """
 
     data_provider = sb.IconSerialDataProvider(
         "icon_pydycore", str(path.absolute()), False, mpi_rank=rank
     )
-<<<<<<< HEAD
-
-=======
->>>>>>> de58e920
     diffusion_init_savepoint = data_provider.from_savepoint_diffusion_init(
         linit=True, date=SIMULATION_START_DATE
     )
@@ -628,24 +566,6 @@
         exner_dyn_incr=None,
     )
 
-<<<<<<< HEAD
-    z_fields = ZFields(
-        z_gradh_exner=_allocate(EdgeDim, KDim, grid=icon_grid),
-        z_alpha=_allocate(CellDim, KDim, is_halfdim=True, grid=icon_grid),
-        z_beta=_allocate(CellDim, KDim, grid=icon_grid),
-        z_w_expl=_allocate(CellDim, KDim, is_halfdim=True, grid=icon_grid),
-        z_exner_expl=_allocate(CellDim, KDim, grid=icon_grid),
-        z_q=_allocate(CellDim, KDim, grid=icon_grid),
-        z_contr_w_fl_l=_allocate(CellDim, KDim, is_halfdim=True, grid=icon_grid),
-        z_rho_e=_allocate(EdgeDim, KDim, grid=icon_grid),
-        z_theta_v_e=_allocate(EdgeDim, KDim, grid=icon_grid),
-        z_graddiv_vn=_allocate(EdgeDim, KDim, grid=icon_grid),
-        z_rho_expl=_allocate(CellDim, KDim, grid=icon_grid),
-        z_dwdz_dd=_allocate(CellDim, KDim, grid=icon_grid),
-        z_kin_hor_e=_allocate(EdgeDim, KDim, grid=icon_grid),
-        z_vt_ie=_allocate(EdgeDim, KDim, grid=icon_grid),
-    )
-
     diagnostic_state = DiagnosticState(
         pressure=_allocate(CellDim, KDim, grid=icon_grid),
         pressure_ifc=_allocate(CellDim, KDim, grid=icon_grid),
@@ -655,8 +575,6 @@
         v=_allocate(CellDim, KDim, grid=icon_grid),
     )
 
-=======
->>>>>>> de58e920
     prognostic_state_next = PrognosticState(
         w=solve_nonhydro_init_savepoint.w_new(),
         vn=solve_nonhydro_init_savepoint.vn_new(),
@@ -685,28 +603,23 @@
     icon_grid: IconGrid,
     cell_param: CellParams,
     edge_param: EdgeParams,
-    time_discretization_veladv_offctr: float,
-    time_discretization_rhotheta_offctr: float,
     path: Path,
     rank=0,
-    initialization_type = InitializationType.SB
+    initialization_type=InitializationType.SB
 ) -> tuple[
     DiffusionDiagnosticState,
     DiagnosticStateNonHydro,
-    ZFields,
     PrepAdvection,
     float,
     DiagnosticState,
     PrognosticState,
     PrognosticState,
 ]:
-
     if initialization_type == InitializationType.SB:
 
         (
             diffusion_diagnostic_state,
             solve_nonhydro_diagnostic_state,
-            z_fields,
             prep_adv,
             divdamp_fac_o2,
             diagnostic_state,
@@ -719,7 +632,6 @@
         (
             diffusion_diagnostic_state,
             solve_nonhydro_diagnostic_state,
-            z_fields,
             prep_adv,
             divdamp_fac_o2,
             diagnostic_state,
@@ -729,8 +641,6 @@
             icon_grid,
             cell_param,
             edge_param,
-            time_discretization_veladv_offctr,
-            time_discretization_rhotheta_offctr,
             path,
             rank
         )
@@ -741,14 +651,12 @@
     return (
         diffusion_diagnostic_state,
         solve_nonhydro_diagnostic_state,
-        z_fields,
         prep_adv,
         divdamp_fac_o2,
         diagnostic_state,
         prognostic_state_now,
         prognostic_state_next,
     )
-
 
 def read_geometry_fields(
     fname_prefix: str, path: Path, rank=0, ser_type: SerializationType = SerializationType.SB
