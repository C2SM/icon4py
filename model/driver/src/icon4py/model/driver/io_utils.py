# ICON4Py - ICON inspired code in Python and GT4Py
#
# Copyright (c) 2022, ETH Zurich and MeteoSwiss
# All rights reserved.
#
# This file is free software: you can redistribute it and/or modify it under
# the terms of the GNU General Public License as published by the
# Free Software Foundation, either version 3 of the License, or any later
# version. See the LICENSE.txt file at the top-level directory of this
# distribution for a copy of the license or check <https://www.gnu.org/licenses/>.
#
# SPDX-License-Identifier: GPL-3.0-or-later

import logging
from datetime import datetime
from enum import Enum
from pathlib import Path

from icon4py.model.atmosphere.diffusion.diffusion_states import (
    DiffusionDiagnosticState,
    DiffusionInterpolationState,
    DiffusionMetricState,
    PrognosticState,
)
<<<<<<< HEAD
from icon4py.model.common.decomposition.decomposed import DecompositionInfo
from icon4py.model.common.decomposition.parallel_setup import (
    ParallelLogger,
    ProcessProperties,
)
=======
from icon4py.model.common.decomposition.definitions import DecompositionInfo, ProcessProperties
from icon4py.model.common.decomposition.mpi_decomposition import ParallelLogger
>>>>>>> 18ddbbc2
from icon4py.model.common.grid.horizontal import CellParams, EdgeParams
from icon4py.model.common.grid.icon_grid import IconGrid
from icon4py.model.common.grid.vertical import VerticalModelParams
from icon4py.model.common.test_utils import serialbox_utils as sb


SB_ONLY_MSG = "Only ser_type='sb' is implemented so far."

SIMULATION_START_DATE = "2021-06-20T12:00:10.000"
log = logging.getLogger(__name__)


class SerializationType(str, Enum):
    SB = "serialbox"
    NC = "netcdf"


def read_icon_grid(
    path: Path, rank=0, ser_type: SerializationType = SerializationType.SB
) -> IconGrid:
    """
    Read icon grid.

    Args:
        path: path where to find the input data
        ser_type: type of input data. Currently only 'sb (serialbox)' is supported. It reads
        from ppser serialized test data
    Returns:  IconGrid parsed from a given input type.
    """
    if ser_type == SerializationType.SB:
        return (
            sb.IconSerialDataProvider(
                "icon_pydycore", str(path.absolute()), False, mpi_rank=rank
            )
            .from_savepoint_grid()
            .construct_icon_grid()
        )
    else:
        raise NotImplementedError(SB_ONLY_MSG)


def read_initial_state(
    gridfile_path: Path, rank=0
) -> tuple[sb.IconSerialDataProvider, DiffusionDiagnosticState, PrognosticState]:
    """
    Read prognostic and diagnostic state from serialized data.

    Args:
        gridfile_path: path the serialized input data

    Returns: a tuple containing the data_provider, the initial diagnostic and prognostic state.
        The data_provider is returned such that further timesteps of diagnostics and prognostics
        can be read from within the dummy timeloop

    """
    data_provider = sb.IconSerialDataProvider(
        "icon_pydycore", str(gridfile_path), False, mpi_rank=rank
    )
    init_savepoint = data_provider.from_savepoint_diffusion_init(
        linit=True, date=SIMULATION_START_DATE
    )
    prognostic_state = init_savepoint.construct_prognostics()
    diagnostic_state = init_savepoint.construct_diagnostics_for_diffusion()
    return data_provider, diagnostic_state, prognostic_state


def read_geometry_fields(
    path: Path, rank=0, ser_type: SerializationType = SerializationType.SB
) -> tuple[EdgeParams, CellParams, VerticalModelParams]:
    """
    Read fields containing grid properties.

    Args:
        path: path to the serialized input data
        ser_type: (optional) defaults to SB=serialbox, type of input data to be read

    Returns: a tuple containing fields describing edges, cells, vertical properties of the model
        the data is originally obtained from the grid file (horizontal fields) or some special input files.
    """
    if ser_type == SerializationType.SB:
        sp = sb.IconSerialDataProvider(
            "icon_pydycore", str(path.absolute()), False, mpi_rank=rank
        ).from_savepoint_grid()
        edge_geometry = sp.construct_edge_geometry()
        cell_geometry = sp.construct_cell_geometry()
        vertical_geometry = VerticalModelParams(
            vct_a=sp.vct_a(), rayleigh_damping_height=12500, nflatlev=0, nflat_gradp=0
        )
        return edge_geometry, cell_geometry, vertical_geometry
    else:
        raise NotImplementedError(SB_ONLY_MSG)


def read_decomp_info(
    path: Path,
    procs_props: ProcessProperties,
    ser_type=SerializationType.SB,
) -> DecompositionInfo:
    if ser_type == SerializationType.SB:
        sp = sb.IconSerialDataProvider(
            "icon_pydycore", str(path.absolute()), True, procs_props.rank
        )
        return sp.from_savepoint_grid().construct_decomposition_info()
    else:
        raise NotImplementedError(SB_ONLY_MSG)


def read_static_fields(
    path: Path, rank=0, ser_type: SerializationType = SerializationType.SB
) -> tuple[DiffusionMetricState, DiffusionInterpolationState]:
    """
    Read fields for metric and interpolation state.

     Args:
        path: path to the serialized input data
        rank: mpi rank, defaults to 0 for serial run
        ser_type: (optional) defaults to SB=serialbox, type of input data to be read

    Returns:
        a tuple containing the metric_state and interpolation state,
        the fields are precalculated in the icon setup.

    """
    if ser_type == SerializationType.SB:
        dataprovider = sb.IconSerialDataProvider(
            "icon_pydycore", str(path.absolute()), False, mpi_rank=rank
        )
        interpolation_state = (
            dataprovider.from_interpolation_savepoint().construct_interpolation_state_for_diffusion()
        )
        metric_state = (
            dataprovider.from_metrics_savepoint().construct_metric_state_for_diffusion()
        )
        return metric_state, interpolation_state
    else:
        raise NotImplementedError(SB_ONLY_MSG)


def configure_logging(
    run_path: str, start_time, processor_procs: ProcessProperties = None
) -> None:
    """
    Configure logging.

    Log output is sent to console and to a file.

    Args:
        run_path: path to the output folder where the logfile should be stored
        start_time: start time of the model run

    """
    run_dir = (
        Path(run_path).absolute() if run_path else Path(__file__).absolute().parent
    )
    run_dir.mkdir(exist_ok=True)
    logfile = run_dir.joinpath(
        f"dummy_dycore_driver_{datetime.isoformat(start_time)}.log"
    )
    logfile.touch(exist_ok=True)
    logging.basicConfig(
        level=logging.DEBUG,
        format="%(asctime)s %(filename)-20s (%(lineno)-4d) : %(funcName)-20s:  %(levelname)-8s %(message)s",
        filemode="w",
        filename=logfile,
    )
    console_handler = logging.StreamHandler()
    console_handler.addFilter(ParallelLogger(processor_procs))

    log_format = (
        "{rank} {asctime} - {filename}: {funcName:<20}: {levelname:<7} {message}"
    )
    formatter = logging.Formatter(fmt=log_format, style="{", defaults={"rank": None})
    console_handler.setFormatter(formatter)
    console_handler.setLevel(logging.DEBUG)
    logging.getLogger("").addHandler(console_handler)<|MERGE_RESOLUTION|>--- conflicted
+++ resolved
@@ -22,16 +22,8 @@
     DiffusionMetricState,
     PrognosticState,
 )
-<<<<<<< HEAD
-from icon4py.model.common.decomposition.decomposed import DecompositionInfo
-from icon4py.model.common.decomposition.parallel_setup import (
-    ParallelLogger,
-    ProcessProperties,
-)
-=======
 from icon4py.model.common.decomposition.definitions import DecompositionInfo, ProcessProperties
 from icon4py.model.common.decomposition.mpi_decomposition import ParallelLogger
->>>>>>> 18ddbbc2
 from icon4py.model.common.grid.horizontal import CellParams, EdgeParams
 from icon4py.model.common.grid.icon_grid import IconGrid
 from icon4py.model.common.grid.vertical import VerticalModelParams
@@ -63,9 +55,7 @@
     """
     if ser_type == SerializationType.SB:
         return (
-            sb.IconSerialDataProvider(
-                "icon_pydycore", str(path.absolute()), False, mpi_rank=rank
-            )
+            sb.IconSerialDataProvider("icon_pydycore", str(path.absolute()), False, mpi_rank=rank)
             .from_savepoint_grid()
             .construct_icon_grid()
         )
@@ -117,9 +107,7 @@
         ).from_savepoint_grid()
         edge_geometry = sp.construct_edge_geometry()
         cell_geometry = sp.construct_cell_geometry()
-        vertical_geometry = VerticalModelParams(
-            vct_a=sp.vct_a(), rayleigh_damping_height=12500, nflatlev=0, nflat_gradp=0
-        )
+        vertical_geometry = VerticalModelParams(vct_a=sp.vct_a(), rayleigh_damping_height=12500)
         return edge_geometry, cell_geometry, vertical_geometry
     else:
         raise NotImplementedError(SB_ONLY_MSG)
@@ -162,17 +150,13 @@
         interpolation_state = (
             dataprovider.from_interpolation_savepoint().construct_interpolation_state_for_diffusion()
         )
-        metric_state = (
-            dataprovider.from_metrics_savepoint().construct_metric_state_for_diffusion()
-        )
+        metric_state = dataprovider.from_metrics_savepoint().construct_metric_state_for_diffusion()
         return metric_state, interpolation_state
     else:
         raise NotImplementedError(SB_ONLY_MSG)
 
 
-def configure_logging(
-    run_path: str, start_time, processor_procs: ProcessProperties = None
-) -> None:
+def configure_logging(run_path: str, start_time, processor_procs: ProcessProperties = None) -> None:
     """
     Configure logging.
 
@@ -183,13 +167,9 @@
         start_time: start time of the model run
 
     """
-    run_dir = (
-        Path(run_path).absolute() if run_path else Path(__file__).absolute().parent
-    )
+    run_dir = Path(run_path).absolute() if run_path else Path(__file__).absolute().parent
     run_dir.mkdir(exist_ok=True)
-    logfile = run_dir.joinpath(
-        f"dummy_dycore_driver_{datetime.isoformat(start_time)}.log"
-    )
+    logfile = run_dir.joinpath(f"dummy_dycore_driver_{datetime.isoformat(start_time)}.log")
     logfile.touch(exist_ok=True)
     logging.basicConfig(
         level=logging.DEBUG,
@@ -200,9 +180,7 @@
     console_handler = logging.StreamHandler()
     console_handler.addFilter(ParallelLogger(processor_procs))
 
-    log_format = (
-        "{rank} {asctime} - {filename}: {funcName:<20}: {levelname:<7} {message}"
-    )
+    log_format = "{rank} {asctime} - {filename}: {funcName:<20}: {levelname:<7} {message}"
     formatter = logging.Formatter(fmt=log_format, style="{", defaults={"rank": None})
     console_handler.setFormatter(formatter)
     console_handler.setLevel(logging.DEBUG)
