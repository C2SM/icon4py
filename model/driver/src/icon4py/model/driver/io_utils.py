# ICON4Py - ICON inspired code in Python and GT4Py
#
# Copyright (c) 2022, ETH Zurich and MeteoSwiss
# All rights reserved.
#
# This file is free software: you can redistribute it and/or modify it under
# the terms of the GNU General Public License as published by the
# Free Software Foundation, either version 3 of the License, or any later
# version. See the LICENSE.txt file at the top-level directory of this
# distribution for a copy of the license or check <https://www.gnu.org/licenses/>.
#
# SPDX-License-Identifier: GPL-3.0-or-later

import logging
from datetime import datetime
from enum import Enum
from pathlib import Path

<<<<<<< HEAD
import numpy as np

from gt4py.next import Field
from gt4py.next.program_processors.runners.gtfn import run_gtfn
=======
from gt4py.next import Field
>>>>>>> 9181a9ee

from icon4py.model.atmosphere.diffusion.diffusion_states import (
    DiffusionDiagnosticState,
    DiffusionInterpolationState,
    DiffusionMetricState,
)
<<<<<<< HEAD
from icon4py.model.atmosphere.dycore.state_utils.diagnostic_state import DiagnosticStateNonHydro
from icon4py.model.atmosphere.dycore.state_utils.interpolation_state import InterpolationState
from icon4py.model.atmosphere.dycore.state_utils.metric_state import MetricStateNonHydro
from icon4py.model.atmosphere.dycore.state_utils.nh_constants import NHConstants
from icon4py.model.atmosphere.dycore.state_utils.prep_adv_state import PrepAdvection
=======
from icon4py.model.atmosphere.dycore.state_utils.nh_constants import NHConstants
from icon4py.model.atmosphere.dycore.state_utils.states import (
    DiagnosticStateNonHydro,
    InterpolationState,
    MetricStateNonHydro,
    PrepAdvection,
)
>>>>>>> 9181a9ee
from icon4py.model.atmosphere.dycore.state_utils.utils import _allocate
from icon4py.model.atmosphere.dycore.state_utils.z_fields import ZFields
from icon4py.model.common.decomposition.definitions import DecompositionInfo, ProcessProperties
from icon4py.model.common.decomposition.mpi_decomposition import ParallelLogger
<<<<<<< HEAD
from icon4py.model.common.dimension import CellDim, EdgeDim, KDim, E2CDim
from icon4py.model.common.grid.horizontal import CellParams, EdgeParams, HorizontalMarkerIndex
=======
from icon4py.model.common.dimension import CellDim, EdgeDim, KDim
from icon4py.model.common.grid.horizontal import CellParams, EdgeParams
>>>>>>> 9181a9ee
from icon4py.model.common.grid.icon import IconGrid
from icon4py.model.common.grid.vertical import VerticalModelParams
from icon4py.model.common.states.prognostic_state import PrognosticState
from icon4py.model.common.states.diagnostic_state import DiagnosticState
from icon4py.model.common.test_utils import serialbox_utils as sb
from icon4py.model.common.constants import GRAV, RD, EARTH_RADIUS, EARTH_ANGULAR_VELOCITY, MATH_PI, MATH_PI_2, RD_O_CPD, P0REF, CVD_O_RD

from gt4py.next import as_field

from icon4py.model.common.interpolation.stencils import mo_cells2edges_scalar_interior

import sys


backend = run_gtfn

SB_ONLY_MSG = "Only ser_type='sb' is implemented so far."

SIMULATION_START_DATE = "2021-06-20T12:00:10.000"
log = logging.getLogger(__name__)


class SerializationType(str, Enum):
    SB = "serialbox"
    NC = "netcdf"


def mo_cells2edges_scalar_numpy(
    grid: IconGrid,
    cells2edges_interpolation_coeff: np.array,
    cell_scalar: np.array,
    mask: np.array,
):
    e2c = grid.connectivities[E2CDim]
    cells2edges_interpolation_coeff = np.expand_dims(cells2edges_interpolation_coeff, axis=-1)
    mask = np.repeat(np.expand_dims(mask, axis=-1), cell_scalar.shape[1], axis=1)
    edge_scalar = np.where(mask, np.sum(cell_scalar[e2c] * cells2edges_interpolation_coeff, axis=1), 0.0)
    return edge_scalar

def mo_u2vn_jabw_numpy(
    jw_u0: float,
    jw_up: float,
    latC: float,
    lonC: float,
    edge_lat: np.array,
    edge_lon: np.array,
    primal_normal_x: np.array,
    eta_v_e: np.array,
    mask: np.array,
):
    mask = np.repeat(np.expand_dims(mask, axis=-1), eta_v_e.shape[1], axis=1)
    edge_lat = np.repeat(np.expand_dims(edge_lat, axis=-1), eta_v_e.shape[1], axis=1)
    edge_lon = np.repeat(np.expand_dims(edge_lon, axis=-1), eta_v_e.shape[1], axis=1)
    primal_normal_x = np.repeat(np.expand_dims(primal_normal_x, axis=-1), eta_v_e.shape[1], axis=1)
    #u = np.zeros((edge_size, num_levels), dtype=float)
    # [grid_idx_edge_start_plus1:grid_idx_edge_end, :]
    u = np.where(mask, jw_u0 * (np.cos(eta_v_e) ** 1.5) * (np.sin(2.0 * edge_lat) ** 2), 0.0)
    if (jw_up > 1.e-20):
        u = np.where(
            mask,
            u + jw_up * np.exp(-10.0 * np.arccos(np.sin(latC) * np.sin(edge_lat) + np.cos(latC) * np.cos(edge_lat) * np.cos(edge_lon - lonC)) ** 2),
            u
        )
    vn = u * primal_normal_x

    return vn


def mo_hydro_adjust(
    wgtfac_c: np.array,
    ddqz_z_half: np.array,
    exner_ref_mc: np.array,
    d_exner_dz_ref_ic: np.array,
    theta_ref_mc: np.array,
    theta_ref_ic: np.array,
    rho: np.array,
    exner: np.array,
    theta_v: np.array,
    num_levels: int,
):
    # virtual temperature
    temp_v = theta_v * exner

    for k in range(num_levels-2,0,-1):
        fac1 = wgtfac_c[:,k+1] * (temp_v[:,k+1] - theta_ref_mc[:,k+1] * exner[:,k+1]) - (1.0 - wgtfac_c[:,k+1]) * theta_ref_mc[:,k] * exner[:,k+1]
        fac2 = (1.0 - wgtfac_c[:,k+1]) * temp_v[:,k] * exner[:,k+1]
        fac3 = exner_ref_mc[:,k+1] - exner_ref_mc[:,k] - exner[:,k+1]

        quadratic_a = (theta_ref_ic[:,k+1] * exner[:,k+1] + fac1)/ddqz_z_half[:,k+1]
        quadratic_b = -(quadratic_a * fac3 + fac2 / ddqz_z_half[:,k+1] + fac1 * d_exner_dz_ref_ic[:,k+1])
        quadratic_c = -(fac2 * fac3 / ddqz_z_half[:,k+1] + fac2 * d_exner_dz_ref_ic[:,k+1])

        exner[:,k] = (quadratic_b + np.sqrt(quadratic_b**2 + 4.0 * quadratic_a * quadratic_c)) / (2.0 * quadratic_a)
        theta_v[:,k] = temp_v[:,k] / exner[:,k]
        rho[:,k] = exner[:,k]**CVD_O_RD * P0REF / (RD * theta_v[:,k])

    return rho, exner, theta_v


def read_icon_grid(
    fname_prefix: str, path: Path, rank=0, ser_type: SerializationType = SerializationType.SB
) -> IconGrid:
    """
    Read icon grid.

    Args:
        path: path where to find the input data
        ser_type: type of input data. Currently only 'sb (serialbox)' is supported. It reads
        from ppser serialized test data
    Returns:  IconGrid parsed from a given input type.
    """
    if ser_type == SerializationType.SB:
        return (
            sb.IconSerialDataProvider(fname_prefix, str(path.absolute()), False, mpi_rank=rank)
            .from_savepoint_grid()
            .construct_icon_grid()
        )
    else:
        raise NotImplementedError(SB_ONLY_MSG)


# TODO (Chia Rui): initialization of prognostic variables and topography of Jablonowski Williamson test
<<<<<<< HEAD
def model_initialization_jabw(
    icon_grid: IconGrid,
    cell_param: CellParams,
    edge_param: EdgeParams,
    interpolation_savepoint,
    geopot: Field[[CellDim,KDim], float],
    num_levels: int,
    p_sfc: float,
    jw_up: float,
    jw_u0: float,
    jw_temp0: float,
    path: Path,
    rank=0
):
    data_provider = sb.IconSerialDataProvider(
        "jabw", str(path.absolute()), False, mpi_rank=rank
    )
    cells2edges_coeff = data_provider.from_interpolation_savepoint().c_lin_e().asnumpy()
    grid_idx_edge_start_plus1 = icon_grid.get_end_index(EdgeDim, HorizontalMarkerIndex.lateral_boundary(EdgeDim) + 1)
    grid_idx_edge_end = icon_grid.get_end_index(EdgeDim, HorizontalMarkerIndex.end(EdgeDim))
    wgtfac_c = data_provider.from_metrics_savepoint().wgtfac_c().asnumpy()
    ddqz_z_half = data_provider.from_metrics_savepoint().ddqz_z_half().asnumpy()
    theta_ref_mc = data_provider.from_metrics_savepoint().theta_ref_mc().asnumpy()
    theta_ref_ic = data_provider.from_metrics_savepoint().theta_ref_ic().asnumpy()
    exner_ref_mc = data_provider.from_metrics_savepoint().exner_ref_mc().asnumpy()
    d_exner_dz_ref_ic = data_provider.from_metrics_savepoint().d_exner_dz_ref_ic().asnumpy()
    geopot = data_provider.from_metrics_savepoint().geopot().asnumpy()

    cell_lat = cell_param.center_lat.asnumpy()
    cell_lon = cell_param.center_lon.asnumpy()
    edge_lat = edge_param.center[0].asnumpy()
    edge_lon = edge_param.center[1].asnumpy()
    primal_normal_x = edge_param.primal_normal[0].asnumpy()

    cell_size = cell_lat.size
    edge_size = edge_lat.size

    #jw_up = 1.0
    #jw_u0 = 35.0
    #jw_temp0 = 288.
    # DEFINED PARAMETERS for jablonowski williamson:
    eta_0 = 0.252
    eta_t = 0.2    # tropopause
    gamma = 0.005  # temperature elapse rate (K/m)
    dtemp = 4.8e5  # empirical temperature difference (K)
    # for baroclinic wave test
    lonC = MATH_PI / 9.0 # longitude of the perturb centre
    latC = 2.0 * lonC    # latitude of the perturb centre
    ps_o_p0ref = p_sfc / P0REF
    cpd_o_rd = 1.0 / RD_O_CPD

    w_numpy = np.zeros((cell_size, num_levels+1), dtype=float)
    exner_numpy = np.zeros((cell_size, num_levels), dtype=float)
    rho_numpy = np.zeros((cell_size, num_levels), dtype=float)
    temperature_numpy = np.zeros((cell_size, num_levels), dtype=float)
    pressure_numpy = np.zeros((cell_size, num_levels), dtype=float)
    theta_v_numpy = np.zeros((cell_size, num_levels), dtype=float)

    #print(cells2edges_coeff.size)
    #print(grid_idx_edge_end, grid_idx_edge_start_plus1)
    mask_array_edge_start_plus1_to_edge_end = np.ones(edge_size, dtype=bool)
    mask_array_edge_start_plus1_to_edge_end[0:grid_idx_edge_start_plus1] = False
    #for i in range(edge_size):
    #    print(i, mask_array_edge_start_plus1_to_edge_end[i])
    #sys.exit(0)

    sin_lat = np.sin(cell_lat)
    cos_lat = np.cos(cell_lat)
    fac1 = 1.0 / 6.3 - 2.0 * (sin_lat ** 6) * (cos_lat ** 2 + 1.0/ 3.0)
    fac2 = (8.0/ 5.0 * (cos_lat ** 3) * (sin_lat ** 2 + 2.0/ 3.0) - 0.25 * MATH_PI) * EARTH_RADIUS * EARTH_ANGULAR_VELOCITY
    lapse_rate = RD * gamma / GRAV
    for k_index in range(num_levels-1,0,-1):
        eta_old = np.full(cell_size,fill_value=1.0e-7, dtype=float)
        # Newton iteration to determine zeta
        for newton_iter_index in range(100):
            eta_v = (eta_old - eta_0) * MATH_PI_2
            cos_etav = np.cos(eta_v)
            sin_etav = np.sin(eta_v)

            temperature_avg = jw_temp0 * (eta_old ** lapse_rate)
            geopot_avg = jw_temp0 * GRAV / gamma * (1.0 - eta_old ** lapse_rate)
            temperature_avg = np.where(
                eta_old < eta_t,
                temperature_avg + dtemp * ((eta_t - eta_old) ** 5),
                temperature_avg
            )
            geopot_avg = np.where(
                eta_old < eta_t,
                geopot_avg - RD * dtemp * ((np.log(eta_old / eta_t) + 137.0 / 60.0) * (eta_t ** 5) - 5.0 * (eta_t ** 4) * eta_old + 5.0 * (eta_t ** 3) * (eta_old ** 2) - 10.0 / 3.0 * (eta_t ** 2) * (eta_old ** 3) + 1.25 * eta_t * (eta_old ** 4) - 0.2 * (eta_old ** 5)),
                geopot_avg
            )

            geopot_jw = geopot_avg + jw_u0 * (cos_etav ** 1.5) * (fac1 * jw_u0 * (cos_etav ** 1.5) + fac2)
            temperature_jw = temperature_avg + 0.75 * eta_old * MATH_PI * jw_u0 / RD * sin_etav * np.sqrt(cos_etav) * (2.0 * jw_u0 * fac1 * (cos_etav ** 1.5) + fac2)
            newton_function = geopot_jw - geopot[:, k_index]
            newton_function_prime = -RD / eta_old * temperature_jw
            eta_old = eta_old - newton_function / newton_function_prime

        # Final update for zeta_v
        eta_v = (eta_old - eta_0) * MATH_PI_2
        # Use analytic expressions at all model level
        exner_numpy[:, k_index] = eta_old * ps_o_p0ref ** RD_O_CPD
        theta_v_numpy[:, k_index] = temperature_jw / exner_numpy[:, k_index]
        rho_numpy[:, k_index] = exner_numpy[:, k_index] ** CVD_O_RD * P0REF / RD / theta_v_numpy[:, k_index]
        #initialize diagnose pressure and temperature variables
        pressure_numpy[:, k_index] = P0REF * exner_numpy[:, k_index] ** cpd_o_rd
        temperature_numpy[:, k_index] = temperature_jw

    '''
    mo_cells2edges_scalar_interior.with_backend(backend)(
        cells2edges_coeff,
        eta_v,
        eta_v_e,
        grid_idx_edge_start_plus1,
        grid_idx_edge_end,
        0,
        num_levels,
    )
    '''
    eta_v_e = mo_cells2edges_scalar_numpy(
        icon_grid,
        cells2edges_coeff,
        eta_v,
        mask_array_edge_start_plus1_to_edge_end,
    )

    vn_numpy = mo_u2vn_jabw_numpy(
        jw_u0,
        jw_up,
        latC,
        lonC,
        edge_lat,
        edge_lon,
        primal_normal_x,
        eta_v_e,
        mask_array_edge_start_plus1_to_edge_end,
    )

    # perform hydrostatic adjustment on icon grid
    rho_numpy, exner_numpy, theta_v_numpy = mo_hydro_adjust(
        wgtfac_c,
        ddqz_z_half,
        exner_ref_mc,
        d_exner_dz_ref_ic,
        theta_ref_mc,
        theta_ref_ic,
        rho_numpy,
        exner_numpy,
        theta_v_numpy,
        num_levels,
    )

    # diagnose pressure and temperature again after hydrostatic adjustment


    vn = as_field((EdgeDim, KDim), vn_numpy)
    w = as_field((CellDim, KDim), w_numpy)
    exner = as_field((CellDim, KDim), exner_numpy)
    rho = as_field((CellDim, KDim), rho_numpy)
    temperature = as_field((CellDim, KDim), temperature_numpy)
    pressure = as_field((CellDim, KDim), pressure_numpy)
    theta_v = as_field((CellDim, KDim), theta_v_numpy)

    # set surface pressure to the prescribed value
    pres_sfc = as_field((CellDim, KDim), np.full(cell_size, fill_value=p_sfc, dtype=float))

    diagnostic_state = DiagnosticState(
        pressure=pressure,
        temperature=temperature,
        pressure_sfc=pres_sfc,
    )

    prognostic_state_1 = PrognosticState(
        w=w,
        vn=vn,
        theta_v=theta_v,
        rho=rho,
        exner=exner,
    )
    prognostic_state_2 = PrognosticState(
        w=w,
        vn=vn,
        theta_v=theta_v,
        rho=rho,
        exner=exner,
    )
    return (prognostic_state_1, prognostic_state_2, diagnostic_state)
=======
def model_initialization():
    # create two prognostic states, nnow and nnew?
    # at least two prognostic states are global because they are needed in the dycore, AND possibly nesting and restart processes in the future
    # one is enough for the JW test
    prognostic_state_1 = PrognosticState(
        w=None,
        vn=None,
        theta_v=None,
        rho=None,
        exner=None,
    )
    prognostic_state_2 = PrognosticState(
        w=None,
        vn=None,
        theta_v=None,
        rho=None,
        exner=None,
    )
    return (prognostic_state_1, prognostic_state_2)
>>>>>>> 9181a9ee


def read_initial_state(
    path: Path, rank=0
) -> tuple[
    DiffusionDiagnosticState,
    DiagnosticStateNonHydro,
    ZFields,
    NHConstants,
    PrepAdvection,
    Field[[KDim], float],
    PrognosticState,
    PrognosticState,
]:
    """
    Read prognostic and diagnostic state from serialized data.

    Args:
        path: path to the serialized input data
        rank: mpi rank of the current compute node

    Returns: a tuple containing the data_provider, the initial diagnostic and prognostic state.
        The data_provider is returned such that further timesteps of diagnostics and prognostics
        can be read from within the dummy timeloop

    """
    data_provider = sb.IconSerialDataProvider(
        "icon_pydycore", str(path.absolute()), False, mpi_rank=rank
<<<<<<< HEAD
    )
    icon_grid = (
        sb.IconSerialDataProvider("icon_pydycore", str(path.absolute()), False, mpi_rank=rank)
        .from_savepoint_grid()
        .construct_icon_grid()
    )
=======
    )
    icon_grid = (
        sb.IconSerialDataProvider("icon_pydycore", str(path.absolute()), False, mpi_rank=rank)
        .from_savepoint_grid()
        .construct_icon_grid()
    )
>>>>>>> 9181a9ee
    diffusion_init_savepoint = data_provider.from_savepoint_diffusion_init(
        linit=True, date=SIMULATION_START_DATE
    )
    solve_nonhydro_init_savepoint = data_provider.from_savepoint_nonhydro_init(
        istep=1, date=SIMULATION_START_DATE, jstep=0
    )
    velocity_init_savepoint = data_provider.from_savepoint_velocity_init(
        istep=1, vn_only=False, date=SIMULATION_START_DATE, jstep=0
    )
    prognostic_state_now = diffusion_init_savepoint.construct_prognostics()
    diffusion_diagnostic_state = diffusion_init_savepoint.construct_diagnostics_for_diffusion()
    solve_nonhydro_diagnostic_state = DiagnosticStateNonHydro(
        theta_v_ic=solve_nonhydro_init_savepoint.theta_v_ic(),
        exner_pr=solve_nonhydro_init_savepoint.exner_pr(),
        rho_ic=solve_nonhydro_init_savepoint.rho_ic(),
        ddt_exner_phy=solve_nonhydro_init_savepoint.ddt_exner_phy(),
        grf_tend_rho=solve_nonhydro_init_savepoint.grf_tend_rho(),
        grf_tend_thv=solve_nonhydro_init_savepoint.grf_tend_thv(),
        grf_tend_w=solve_nonhydro_init_savepoint.grf_tend_w(),
        mass_fl_e=solve_nonhydro_init_savepoint.mass_fl_e(),
        ddt_vn_phy=solve_nonhydro_init_savepoint.ddt_vn_phy(),
        grf_tend_vn=solve_nonhydro_init_savepoint.grf_tend_vn(),
        ddt_vn_apc_ntl1=velocity_init_savepoint.ddt_vn_apc_pc(1),
        ddt_vn_apc_ntl2=velocity_init_savepoint.ddt_vn_apc_pc(2),
        ddt_w_adv_ntl1=velocity_init_savepoint.ddt_w_adv_pc(1),
        ddt_w_adv_ntl2=velocity_init_savepoint.ddt_w_adv_pc(2),
        vt=velocity_init_savepoint.vt(),
        vn_ie=velocity_init_savepoint.vn_ie(),
        w_concorr_c=velocity_init_savepoint.w_concorr_c(),
        rho_incr=None,  # solve_nonhydro_init_savepoint.rho_incr(),
        vn_incr=None,  # solve_nonhydro_init_savepoint.vn_incr(),
        exner_incr=None,  # solve_nonhydro_init_savepoint.exner_incr(),
    )

    z_fields = ZFields(
        z_gradh_exner=_allocate(EdgeDim, KDim, grid=icon_grid),
        z_alpha=_allocate(CellDim, KDim, is_halfdim=True, grid=icon_grid),
        z_beta=_allocate(CellDim, KDim, grid=icon_grid),
        z_w_expl=_allocate(CellDim, KDim, is_halfdim=True, grid=icon_grid),
        z_exner_expl=_allocate(CellDim, KDim, grid=icon_grid),
        z_q=_allocate(CellDim, KDim, grid=icon_grid),
        z_contr_w_fl_l=_allocate(CellDim, KDim, is_halfdim=True, grid=icon_grid),
        z_rho_e=_allocate(EdgeDim, KDim, grid=icon_grid),
        z_theta_v_e=_allocate(EdgeDim, KDim, grid=icon_grid),
        z_graddiv_vn=_allocate(EdgeDim, KDim, grid=icon_grid),
        z_rho_expl=_allocate(CellDim, KDim, grid=icon_grid),
        z_dwdz_dd=_allocate(CellDim, KDim, grid=icon_grid),
        z_kin_hor_e=_allocate(EdgeDim, KDim, grid=icon_grid),
        z_vt_ie=_allocate(EdgeDim, KDim, grid=icon_grid),
    )

    nh_constants = NHConstants(
        wgt_nnow_rth=solve_nonhydro_init_savepoint.wgt_nnow_rth(),
        wgt_nnew_rth=solve_nonhydro_init_savepoint.wgt_nnew_rth(),
        wgt_nnow_vel=solve_nonhydro_init_savepoint.wgt_nnow_vel(),
        wgt_nnew_vel=solve_nonhydro_init_savepoint.wgt_nnew_vel(),
    )

    prognostic_state_next = PrognosticState(
        w=solve_nonhydro_init_savepoint.w_new(),
        vn=solve_nonhydro_init_savepoint.vn_new(),
        theta_v=solve_nonhydro_init_savepoint.theta_v_new(),
        rho=solve_nonhydro_init_savepoint.rho_new(),
        exner=solve_nonhydro_init_savepoint.exner_new(),
    )

    prep_adv = PrepAdvection(
        vn_traj=solve_nonhydro_init_savepoint.vn_traj(),
        mass_flx_me=solve_nonhydro_init_savepoint.mass_flx_me(),
        mass_flx_ic=solve_nonhydro_init_savepoint.mass_flx_ic(),
    )

    return (
        diffusion_diagnostic_state,
        solve_nonhydro_diagnostic_state,
        z_fields,
        nh_constants,
        prep_adv,
        solve_nonhydro_init_savepoint.divdamp_fac_o2(),
        prognostic_state_now,
        prognostic_state_next,
    )


def read_geometry_fields(
<<<<<<< HEAD
    fname_prefix: str, path: Path, rank=0, ser_type: SerializationType = SerializationType.SB
=======
    path: Path, rank=0, ser_type: SerializationType = SerializationType.SB
>>>>>>> 9181a9ee
) -> tuple[EdgeParams, CellParams, VerticalModelParams, Field[[CellDim], bool]]:
    """
    Read fields containing grid properties.

    Args:
        path: path to the serialized input data
        ser_type: (optional) defaults to SB=serialbox, type of input data to be read

    Returns: a tuple containing fields describing edges, cells, vertical properties of the model
        the data is originally obtained from the grid file (horizontal fields) or some special input files.
    """
    if ser_type == SerializationType.SB:
        sp = sb.IconSerialDataProvider(
            fname_prefix, str(path.absolute()), False, mpi_rank=rank
        ).from_savepoint_grid()
        edge_geometry = sp.construct_edge_geometry()
        cell_geometry = sp.construct_cell_geometry()
        vertical_geometry = VerticalModelParams(
            vct_a=sp.vct_a(),
            rayleigh_damping_height=12500,
            nflatlev=sp.nflatlev(),
            nflat_gradp=sp.nflat_gradp(),
        )
        return edge_geometry, cell_geometry, vertical_geometry, sp.c_owner_mask()
    else:
        raise NotImplementedError(SB_ONLY_MSG)


def read_decomp_info(
    fname_prefix: str,
    path: Path,
    procs_props: ProcessProperties,
    ser_type=SerializationType.SB,
) -> DecompositionInfo:
    if ser_type == SerializationType.SB:
        sp = sb.IconSerialDataProvider(
            fname_prefix, str(path.absolute()), True, procs_props.rank
        )
        return sp.from_savepoint_grid().construct_decomposition_info()
    else:
        raise NotImplementedError(SB_ONLY_MSG)


def read_static_fields(
<<<<<<< HEAD
    fname_prefix: str, path: Path, rank=0, ser_type: SerializationType = SerializationType.SB
=======
    path: Path, rank=0, ser_type: SerializationType = SerializationType.SB
>>>>>>> 9181a9ee
) -> tuple[
    DiffusionMetricState, DiffusionInterpolationState, MetricStateNonHydro, InterpolationState
]:
    """
    Read fields for metric and interpolation state.

     Args:
        path: path to the serialized input data
        rank: mpi rank, defaults to 0 for serial run
        ser_type: (optional) defaults to SB=serialbox, type of input data to be read

    Returns:
        a tuple containing the metric_state and interpolation state,
        the fields are precalculated in the icon setup.

    """
    if ser_type == SerializationType.SB:
        dataprovider = sb.IconSerialDataProvider(
            fname_prefix, str(path.absolute()), False, mpi_rank=rank
        )
        icon_grid = (
            sb.IconSerialDataProvider("icon_pydycore", str(path.absolute()), False, mpi_rank=rank)
            .from_savepoint_grid()
            .construct_icon_grid()
        )
        diffusion_interpolation_state = (
            dataprovider.from_interpolation_savepoint().construct_interpolation_state_for_diffusion()
        )
        diffusion_metric_state = (
            dataprovider.from_metrics_savepoint().construct_metric_state_for_diffusion()
        )
        solve_nonhydro_interpolation_state = (
            dataprovider.from_interpolation_savepoint().construct_interpolation_state_for_nonhydro()
        )
        solve_nonhydro_metric_state = (
            dataprovider.from_metrics_savepoint().construct_nh_metric_state(icon_grid.num_levels)
        )
        return (
            diffusion_metric_state,
            diffusion_interpolation_state,
            solve_nonhydro_metric_state,
            solve_nonhydro_interpolation_state,
        )
    else:
        raise NotImplementedError(SB_ONLY_MSG)


def configure_logging(
    run_path: str, start_time: datetime, processor_procs: ProcessProperties = None
) -> None:
    """
    Configure logging.

    Log output is sent to console and to a file.

    Args:
        run_path: path to the output folder where the logfile should be stored
        start_time: start time of the model run

    """
    run_dir = Path(run_path).absolute() if run_path else Path(__file__).absolute().parent
    run_dir.mkdir(exist_ok=True)
    logfile = run_dir.joinpath(f"dummy_dycore_driver_{datetime.isoformat(start_time)}.log")
    logfile.touch(exist_ok=True)
    logging.basicConfig(
        level=logging.DEBUG,
        format="%(asctime)s %(filename)-20s (%(lineno)-4d) : %(funcName)-20s:  %(levelname)-8s %(message)s",
        filemode="w",
        filename=logfile,
    )
    console_handler = logging.StreamHandler()
    console_handler.addFilter(ParallelLogger(processor_procs))

    log_format = "{rank} {asctime} - {filename}: {funcName:<20}: {levelname:<7} {message}"
    formatter = logging.Formatter(fmt=log_format, style="{", defaults={"rank": None})
    console_handler.setFormatter(formatter)
    console_handler.setLevel(logging.DEBUG)
    logging.getLogger("").addHandler(console_handler)<|MERGE_RESOLUTION|>--- conflicted
+++ resolved
@@ -16,27 +16,14 @@
 from enum import Enum
 from pathlib import Path
 
-<<<<<<< HEAD
 import numpy as np
 
-from gt4py.next import Field
-from gt4py.next.program_processors.runners.gtfn import run_gtfn
-=======
-from gt4py.next import Field
->>>>>>> 9181a9ee
 
 from icon4py.model.atmosphere.diffusion.diffusion_states import (
     DiffusionDiagnosticState,
     DiffusionInterpolationState,
     DiffusionMetricState,
 )
-<<<<<<< HEAD
-from icon4py.model.atmosphere.dycore.state_utils.diagnostic_state import DiagnosticStateNonHydro
-from icon4py.model.atmosphere.dycore.state_utils.interpolation_state import InterpolationState
-from icon4py.model.atmosphere.dycore.state_utils.metric_state import MetricStateNonHydro
-from icon4py.model.atmosphere.dycore.state_utils.nh_constants import NHConstants
-from icon4py.model.atmosphere.dycore.state_utils.prep_adv_state import PrepAdvection
-=======
 from icon4py.model.atmosphere.dycore.state_utils.nh_constants import NHConstants
 from icon4py.model.atmosphere.dycore.state_utils.states import (
     DiagnosticStateNonHydro,
@@ -44,35 +31,29 @@
     MetricStateNonHydro,
     PrepAdvection,
 )
->>>>>>> 9181a9ee
 from icon4py.model.atmosphere.dycore.state_utils.utils import _allocate
 from icon4py.model.atmosphere.dycore.state_utils.z_fields import ZFields
 from icon4py.model.common.decomposition.definitions import DecompositionInfo, ProcessProperties
 from icon4py.model.common.decomposition.mpi_decomposition import ParallelLogger
-<<<<<<< HEAD
-from icon4py.model.common.dimension import CellDim, EdgeDim, KDim, E2CDim
+from icon4py.model.common.dimension import CellDim, EdgeDim, KDim, E2CDim, CEDim
 from icon4py.model.common.grid.horizontal import CellParams, EdgeParams, HorizontalMarkerIndex
-=======
-from icon4py.model.common.dimension import CellDim, EdgeDim, KDim
-from icon4py.model.common.grid.horizontal import CellParams, EdgeParams
->>>>>>> 9181a9ee
 from icon4py.model.common.grid.icon import IconGrid
 from icon4py.model.common.grid.vertical import VerticalModelParams
 from icon4py.model.common.states.prognostic_state import PrognosticState
-from icon4py.model.common.states.diagnostic_state import DiagnosticState
+from icon4py.model.common.states.diagnostic_state import DiagnosticState, DiagnosticMetricState
 from icon4py.model.common.test_utils import serialbox_utils as sb
-from icon4py.model.common.constants import GRAV, RD, EARTH_RADIUS, EARTH_ANGULAR_VELOCITY, MATH_PI, MATH_PI_2, RD_O_CPD, P0REF, CVD_O_RD
+from icon4py.model.common.constants import GRAV, RD, EARTH_RADIUS, EARTH_ANGULAR_VELOCITY, MATH_PI, MATH_PI_2, RD_O_CPD, CPD_O_RD, P0REF, CVD_O_RD, GRAV_O_RD
+from icon4py.model.common.test_utils.helpers import as_1D_sparse_field
 
 from gt4py.next import as_field
-
-from icon4py.model.common.interpolation.stencils import mo_cells2edges_scalar_interior
+from gt4py.next.common import Field
 
 import sys
 
 
-backend = run_gtfn
 
 SB_ONLY_MSG = "Only ser_type='sb' is implemented so far."
+INITIALIZATION_ERROR_MSG = "Only SB and JABW are implemented for model initialization."
 
 SIMULATION_START_DATE = "2021-06-20T12:00:10.000"
 log = logging.getLogger(__name__)
@@ -82,6 +63,9 @@
     SB = "serialbox"
     NC = "netcdf"
 
+class InitializationType(str, Enum):
+    SB = "serialbox"
+    JABW = "jabw"
 
 def mo_cells2edges_scalar_numpy(
     grid: IconGrid,
@@ -110,8 +94,6 @@
     edge_lat = np.repeat(np.expand_dims(edge_lat, axis=-1), eta_v_e.shape[1], axis=1)
     edge_lon = np.repeat(np.expand_dims(edge_lon, axis=-1), eta_v_e.shape[1], axis=1)
     primal_normal_x = np.repeat(np.expand_dims(primal_normal_x, axis=-1), eta_v_e.shape[1], axis=1)
-    #u = np.zeros((edge_size, num_levels), dtype=float)
-    # [grid_idx_edge_start_plus1:grid_idx_edge_end, :]
     u = np.where(mask, jw_u0 * (np.cos(eta_v_e) ** 1.5) * (np.sin(2.0 * edge_lat) ** 2), 0.0)
     if (jw_up > 1.e-20):
         u = np.where(
@@ -139,7 +121,7 @@
     # virtual temperature
     temp_v = theta_v * exner
 
-    for k in range(num_levels-2,0,-1):
+    for k in range(num_levels-2,-1,-1):
         fac1 = wgtfac_c[:,k+1] * (temp_v[:,k+1] - theta_ref_mc[:,k+1] * exner[:,k+1]) - (1.0 - wgtfac_c[:,k+1]) * theta_ref_mc[:,k] * exner[:,k+1]
         fac2 = (1.0 - wgtfac_c[:,k+1]) * temp_v[:,k] * exner[:,k+1]
         fac3 = exner_ref_mc[:,k+1] - exner_ref_mc[:,k] - exner[:,k+1]
@@ -153,6 +135,47 @@
         rho[:,k] = exner[:,k]**CVD_O_RD * P0REF / (RD * theta_v[:,k])
 
     return rho, exner, theta_v
+
+
+def mo_diagnose_temperature_numpy(
+    theta_v: np.array,
+    exner: np.array,
+) -> np.array:
+    temperature = theta_v * exner
+    return temperature
+
+def mo_diagnose_pressure_sfc_numpy(
+    exner: np.array,
+    temperature: np.array,
+    ddqz_z_full: np.array,
+    num_levels: int,
+) -> np.array:
+    pressure_sfc = (
+        P0REF * np.exp(CPD_O_RD * np.log( exner[:,num_levels-3] ) +
+                       GRAV_O_RD * (
+                           ddqz_z_full[:,num_levels-1] / temperature[:,num_levels-1] +
+                           ddqz_z_full[:,num_levels-2] / temperature[:,num_levels-2] +
+                           0.5 * ddqz_z_full[:,num_levels-3] / temperature[:,num_levels-3]
+                       )
+                       )
+    )
+    return pressure_sfc
+
+def mo_diagnose_pressure_numpy(
+    pressure_sfc: np.array,
+    temperature: np.array,
+    ddqz_z_full: np.array,
+    cell_size: int,
+    num_levels: int,
+) -> tuple[np.array, np.array]:
+    pressure_ifc = np.zeros((cell_size, num_levels), dtype=float)
+    pressure = np.zeros((cell_size, num_levels), dtype=float)
+    pressure_ifc[:, num_levels - 1] = pressure_sfc * np.exp( -ddqz_z_full[:, num_levels - 1] / temperature[:, num_levels - 1] )
+    pressure[:, num_levels - 1] = np.sqrt(pressure_ifc[:, num_levels-1] * pressure_sfc)
+    for k in range(num_levels-2,-1,-1):
+        pressure_ifc[:, k] = pressure_ifc[:, k+1] * np.exp(-ddqz_z_full[:, k] / temperature[:, k])
+        pressure[:, k] = np.sqrt(pressure_ifc[:, k] * pressure_ifc[:, k+1])
+    return pressure, pressure_ifc
 
 
 def read_icon_grid(
@@ -176,20 +199,31 @@
     else:
         raise NotImplementedError(SB_ONLY_MSG)
 
+def compute_time_discretization_implicit_parameters(
+    time_discretization_veladv_offctr: float,
+    time_discretization_rhotheta_offctr: float
+) -> tuple[float, float, float, float]:
+    # Weighting coefficients for velocity advection if tendency averaging is used
+    # The off - centering specified here turned out to be beneficial to numerical
+    # stability in extreme situations
+    wgt_nnow_vel = 0.5 - time_discretization_veladv_offctr # default value for veladv_offctr is 0.25
+    wgt_nnew_vel = 0.5 + time_discretization_veladv_offctr
+
+    # Weighting coefficients for rho and theta at interface levels in the corrector step
+    # This empirically determined weighting minimizes the vertical wind off - centering
+    # needed for numerical stability of vertical sound wave propagation
+    wgt_nnew_rth = 0.5 + time_discretization_rhotheta_offctr # default value for rhotheta_offctr is -0.1
+    wgt_nnow_rth = 1.0 - wgt_nnew_rth
+
+    return wgt_nnow_vel, wgt_nnew_vel, wgt_nnow_rth, wgt_nnew_rth
 
 # TODO (Chia Rui): initialization of prognostic variables and topography of Jablonowski Williamson test
-<<<<<<< HEAD
 def model_initialization_jabw(
     icon_grid: IconGrid,
     cell_param: CellParams,
     edge_param: EdgeParams,
-    interpolation_savepoint,
-    geopot: Field[[CellDim,KDim], float],
-    num_levels: int,
-    p_sfc: float,
-    jw_up: float,
-    jw_u0: float,
-    jw_temp0: float,
+    time_discretization_veladv_offctr: float,
+    time_discretization_rhotheta_offctr: float,
     path: Path,
     rank=0
 ):
@@ -201,24 +235,27 @@
     grid_idx_edge_end = icon_grid.get_end_index(EdgeDim, HorizontalMarkerIndex.end(EdgeDim))
     wgtfac_c = data_provider.from_metrics_savepoint().wgtfac_c().asnumpy()
     ddqz_z_half = data_provider.from_metrics_savepoint().ddqz_z_half().asnumpy()
+    ddqz_z_full = data_provider.from_metrics_savepoint().ddqz_z_full().asnumpy()
     theta_ref_mc = data_provider.from_metrics_savepoint().theta_ref_mc().asnumpy()
     theta_ref_ic = data_provider.from_metrics_savepoint().theta_ref_ic().asnumpy()
     exner_ref_mc = data_provider.from_metrics_savepoint().exner_ref_mc().asnumpy()
     d_exner_dz_ref_ic = data_provider.from_metrics_savepoint().d_exner_dz_ref_ic().asnumpy()
     geopot = data_provider.from_metrics_savepoint().geopot().asnumpy()
 
-    cell_lat = cell_param.center_lat.asnumpy()
-    cell_lon = cell_param.center_lon.asnumpy()
-    edge_lat = edge_param.center[0].asnumpy()
-    edge_lon = edge_param.center[1].asnumpy()
+    cell_lat = cell_param.cell_center_lat.asnumpy()
+    cell_lon = cell_param.cell_center_lon.asnumpy()
+    edge_lat = edge_param.edge_center[0].asnumpy()
+    edge_lon = edge_param.edge_center[1].asnumpy()
     primal_normal_x = edge_param.primal_normal[0].asnumpy()
 
     cell_size = cell_lat.size
     edge_size = edge_lat.size
-
-    #jw_up = 1.0
-    #jw_u0 = 35.0
-    #jw_temp0 = 288.
+    num_levels = icon_grid.num_levels
+
+    p_sfc = 100000.0
+    jw_up = 0.0
+    jw_u0 = 35.0
+    jw_temp0 = 288.
     # DEFINED PARAMETERS for jablonowski williamson:
     eta_0 = 0.252
     eta_t = 0.2    # tropopause
@@ -228,7 +265,6 @@
     lonC = MATH_PI / 9.0 # longitude of the perturb centre
     latC = 2.0 * lonC    # latitude of the perturb centre
     ps_o_p0ref = p_sfc / P0REF
-    cpd_o_rd = 1.0 / RD_O_CPD
 
     w_numpy = np.zeros((cell_size, num_levels+1), dtype=float)
     exner_numpy = np.zeros((cell_size, num_levels), dtype=float)
@@ -236,27 +272,23 @@
     temperature_numpy = np.zeros((cell_size, num_levels), dtype=float)
     pressure_numpy = np.zeros((cell_size, num_levels), dtype=float)
     theta_v_numpy = np.zeros((cell_size, num_levels), dtype=float)
-
-    #print(cells2edges_coeff.size)
-    #print(grid_idx_edge_end, grid_idx_edge_start_plus1)
+    eta_v_numpy = np.zeros((cell_size, num_levels), dtype=float)
+
     mask_array_edge_start_plus1_to_edge_end = np.ones(edge_size, dtype=bool)
     mask_array_edge_start_plus1_to_edge_end[0:grid_idx_edge_start_plus1] = False
-    #for i in range(edge_size):
-    #    print(i, mask_array_edge_start_plus1_to_edge_end[i])
-    #sys.exit(0)
 
     sin_lat = np.sin(cell_lat)
     cos_lat = np.cos(cell_lat)
     fac1 = 1.0 / 6.3 - 2.0 * (sin_lat ** 6) * (cos_lat ** 2 + 1.0/ 3.0)
     fac2 = (8.0/ 5.0 * (cos_lat ** 3) * (sin_lat ** 2 + 2.0/ 3.0) - 0.25 * MATH_PI) * EARTH_RADIUS * EARTH_ANGULAR_VELOCITY
     lapse_rate = RD * gamma / GRAV
-    for k_index in range(num_levels-1,0,-1):
+    for k_index in range(num_levels-1,-1,-1):
         eta_old = np.full(cell_size,fill_value=1.0e-7, dtype=float)
         # Newton iteration to determine zeta
         for newton_iter_index in range(100):
-            eta_v = (eta_old - eta_0) * MATH_PI_2
-            cos_etav = np.cos(eta_v)
-            sin_etav = np.sin(eta_v)
+            eta_v_numpy[:, k_index] = (eta_old - eta_0) * MATH_PI_2
+            cos_etav = np.cos(eta_v_numpy[:, k_index])
+            sin_etav = np.sin(eta_v_numpy[:, k_index])
 
             temperature_avg = jw_temp0 * (eta_old ** lapse_rate)
             geopot_avg = jw_temp0 * GRAV / gamma * (1.0 - eta_old ** lapse_rate)
@@ -278,13 +310,13 @@
             eta_old = eta_old - newton_function / newton_function_prime
 
         # Final update for zeta_v
-        eta_v = (eta_old - eta_0) * MATH_PI_2
+        eta_v_numpy[:, k_index] = (eta_old - eta_0) * MATH_PI_2
         # Use analytic expressions at all model level
-        exner_numpy[:, k_index] = eta_old * ps_o_p0ref ** RD_O_CPD
+        exner_numpy[:, k_index] = (eta_old * ps_o_p0ref) ** RD_O_CPD
         theta_v_numpy[:, k_index] = temperature_jw / exner_numpy[:, k_index]
         rho_numpy[:, k_index] = exner_numpy[:, k_index] ** CVD_O_RD * P0REF / RD / theta_v_numpy[:, k_index]
-        #initialize diagnose pressure and temperature variables
-        pressure_numpy[:, k_index] = P0REF * exner_numpy[:, k_index] ** cpd_o_rd
+        # initialize diagnose pressure and temperature variables
+        pressure_numpy[:, k_index] = P0REF * exner_numpy[:, k_index] ** CPD_O_RD
         temperature_numpy[:, k_index] = temperature_jw
 
     '''
@@ -298,10 +330,10 @@
         num_levels,
     )
     '''
-    eta_v_e = mo_cells2edges_scalar_numpy(
+    eta_v_e_numpy = mo_cells2edges_scalar_numpy(
         icon_grid,
         cells2edges_coeff,
-        eta_v,
+        eta_v_numpy,
         mask_array_edge_start_plus1_to_edge_end,
     )
 
@@ -313,7 +345,7 @@
         edge_lat,
         edge_lon,
         primal_normal_x,
-        eta_v_e,
+        eta_v_e_numpy,
         mask_array_edge_start_plus1_to_edge_end,
     )
 
@@ -331,9 +363,6 @@
         num_levels,
     )
 
-    # diagnose pressure and temperature again after hydrostatic adjustment
-
-
     vn = as_field((EdgeDim, KDim), vn_numpy)
     w = as_field((CellDim, KDim), w_numpy)
     exner = as_field((CellDim, KDim), exner_numpy)
@@ -341,95 +370,140 @@
     temperature = as_field((CellDim, KDim), temperature_numpy)
     pressure = as_field((CellDim, KDim), pressure_numpy)
     theta_v = as_field((CellDim, KDim), theta_v_numpy)
+    pressure_ifc = as_field((CellDim, KDim), np.zeros((cell_size, num_levels), dtype=float))
 
     # set surface pressure to the prescribed value
-    pres_sfc = as_field((CellDim, KDim), np.full(cell_size, fill_value=p_sfc, dtype=float))
+    pressure_sfc = as_field((CellDim,), np.full(cell_size, fill_value=p_sfc, dtype=float))
+
+    # TODO (Chia Rui): check whether it is better to diagnose pressure and temperature again after hydrostatic adjustment
+    #temperature_numpy = mo_diagnose_temperature_numpy(theta_v_numpy,exner_numpy)
+    #pressure_sfc_numpy = mo_diagnose_pressure_sfc_numpy(exner_numpy,temperature_numpy,ddqz_z_full,num_levels)
 
     diagnostic_state = DiagnosticState(
         pressure=pressure,
+        pressure_ifc=pressure_ifc,
         temperature=temperature,
-        pressure_sfc=pres_sfc,
-    )
-
-    prognostic_state_1 = PrognosticState(
+        pressure_sfc=pressure_sfc,
+    )
+
+    prognostic_state_now = PrognosticState(
         w=w,
         vn=vn,
         theta_v=theta_v,
         rho=rho,
         exner=exner,
     )
-    prognostic_state_2 = PrognosticState(
+    prognostic_state_next = PrognosticState(
         w=w,
         vn=vn,
         theta_v=theta_v,
         rho=rho,
         exner=exner,
     )
-    return (prognostic_state_1, prognostic_state_2, diagnostic_state)
-=======
-def model_initialization():
-    # create two prognostic states, nnow and nnew?
-    # at least two prognostic states are global because they are needed in the dycore, AND possibly nesting and restart processes in the future
-    # one is enough for the JW test
-    prognostic_state_1 = PrognosticState(
-        w=None,
-        vn=None,
-        theta_v=None,
-        rho=None,
-        exner=None,
-    )
-    prognostic_state_2 = PrognosticState(
-        w=None,
-        vn=None,
-        theta_v=None,
-        rho=None,
-        exner=None,
-    )
-    return (prognostic_state_1, prognostic_state_2)
->>>>>>> 9181a9ee
-
-
-def read_initial_state(
-    path: Path, rank=0
-) -> tuple[
-    DiffusionDiagnosticState,
-    DiagnosticStateNonHydro,
-    ZFields,
-    NHConstants,
-    PrepAdvection,
-    Field[[KDim], float],
-    PrognosticState,
-    PrognosticState,
-]:
+
+    diffusion_diagnostic_state = DiffusionDiagnosticState(
+        hdef_ic=_allocate(CellDim, KDim, grid=icon_grid),
+        div_ic=_allocate(CellDim, KDim, grid=icon_grid),
+        dwdx=_allocate(CellDim, KDim, grid=icon_grid),
+        dwdy=_allocate(CellDim, KDim, grid=icon_grid)
+    )
+    solve_nonhydro_diagnostic_state = DiagnosticStateNonHydro(
+        theta_v_ic=_allocate(CellDim, KDim, grid=icon_grid),
+        exner_pr=_allocate(CellDim, KDim, grid=icon_grid),
+        rho_ic=_allocate(CellDim, KDim, grid=icon_grid),
+        ddt_exner_phy=_allocate(CellDim, KDim, grid=icon_grid),
+        grf_tend_rho=_allocate(CellDim, KDim, grid=icon_grid),
+        grf_tend_thv=_allocate(CellDim, KDim, grid=icon_grid),
+        grf_tend_w=_allocate(CellDim, KDim, grid=icon_grid),
+        mass_fl_e=_allocate(EdgeDim, KDim, grid=icon_grid),
+        ddt_vn_phy=_allocate(EdgeDim, KDim, grid=icon_grid),
+        grf_tend_vn=_allocate(EdgeDim, KDim, grid=icon_grid),
+        ddt_vn_apc_ntl1=_allocate(EdgeDim, KDim, grid=icon_grid),
+        ddt_vn_apc_ntl2=_allocate(EdgeDim, KDim, grid=icon_grid),
+        ddt_w_adv_ntl1=_allocate(CellDim, KDim, grid=icon_grid),
+        ddt_w_adv_ntl2=_allocate(CellDim, KDim, grid=icon_grid),
+        vt=_allocate(EdgeDim, KDim, grid=icon_grid),
+        vn_ie=_allocate(EdgeDim, KDim, grid=icon_grid),
+        w_concorr_c=_allocate(CellDim, KDim, grid=icon_grid),
+        rho_incr=None,  # solve_nonhydro_init_savepoint.rho_incr(),
+        vn_incr=None,  # solve_nonhydro_init_savepoint.vn_incr(),
+        exner_incr=None,  # solve_nonhydro_init_savepoint.exner_incr(),
+    )
+
+    z_fields = ZFields(
+        z_gradh_exner=_allocate(EdgeDim, KDim, grid=icon_grid),
+        z_alpha=_allocate(CellDim, KDim, is_halfdim=True, grid=icon_grid),
+        z_beta=_allocate(CellDim, KDim, grid=icon_grid),
+        z_w_expl=_allocate(CellDim, KDim, is_halfdim=True, grid=icon_grid),
+        z_exner_expl=_allocate(CellDim, KDim, grid=icon_grid),
+        z_q=_allocate(CellDim, KDim, grid=icon_grid),
+        z_contr_w_fl_l=_allocate(CellDim, KDim, is_halfdim=True, grid=icon_grid),
+        z_rho_e=_allocate(EdgeDim, KDim, grid=icon_grid),
+        z_theta_v_e=_allocate(EdgeDim, KDim, grid=icon_grid),
+        z_graddiv_vn=_allocate(EdgeDim, KDim, grid=icon_grid),
+        z_rho_expl=_allocate(CellDim, KDim, grid=icon_grid),
+        z_dwdz_dd=_allocate(CellDim, KDim, grid=icon_grid),
+        z_kin_hor_e=_allocate(EdgeDim, KDim, grid=icon_grid),
+        z_vt_ie=_allocate(EdgeDim, KDim, grid=icon_grid),
+    )
+
+    (
+        wgt_nnow_rth,
+        wgt_nnew_rth,
+        wgt_nnow_vel,
+        wgt_nnew_vel
+    ) = compute_time_discretization_implicit_parameters(
+        time_discretization_veladv_offctr,
+        time_discretization_rhotheta_offctr
+    )
+    nh_constants = NHConstants(
+        wgt_nnow_rth=wgt_nnow_rth,
+        wgt_nnew_rth=wgt_nnew_rth,
+        wgt_nnow_vel=wgt_nnow_vel,
+        wgt_nnew_vel=wgt_nnew_vel,
+    )
+
+    prep_adv = PrepAdvection(
+        vn_traj=_allocate(EdgeDim, KDim, grid=icon_grid),
+        mass_flx_me=_allocate(EdgeDim, KDim, grid=icon_grid),
+        mass_flx_ic=_allocate(CellDim, KDim, grid=icon_grid),
+    )
+
+    return (
+        diffusion_diagnostic_state,
+        solve_nonhydro_diagnostic_state,
+        z_fields,
+        nh_constants,
+        prep_adv,
+        0.0,
+        diagnostic_state,
+        prognostic_state_now,
+        prognostic_state_next
+    )
+
+
+
+
+def model_initialization_serialbox(
+    icon_grid: IconGrid, path: Path, rank=0
+):
     """
-    Read prognostic and diagnostic state from serialized data.
-
-    Args:
-        path: path to the serialized input data
-        rank: mpi rank of the current compute node
-
-    Returns: a tuple containing the data_provider, the initial diagnostic and prognostic state.
-        The data_provider is returned such that further timesteps of diagnostics and prognostics
-        can be read from within the dummy timeloop
-
-    """
+        Read prognostic and diagnostic state from serialized data.
+
+        Args:
+            path: path to the serialized input data
+            rank: mpi rank of the current compute node
+
+        Returns: a tuple containing the data_provider, the initial diagnostic and prognostic state.
+            The data_provider is returned such that further timesteps of diagnostics and prognostics
+            can be read from within the dummy timeloop
+
+        """
+
     data_provider = sb.IconSerialDataProvider(
         "icon_pydycore", str(path.absolute()), False, mpi_rank=rank
-<<<<<<< HEAD
-    )
-    icon_grid = (
-        sb.IconSerialDataProvider("icon_pydycore", str(path.absolute()), False, mpi_rank=rank)
-        .from_savepoint_grid()
-        .construct_icon_grid()
-    )
-=======
-    )
-    icon_grid = (
-        sb.IconSerialDataProvider("icon_pydycore", str(path.absolute()), False, mpi_rank=rank)
-        .from_savepoint_grid()
-        .construct_icon_grid()
-    )
->>>>>>> 9181a9ee
+    )
+
     diffusion_init_savepoint = data_provider.from_savepoint_diffusion_init(
         linit=True, date=SIMULATION_START_DATE
     )
@@ -488,6 +562,13 @@
         wgt_nnew_vel=solve_nonhydro_init_savepoint.wgt_nnew_vel(),
     )
 
+    diagnostic_state = DiagnosticState(
+        pressure=_allocate(CellDim, KDim, grid=icon_grid),
+        pressure_ifc=_allocate(CellDim, KDim, grid=icon_grid),
+        temperature=_allocate(CellDim, KDim, grid=icon_grid),
+        pressure_sfc=_allocate(CellDim, grid=icon_grid),
+    )
+
     prognostic_state_next = PrognosticState(
         w=solve_nonhydro_init_savepoint.w_new(),
         vn=solve_nonhydro_init_savepoint.vn_new(),
@@ -509,17 +590,86 @@
         nh_constants,
         prep_adv,
         solve_nonhydro_init_savepoint.divdamp_fac_o2(),
+        diagnostic_state,
         prognostic_state_now,
         prognostic_state_next,
     )
 
+def read_initial_state(
+    icon_grid: IconGrid,
+    cell_param: CellParams,
+    edge_param: EdgeParams,
+    time_discretization_veladv_offctr: float,
+    time_discretization_rhotheta_offctr: float,
+    path: Path,
+    rank=0,
+    initialization_type = InitializationType.SB
+) -> tuple[
+    DiffusionDiagnosticState,
+    DiagnosticStateNonHydro,
+    ZFields,
+    NHConstants,
+    PrepAdvection,
+    float,
+    DiagnosticState,
+    PrognosticState,
+    PrognosticState,
+]:
+
+    if initialization_type == InitializationType.SB:
+
+        (
+            diffusion_diagnostic_state,
+            solve_nonhydro_diagnostic_state,
+            z_fields,
+            nh_constants,
+            prep_adv,
+            divdamp_fac_o2,
+            diagnostic_state,
+            prognostic_state_now,
+            prognostic_state_next,
+        ) = model_initialization_serialbox(icon_grid, path, rank)
+
+    elif initialization_type == InitializationType.JABW:
+
+        (
+            diffusion_diagnostic_state,
+            solve_nonhydro_diagnostic_state,
+            z_fields,
+            nh_constants,
+            prep_adv,
+            divdamp_fac_o2,
+            diagnostic_state,
+            prognostic_state_now,
+            prognostic_state_next,
+        ) = model_initialization_jabw(
+            icon_grid,
+            cell_param,
+            edge_param,
+            time_discretization_veladv_offctr,
+            time_discretization_rhotheta_offctr,
+            path,
+            rank
+        )
+
+    else:
+        raise NotImplementedError(INITIALIZATION_ERROR_MSG)
+
+    return (
+        diffusion_diagnostic_state,
+        solve_nonhydro_diagnostic_state,
+        z_fields,
+        nh_constants,
+        prep_adv,
+        divdamp_fac_o2,
+        diagnostic_state,
+        prognostic_state_now,
+        prognostic_state_next,
+    )
+
 
 def read_geometry_fields(
-<<<<<<< HEAD
     fname_prefix: str, path: Path, rank=0, ser_type: SerializationType = SerializationType.SB
-=======
-    path: Path, rank=0, ser_type: SerializationType = SerializationType.SB
->>>>>>> 9181a9ee
 ) -> tuple[EdgeParams, CellParams, VerticalModelParams, Field[[CellDim], bool]]:
     """
     Read fields containing grid properties.
@@ -564,13 +714,9 @@
 
 
 def read_static_fields(
-<<<<<<< HEAD
-    fname_prefix: str, path: Path, rank=0, ser_type: SerializationType = SerializationType.SB
-=======
-    path: Path, rank=0, ser_type: SerializationType = SerializationType.SB
->>>>>>> 9181a9ee
+    fname_prefix: str, path: Path, rank=0, ser_type: SerializationType = SerializationType.SB, init_type: InitializationType = InitializationType.SB
 ) -> tuple[
-    DiffusionMetricState, DiffusionInterpolationState, MetricStateNonHydro, InterpolationState
+    DiffusionMetricState, DiffusionInterpolationState, MetricStateNonHydro, InterpolationState, DiagnosticMetricState
 ]:
     """
     Read fields for metric and interpolation state.
@@ -586,31 +732,91 @@
 
     """
     if ser_type == SerializationType.SB:
-        dataprovider = sb.IconSerialDataProvider(
+        data_provider = sb.IconSerialDataProvider(
             fname_prefix, str(path.absolute()), False, mpi_rank=rank
         )
         icon_grid = (
-            sb.IconSerialDataProvider("icon_pydycore", str(path.absolute()), False, mpi_rank=rank)
+            sb.IconSerialDataProvider(fname_prefix, str(path.absolute()), False, mpi_rank=rank)
             .from_savepoint_grid()
             .construct_icon_grid()
         )
         diffusion_interpolation_state = (
-            dataprovider.from_interpolation_savepoint().construct_interpolation_state_for_diffusion()
+            data_provider.from_interpolation_savepoint().construct_interpolation_state_for_diffusion()
         )
         diffusion_metric_state = (
-            dataprovider.from_metrics_savepoint().construct_metric_state_for_diffusion()
-        )
-        solve_nonhydro_interpolation_state = (
-            dataprovider.from_interpolation_savepoint().construct_interpolation_state_for_nonhydro()
-        )
-        solve_nonhydro_metric_state = (
-            dataprovider.from_metrics_savepoint().construct_nh_metric_state(icon_grid.num_levels)
-        )
+            data_provider.from_metrics_savepoint().construct_metric_state_for_diffusion()
+        )
+        interpolation_savepoint = data_provider.from_interpolation_savepoint()
+        grg = interpolation_savepoint.geofac_grg()
+        nonhydro_interpolation_state = InterpolationState(
+            c_lin_e=interpolation_savepoint.c_lin_e(),
+            c_intp=interpolation_savepoint.c_intp(),
+            e_flx_avg=interpolation_savepoint.e_flx_avg(),
+            geofac_grdiv=interpolation_savepoint.geofac_grdiv(),
+            geofac_rot=interpolation_savepoint.geofac_rot(),
+            pos_on_tplane_e_1=interpolation_savepoint.pos_on_tplane_e_x(),
+            pos_on_tplane_e_2=interpolation_savepoint.pos_on_tplane_e_y(),
+            rbf_vec_coeff_e=interpolation_savepoint.rbf_vec_coeff_e(),
+            e_bln_c_s=as_1D_sparse_field(interpolation_savepoint.e_bln_c_s(), CEDim),
+            rbf_coeff_1=interpolation_savepoint.rbf_vec_coeff_v1(),
+            rbf_coeff_2=interpolation_savepoint.rbf_vec_coeff_v2(),
+            geofac_div=as_1D_sparse_field(interpolation_savepoint.geofac_div(), CEDim),
+            geofac_n2s=interpolation_savepoint.geofac_n2s(),
+            geofac_grg_x=grg[0],
+            geofac_grg_y=grg[1],
+            nudgecoeff_e=interpolation_savepoint.nudgecoeff_e(),
+        )
+        metrics_savepoint = data_provider.from_metrics_savepoint()
+        nonhydro_metric_state = MetricStateNonHydro(
+            bdy_halo_c=metrics_savepoint.bdy_halo_c(),
+            mask_prog_halo_c=metrics_savepoint.mask_prog_halo_c(),
+            rayleigh_w=metrics_savepoint.rayleigh_w(),
+            exner_exfac=metrics_savepoint.exner_exfac(),
+            exner_ref_mc=metrics_savepoint.exner_ref_mc(),
+            wgtfac_c=metrics_savepoint.wgtfac_c(),
+            wgtfacq_c=metrics_savepoint.wgtfacq_c_dsl(),
+            inv_ddqz_z_full=metrics_savepoint.inv_ddqz_z_full(),
+            rho_ref_mc=metrics_savepoint.rho_ref_mc(),
+            theta_ref_mc=metrics_savepoint.theta_ref_mc(),
+            vwind_expl_wgt=metrics_savepoint.vwind_expl_wgt(),
+            d_exner_dz_ref_ic=metrics_savepoint.d_exner_dz_ref_ic(),
+            ddqz_z_half=metrics_savepoint.ddqz_z_half(),
+            theta_ref_ic=metrics_savepoint.theta_ref_ic(),
+            d2dexdz2_fac1_mc=metrics_savepoint.d2dexdz2_fac1_mc(),
+            d2dexdz2_fac2_mc=metrics_savepoint.d2dexdz2_fac2_mc(),
+            rho_ref_me=metrics_savepoint.rho_ref_me(),
+            theta_ref_me=metrics_savepoint.theta_ref_me(),
+            ddxn_z_full=metrics_savepoint.ddxn_z_full(),
+            zdiff_gradp=metrics_savepoint.zdiff_gradp(),
+            vertoffset_gradp=metrics_savepoint.vertoffset_gradp(),
+            ipeidx_dsl=metrics_savepoint.ipeidx_dsl(),
+            pg_exdist=metrics_savepoint.pg_exdist(),
+            ddqz_z_full_e=metrics_savepoint.ddqz_z_full_e(),
+            ddxt_z_full=metrics_savepoint.ddxt_z_full(),
+            wgtfac_e=metrics_savepoint.wgtfac_e(),
+            wgtfacq_e=metrics_savepoint.wgtfacq_e_dsl(icon_grid.num_levels),
+            vwind_impl_wgt=metrics_savepoint.vwind_impl_wgt(),
+            hmask_dd3d=metrics_savepoint.hmask_dd3d(),
+            scalfac_dd3d=metrics_savepoint.scalfac_dd3d(),
+            coeff1_dwdz=metrics_savepoint.coeff1_dwdz(),
+            coeff2_dwdz=metrics_savepoint.coeff2_dwdz(),
+            coeff_gradekin=metrics_savepoint.coeff_gradekin(),
+        )
+        # TODO (Chia RUi): ddqz_z_full is not in serialized data for normal testing
+        if init_type == InitializationType.SB:
+            diagnostic_metric_state = DiagnosticMetricState(
+                ddqz_z_full=_allocate(CellDim, KDim, grid=icon_grid, dtype=float),
+            )
+        elif init_type == InitializationType.JABW:
+            diagnostic_metric_state = DiagnosticMetricState(
+                ddqz_z_ful=metrics_savepoint.ddqz_z_full(),
+            )
         return (
             diffusion_metric_state,
             diffusion_interpolation_state,
-            solve_nonhydro_metric_state,
-            solve_nonhydro_interpolation_state,
+            nonhydro_metric_state,
+            nonhydro_interpolation_state,
+            diagnostic_metric_state,
         )
     else:
         raise NotImplementedError(SB_ONLY_MSG)
