--- conflicted
+++ resolved
@@ -40,26 +40,23 @@
 from icon4py.model.common.grid.vertical import VerticalModelParams
 from icon4py.model.common.states.prognostic_state import PrognosticState
 from icon4py.model.common.states.diagnostic_state import DiagnosticState, DiagnosticMetricState
-from icon4py.model.common.test_utils import serialbox_utils as sb
-<<<<<<< HEAD
-from icon4py.model.common.constants import GRAV, RD, EARTH_RADIUS, EARTH_ANGULAR_VELOCITY, MATH_PI, MATH_PI_2, RD_O_CPD, CPD_O_RD, P0REF, CVD_O_RD, GRAV_O_RD
-from icon4py.model.common.test_utils.helpers import as_1D_sparse_field
-from icon4py.model.common.interpolation.stencils.mo_rbf_vec_interpol_cell import mo_rbf_vec_interpol_cell
-
-from gt4py.next import as_field
-from gt4py.next.common import Field
-
-import sys
-from gt4py.next.program_processors.runners.gtfn import run_gtfn
-
-backend = run_gtfn
-=======
 from icon4py.model.driver.serialbox_helpers import (
     construct_diagnostics_for_diffusion,
     construct_interpolation_state_for_diffusion,
     construct_metric_state_for_diffusion,
 )
->>>>>>> 6e153b53
+from icon4py.model.common.test_utils import serialbox_utils as sb
+from icon4py.model.common.constants import GRAV, RD, EARTH_RADIUS, EARTH_ANGULAR_VELOCITY, MATH_PI, MATH_PI_2, RD_O_CPD, CPD_O_RD, P0REF, CVD_O_RD, GRAV_O_RD
+from icon4py.model.common.test_utils.helpers import as_1D_sparse_field
+from icon4py.model.common.interpolation.stencils.mo_rbf_vec_interpol_cell import mo_rbf_vec_interpol_cell
+
+from gt4py.next import as_field
+from gt4py.next.common import Field
+
+import sys
+from gt4py.next.program_processors.runners.gtfn import run_gtfn
+
+backend = run_gtfn
 
 
 SB_ONLY_MSG = "Only ser_type='sb' is implemented so far."
@@ -258,11 +255,8 @@
     edge_lon = edge_param.edge_center[1].asnumpy()
     primal_normal_x = edge_param.primal_normal[0].asnumpy()
 
-    c2e2c2e = icon_grid.connectivities[C2E2C2EDim]
-    c2e = icon_grid.connectivities[C2EDim]
     rbv_vec_coeff_c1 = data_provider.from_interpolation_savepoint().rbf_vec_coeff_c1()
     rbv_vec_coeff_c2 = data_provider.from_interpolation_savepoint().rbf_vec_coeff_c2()
-    geofac_div = data_provider.from_interpolation_savepoint().geofac_div()
 
     cell_size = cell_lat.size
     edge_size = edge_lat.size
@@ -365,7 +359,6 @@
         mask_array_edge_start_plus1_to_edge_end,
     )
 
-<<<<<<< HEAD
     rho_numpy, exner_numpy, theta_v_numpy = mo_hydro_adjust(
         wgtfac_c,
         ddqz_z_half,
@@ -378,21 +371,6 @@
         theta_v_numpy,
         num_levels,
     )
-=======
-def read_initial_state(
-    path: Path, rank=0
-) -> tuple[
-    DiffusionDiagnosticState,
-    DiagnosticStateNonHydro,
-    ZFields,
-    PrepAdvection,
-    Field[[KDim], float],
-    PrognosticState,
-    PrognosticState,
-]:
-    """
-    Read prognostic and diagnostic state from serialized data.
->>>>>>> 6e153b53
 
     vn = as_field((EdgeDim, KDim), vn_numpy)
     w = as_field((CellDim, KDim), w_numpy)
@@ -475,32 +453,33 @@
     )
 
     diffusion_diagnostic_state = DiffusionDiagnosticState(
-        hdef_ic=_allocate(CellDim, KDim, grid=icon_grid),
-        div_ic=_allocate(CellDim, KDim, grid=icon_grid),
-        dwdx=_allocate(CellDim, KDim, grid=icon_grid),
-        dwdy=_allocate(CellDim, KDim, grid=icon_grid)
+        hdef_ic=_allocate(CellDim, KDim, grid=icon_grid, is_halfdim=True),
+        div_ic=_allocate(CellDim, KDim, grid=icon_grid, is_halfdim=True),
+        dwdx=_allocate(CellDim, KDim, grid=icon_grid, is_halfdim=True),
+        dwdy=_allocate(CellDim, KDim, grid=icon_grid, is_halfdim=True)
     )
     solve_nonhydro_diagnostic_state = DiagnosticStateNonHydro(
-        theta_v_ic=_allocate(CellDim, KDim, grid=icon_grid),
+        theta_v_ic=_allocate(CellDim, KDim, grid=icon_grid, is_halfdim=True),
         exner_pr=_allocate(CellDim, KDim, grid=icon_grid),
-        rho_ic=_allocate(CellDim, KDim, grid=icon_grid),
+        rho_ic=_allocate(CellDim, KDim, grid=icon_grid, is_halfdim=True),
         ddt_exner_phy=_allocate(CellDim, KDim, grid=icon_grid),
         grf_tend_rho=_allocate(CellDim, KDim, grid=icon_grid),
         grf_tend_thv=_allocate(CellDim, KDim, grid=icon_grid),
-        grf_tend_w=_allocate(CellDim, KDim, grid=icon_grid),
+        grf_tend_w=_allocate(CellDim, KDim, grid=icon_grid, is_halfdim=True),
         mass_fl_e=_allocate(EdgeDim, KDim, grid=icon_grid),
         ddt_vn_phy=_allocate(EdgeDim, KDim, grid=icon_grid),
         grf_tend_vn=_allocate(EdgeDim, KDim, grid=icon_grid),
         ddt_vn_apc_ntl1=_allocate(EdgeDim, KDim, grid=icon_grid),
         ddt_vn_apc_ntl2=_allocate(EdgeDim, KDim, grid=icon_grid),
-        ddt_w_adv_ntl1=_allocate(CellDim, KDim, grid=icon_grid),
-        ddt_w_adv_ntl2=_allocate(CellDim, KDim, grid=icon_grid),
+        ddt_w_adv_ntl1=_allocate(CellDim, KDim, grid=icon_grid, is_halfdim=True),
+        ddt_w_adv_ntl2=_allocate(CellDim, KDim, grid=icon_grid, is_halfdim=True),
         vt=_allocate(EdgeDim, KDim, grid=icon_grid),
-        vn_ie=_allocate(EdgeDim, KDim, grid=icon_grid),
-        w_concorr_c=_allocate(CellDim, KDim, grid=icon_grid),
+        vn_ie=_allocate(EdgeDim, KDim, grid=icon_grid, is_halfdim=True),
+        w_concorr_c=_allocate(CellDim, KDim, grid=icon_grid, is_halfdim=True),
         rho_incr=None,  # solve_nonhydro_init_savepoint.rho_incr(),
         vn_incr=None,  # solve_nonhydro_init_savepoint.vn_incr(),
         exner_incr=None,  # solve_nonhydro_init_savepoint.exner_incr(),
+        exner_dyn_incr=None,
     )
 
     z_fields = ZFields(
@@ -520,22 +499,6 @@
         z_vt_ie=_allocate(EdgeDim, KDim, grid=icon_grid),
     )
 
-    (
-        wgt_nnow_rth,
-        wgt_nnew_rth,
-        wgt_nnow_vel,
-        wgt_nnew_vel
-    ) = compute_time_discretization_implicit_parameters(
-        time_discretization_veladv_offctr,
-        time_discretization_rhotheta_offctr
-    )
-    nh_constants = NHConstants(
-        wgt_nnow_rth=wgt_nnow_rth,
-        wgt_nnew_rth=wgt_nnew_rth,
-        wgt_nnow_vel=wgt_nnow_vel,
-        wgt_nnew_vel=wgt_nnew_vel,
-    )
-
     prep_adv = PrepAdvection(
         vn_traj=_allocate(EdgeDim, KDim, grid=icon_grid),
         mass_flx_me=_allocate(EdgeDim, KDim, grid=icon_grid),
@@ -546,15 +509,12 @@
         diffusion_diagnostic_state,
         solve_nonhydro_diagnostic_state,
         z_fields,
-        nh_constants,
         prep_adv,
         0.0,
         diagnostic_state,
         prognostic_state_now,
         prognostic_state_next
     )
-
-
 
 
 def model_initialization_serialbox(
@@ -609,6 +569,7 @@
         rho_incr=None,  # solve_nonhydro_init_savepoint.rho_incr(),
         vn_incr=None,  # solve_nonhydro_init_savepoint.vn_incr(),
         exner_incr=None,  # solve_nonhydro_init_savepoint.exner_incr(),
+        exner_dyn_incr=None,
     )
 
     z_fields = ZFields(
@@ -628,14 +589,6 @@
         z_vt_ie=_allocate(EdgeDim, KDim, grid=icon_grid),
     )
 
-<<<<<<< HEAD
-    nh_constants = NHConstants(
-        wgt_nnow_rth=solve_nonhydro_init_savepoint.wgt_nnow_rth(),
-        wgt_nnew_rth=solve_nonhydro_init_savepoint.wgt_nnew_rth(),
-        wgt_nnow_vel=solve_nonhydro_init_savepoint.wgt_nnow_vel(),
-        wgt_nnew_vel=solve_nonhydro_init_savepoint.wgt_nnew_vel(),
-    )
-
     diagnostic_state = DiagnosticState(
         pressure=_allocate(CellDim, KDim, grid=icon_grid),
         pressure_ifc=_allocate(CellDim, KDim, grid=icon_grid),
@@ -645,8 +598,6 @@
         v=_allocate(CellDim, KDim, grid=icon_grid),
     )
 
-=======
->>>>>>> 6e153b53
     prognostic_state_next = PrognosticState(
         w=solve_nonhydro_init_savepoint.w_new(),
         vn=solve_nonhydro_init_savepoint.vn_new(),
@@ -685,7 +636,6 @@
     DiffusionDiagnosticState,
     DiagnosticStateNonHydro,
     ZFields,
-    NHConstants,
     PrepAdvection,
     float,
     DiagnosticState,
@@ -699,7 +649,6 @@
             diffusion_diagnostic_state,
             solve_nonhydro_diagnostic_state,
             z_fields,
-            nh_constants,
             prep_adv,
             divdamp_fac_o2,
             diagnostic_state,
@@ -713,7 +662,6 @@
             diffusion_diagnostic_state,
             solve_nonhydro_diagnostic_state,
             z_fields,
-            nh_constants,
             prep_adv,
             divdamp_fac_o2,
             diagnostic_state,
@@ -736,7 +684,6 @@
         diffusion_diagnostic_state,
         solve_nonhydro_diagnostic_state,
         z_fields,
-        nh_constants,
         prep_adv,
         divdamp_fac_o2,
         diagnostic_state,
@@ -817,19 +764,11 @@
             .from_savepoint_grid()
             .construct_icon_grid()
         )
-<<<<<<< HEAD
-        diffusion_interpolation_state = (
-            data_provider.from_interpolation_savepoint().construct_interpolation_state_for_diffusion()
-        )
-        diffusion_metric_state = (
-            data_provider.from_metrics_savepoint().construct_metric_state_for_diffusion()
-=======
         diffusion_interpolation_state = construct_interpolation_state_for_diffusion(
-            dataprovider.from_interpolation_savepoint()
+            data_provider.from_interpolation_savepoint()
         )
         diffusion_metric_state = construct_metric_state_for_diffusion(
-            dataprovider.from_metrics_savepoint()
->>>>>>> 6e153b53
+            data_provider.from_metrics_savepoint()
         )
         interpolation_savepoint = data_provider.from_interpolation_savepoint()
         grg = interpolation_savepoint.geofac_grg()
