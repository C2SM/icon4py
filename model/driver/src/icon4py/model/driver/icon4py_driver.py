--- conflicted
+++ resolved
@@ -16,16 +16,14 @@
 import numpy as np
 from devtools import Timer
 
-from icon4py.model.common.io import plots
-from icon4py.model.atmosphere.dycore import ibm
-
 import icon4py.model.common.utils as common_utils
 from icon4py.model.atmosphere.diffusion import (
     diffusion,
     diffusion_states,
 )
-from icon4py.model.atmosphere.dycore import dycore_states, solve_nonhydro as solve_nh
+from icon4py.model.atmosphere.dycore import dycore_states, ibm, solve_nonhydro as solve_nh
 from icon4py.model.common.decomposition import definitions as decomposition
+from icon4py.model.common.io import plots
 from icon4py.model.common.states import (
     diagnostic_state as diagnostics,
     prognostic_state as prognostics,
@@ -271,15 +269,12 @@
                 f"{self.n_substeps_var} , is_first_step_in_simulation : {self._is_first_step_in_simulation}"
             )
 
-<<<<<<< HEAD
-=======
             self._update_time_levels_for_velocity_tendencies(
                 solve_nonhydro_diagnostic_state,
                 at_first_substep=self._is_first_substep(dyn_substep),
                 at_initial_timestep=self._is_first_step_in_simulation,
             )
 
->>>>>>> 008015f4
             self.solve_nonhydro.time_step(
                 solve_nonhydro_diagnostic_state,
                 prognostic_states,
