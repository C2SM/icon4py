# ICON4Py - ICON inspired code in Python and GT4Py
#
# Copyright (c) 2022-2024, ETH Zurich and MeteoSwiss
# All rights reserved.
#
# Please, refer to the LICENSE file in the root directory.
# SPDX-License-Identifier: BSD-3-Clause

import datetime
import logging
import pathlib
import uuid
from typing import Callable

import click
from devtools import Timer

from icon4py.model.atmosphere.diffusion import (
    diffusion,
    diffusion_states,
)
from icon4py.model.atmosphere.dycore.nh_solve import solve_nonhydro as solve_nh
from icon4py.model.atmosphere.dycore.state_utils import states as solve_nh_states
from icon4py.model.common.decomposition import definitions as decomposition
from icon4py.model.common.states import prognostic_state as prognostics
from icon4py.model.driver import (
    icon4py_configuration as driver_config,
    initialization_utils as driver_init,
)


log = logging.getLogger(__name__)


class TimeLoop:
    @classmethod
    def name(cls):
        return cls.__name__

    def __init__(
        self,
        run_config: driver_config.Icon4pyRunConfig,
        diffusion_granule: diffusion.Diffusion,
        solve_nonhydro_granule: solve_nh.SolveNonhydro,
    ):
        self.run_config: driver_config.Icon4pyRunConfig = run_config
        self.diffusion = diffusion_granule
        self.solve_nonhydro = solve_nonhydro_granule

        self._n_time_steps: int = int(
            (self.run_config.end_date - self.run_config.start_date) / self.run_config.dtime
        )
        self.dtime_in_seconds: float = self.run_config.dtime.total_seconds()
        self._n_substeps_var: int = self.run_config.n_substeps
        self._substep_timestep: float = float(self.dtime_in_seconds / self._n_substeps_var)

        self._validate_config()

        # current simulation date
        self._simulation_date: datetime.datetime = self.run_config.start_date

        self._is_first_step_in_simulation: bool = not self.run_config.restart_mode

        self._now: int = 0  # TODO (Chia Rui): move to PrognosticState
        self._next: int = 1  # TODO (Chia Rui): move to PrognosticState

    def re_init(self):
        self._simulation_date = self.run_config.start_date
        self._is_first_step_in_simulation = True
        self._n_substeps_var = self.run_config.n_substeps
        self._now: int = 0  # TODO (Chia Rui): move to PrognosticState
        self._next: int = 1  # TODO (Chia Rui): move to PrognosticState

    def _validate_config(self):
        if self._n_time_steps < 0:
            raise ValueError("end_date should be larger than start_date. Please check.")

    @property
    def first_step_in_simulation(self):
        return self._is_first_step_in_simulation

    def _is_last_substep(self, step_nr: int):
        return step_nr == (self.n_substeps_var - 1)

    @staticmethod
    def _is_first_substep(step_nr: int):
        return step_nr == 0

    def _next_simulation_date(self):
        self._simulation_date += self.run_config.dtime

    @property
    def n_substeps_var(self):
        return self._n_substeps_var

    @property
    def simulation_date(self):
        return self._simulation_date

    @property
    def prognostic_now(self):
        return self._now

    @property
    def prognostic_next(self):
        return self._next

    @property
    def n_time_steps(self):
        return self._n_time_steps

    @property
    def substep_timestep(self):
        return self._substep_timestep

    def _swap(self):
        time_n_swap = self._next
        self._next = self._now
        self._now = time_n_swap

    def _full_name(self, func: Callable):
        return ":".join((self.__class__.__name__, func.__name__))

    def time_integration(
        self,
        diffusion_diagnostic_state: diffusion_states.DiffusionDiagnosticState,
        solve_nonhydro_diagnostic_state: solve_nh_states.DiagnosticStateNonHydro,
        # TODO (Chia Rui): expand the PrognosticState to include indices of now and next, now it is always assumed that now = 0, next = 1 at the beginning
        prognostic_state_list: list[prognostics.PrognosticState],
        # below is a long list of arguments for dycore time_step that many can be moved to initialization of SolveNonhydro)
        prep_adv: solve_nh_states.PrepAdvection,
        inital_divdamp_fac_o2: float,
        do_prep_adv: bool,
    ):
        log.info(
            f"starting time loop for dtime={self.dtime_in_seconds} s and n_timesteps={self._n_time_steps}"
        )
        log.info(
            f"apply_to_horizontal_wind={self.diffusion.config.apply_to_horizontal_wind} initial_stabilization={self.run_config.apply_initial_stabilization} dtime={self.dtime_in_seconds} s, substep_timestep={self._substep_timestep}"
        )

        # TODO (Chia Rui): Initialize vn tendencies that are used in solve_nh and advection to zero (init_ddt_vn_diagnostics subroutine)

        # TODO (Chia Rui): Compute diagnostic variables: P, T, zonal and meridonial winds, necessary for JW test output (diag_for_output_dyn subroutine)

        # TODO (Chia Rui): Initialize exner_pr used in solve_nh (compute_exner_pert subroutine)

        if (
            self.diffusion.config.apply_to_horizontal_wind
            and self.run_config.apply_initial_stabilization
            and self._is_first_step_in_simulation
        ):
            log.info("running initial step to diffuse fields before timeloop starts")
            self.diffusion.initial_run(
                diffusion_diagnostic_state,
                prognostic_state_list[self._now],
                self.dtime_in_seconds,
            )
        log.info(
            f"starting real time loop for dtime={self.dtime_in_seconds} n_timesteps={self._n_time_steps}"
        )
        timer = Timer(self._full_name(self._integrate_one_time_step))
        for time_step in range(self._n_time_steps):
            log.info(f"simulation date : {self._simulation_date} run timestep : {time_step}")
            log.info(
                f" MAX VN: {prognostic_state_list[self._now].vn.asnumpy().max():.15e} , MAX W: {prognostic_state_list[self._now].w.asnumpy().max():.15e}"
            )
            log.info(
                f" MAX RHO: {prognostic_state_list[self._now].rho.asnumpy().max():.15e} , MAX THETA_V: {prognostic_state_list[self._now].theta_v.asnumpy().max():.15e}"
            )
            # TODO (Chia Rui): check with Anurag about printing of max and min of variables.

            self._next_simulation_date()

            # update boundary condition

            timer.start()
            self._integrate_one_time_step(
                diffusion_diagnostic_state,
                solve_nonhydro_diagnostic_state,
                prognostic_state_list,
                prep_adv,
                inital_divdamp_fac_o2,
                do_prep_adv,
            )
            timer.capture()

            # TODO (Chia Rui): modify n_substeps_var if cfl condition is not met. (set_dyn_substeps subroutine)

            # TODO (Chia Rui): compute diagnostic variables: P, T, zonal and meridonial winds, necessary for JW test output (diag_for_output_dyn subroutine)

            # TODO (Chia Rui): simple IO enough for JW test

        timer.summary(True)

    def _integrate_one_time_step(
        self,
        diffusion_diagnostic_state: diffusion_states.DiffusionDiagnosticState,
        solve_nonhydro_diagnostic_state: solve_nh_states.DiagnosticStateNonHydro,
        prognostic_state_list: list[prognostics.PrognosticState],
        prep_adv: solve_nh_states.PrepAdvection,
        inital_divdamp_fac_o2: float,
        do_prep_adv: bool,
    ):
        # TODO (Chia Rui): Add update_spinup_damping here to compute divdamp_fac_o2

        self._do_dyn_substepping(
            solve_nonhydro_diagnostic_state,
            prognostic_state_list,
            prep_adv,
            inital_divdamp_fac_o2,
            do_prep_adv,
        )

        if self.diffusion.config.apply_to_horizontal_wind:
            self.diffusion.run(
                diffusion_diagnostic_state, prognostic_state_list[self._next], self.dtime_in_seconds
            )

        self._swap()

        # TODO (Chia Rui): add tracer advection here

    def _do_dyn_substepping(
        self,
        solve_nonhydro_diagnostic_state: solve_nh_states.DiagnosticStateNonHydro,
        prognostic_state_list: list[prognostics.PrognosticState],
        prep_adv: solve_nh_states.PrepAdvection,
        inital_divdamp_fac_o2: float,
        do_prep_adv: bool,
    ):
        # TODO (Chia Rui): compute airmass for prognostic_state here

        do_recompute = True
        do_clean_mflx = True
        for dyn_substep in range(self._n_substeps_var):
            log.info(
                f"simulation date : {self._simulation_date} substep / n_substeps : {dyn_substep} / "
                f"{self.n_substeps_var} , is_first_step_in_simulation : {self._is_first_step_in_simulation}, "
                f"nnow: {self._now}, nnew : {self._next}"
            )
            self.solve_nonhydro.time_step(
                solve_nonhydro_diagnostic_state,
                prognostic_state_list,
                prep_adv=prep_adv,
                divdamp_fac_o2=inital_divdamp_fac_o2,
                dtime=self._substep_timestep,
                l_recompute=do_recompute,
                l_init=self._is_first_step_in_simulation,
                nnew=self._next,
                nnow=self._now,
                lclean_mflx=do_clean_mflx,
                lprep_adv=do_prep_adv,
                at_first_substep=self._is_first_substep(dyn_substep),
                at_last_substep=self._is_last_substep(dyn_substep),
            )

            do_recompute = False
            do_clean_mflx = False

            if not self._is_last_substep(dyn_substep):
                self._swap()

            self._is_first_step_in_simulation = False

        # TODO (Chia Rui): compute airmass for prognostic_state here


def initialize(
    file_path: pathlib.Path,
    props: decomposition.ProcessProperties,
    serialization_type: driver_init.SerializationType,
    experiment_type: driver_init.ExperimentType,
    grid_id: uuid.UUID,
    grid_root,
    grid_level,
    icon4py_driver_backend: driver_config.DriverBackends,
):
    """
    Inititalize the driver run.

    "reads" in
        - load configuration

        - load grid information

        - initialize components: diffusion and solve_nh

        - load diagnostic and prognostic variables (serialized data)

        - setup the time loop

     Returns:
         tl: configured timeloop,
         diffusion_diagnostic_state: initial state for diffusion diagnostic variables
         nonhydro_diagnostic_state: initial state for solve_nonhydro diagnostic variables
         prognostic_state: initial state for prognostic variables
         diagnostic_state: initial state for global diagnostic variables
         prep_advection: fields collecting data for advection during the solve nonhydro timestep
         inital_divdamp_fac_o2: initial divergence damping factor

    """
    log.info("initialize parallel runtime")
    log.info(f"reading configuration: experiment {experiment_type}")
    config = driver_config.read_config(icon4py_driver_backend, experiment_type)

    decomp_info = driver_init.read_decomp_info(
        file_path, props, serialization_type, grid_id, grid_root, grid_level
    )

    log.info(f"initializing the grid from '{file_path}'")
    icon_grid = driver_init.read_icon_grid(
        file_path,
        rank=props.rank,
        ser_type=serialization_type,
        grid_id=grid_id,
        grid_root=grid_root,
        grid_level=grid_level,
    )
    log.info(f"reading input fields from '{file_path}'")
    (
        edge_geometry,
        cell_geometry,
        vertical_geometry,
        c_owner_mask,
    ) = driver_init.read_geometry_fields(
        file_path,
        vertical_grid_config=config.vertical_grid_config,
        rank=props.rank,
        ser_type=serialization_type,
        grid_id=grid_id,
        grid_root=grid_root,
        grid_level=grid_level,
    )
    (
        diffusion_metric_state,
        diffusion_interpolation_state,
        solve_nonhydro_metric_state,
        solve_nonhydro_interpolation_state,
        diagnostic_metric_state,
    ) = driver_init.read_static_fields(
        icon_grid,
        file_path,
        rank=props.rank,
        ser_type=serialization_type,
    )

    log.info("initializing diffusion")
    diffusion_params = diffusion.DiffusionParams(config.diffusion_config)
    exchange = decomposition.create_exchange(props, decomp_info)
<<<<<<< HEAD
    diffusion_granule = diffusion.Diffusion(exchange=exchange, backend=config.run_config.backend)
    diffusion_granule.init(
=======
    diffusion_granule = diffusion.Diffusion(
>>>>>>> 2c4d50f9
        icon_grid,
        config.diffusion_config,
        diffusion_params,
        vertical_geometry,
        diffusion_metric_state,
        diffusion_interpolation_state,
        edge_geometry,
        cell_geometry,
        exchange=exchange,
        backend=gtfn_cpu,
    )

    nonhydro_params = solve_nh.NonHydrostaticParams(config.solve_nonhydro_config)

<<<<<<< HEAD
    solve_nonhydro_granule = solve_nh.SolveNonhydro(backend=config.run_config.backend)
    solve_nonhydro_granule.init(
        grid=icon_grid,
=======
    solve_nonhydro_granule = solve_nh.SolveNonhydro(
        backend=gtfn_cpu,
>>>>>>> 2c4d50f9
        config=config.solve_nonhydro_config,
        params=nonhydro_params,
        metric_state_nonhydro=solve_nonhydro_metric_state,
        interpolation_state=solve_nonhydro_interpolation_state,
        vertical_params=vertical_geometry,
        edge_geometry=edge_geometry,
        cell_geometry=cell_geometry,
        owner_mask=c_owner_mask,
    )

    (
        diffusion_diagnostic_state,
        solve_nonhydro_diagnostic_state,
        prep_adv,
        inital_divdamp_fac_o2,
        diagnostic_state,
        prognostic_state_now,
        prognostic_state_next,
    ) = driver_init.read_initial_state(
        icon_grid,
        cell_geometry,
        edge_geometry,
        file_path,
        backend=config.run_config.backend,
        rank=props.rank,
        experiment_type=experiment_type,
    )
    prognostic_state_list = [prognostic_state_now, prognostic_state_next]

    timeloop = TimeLoop(
        run_config=config.run_config,
        diffusion_granule=diffusion_granule,
        solve_nonhydro_granule=solve_nonhydro_granule,
    )
    return (
        timeloop,
        diffusion_diagnostic_state,
        solve_nonhydro_diagnostic_state,
        prognostic_state_list,
        diagnostic_state,
        prep_adv,
        inital_divdamp_fac_o2,
    )


@click.command()
@click.argument("input_path")
@click.option(
    "--run_path",
    default="./",
    help="Folder for code logs to file and to console. Only debug logging is going to the file.",
)
@click.option(
    "--mpi",
    default=False,
    show_default=True,
    help="Whether or not you are running with mpi. Currently not fully tested yet.",
)
@click.option(
    "--serialization_type",
    default="serialbox",
    show_default=True,
    help="Serialization type for grid info and static fields. This is currently the only possible way to load the grid info and static fields.",
)
@click.option(
    "--experiment_type",
    default="any",
    show_default=True,
    help="Option for configuration and how the initial state is generated. "
    "Setting it to the default value will instruct the model to use the default configuration of MeteoSwiss regional experiment and read the initial state from serialized data. "
    "Currently, users can also set it to either jabw or grauss_3d_torus to generate analytic initial condition for the JW and mountain wave tests, respectively (they are placed in abs_path_to_icon4py/model/driver/src/icon4py/model/driver/test_cases/).",
)
@click.option(
    "--grid_root",
    default=2,
    show_default=True,
    help="Grid root division (please refer to Sadourny et al. 1968 or ICON documentation for more information). When torus grid is used, it must be set to 2.",
)
@click.option(
    "--grid_level",
    default=4,
    show_default=True,
    help="Grid refinement level. When torus grid is used, it must be set to 0.",
)
@click.option(
    "--grid_id",
    default="af122aca-1dd2-11b2-a7f8-c7bf6bc21eba",
    help="uuid of the horizontal grid ('uuidOfHGrid' from gridfile)",
)
@click.option(
    "--enable_output",
    is_flag=True,
    help="Enable all debugging messages. Otherwise, only critical error messages are printed.",
)
@click.option(
    "--icon4py_driver_backend",
    default=driver_config.DriverBackends.GTFN_CPU,
    show_default=True,
    help="Backend for all components executed in icon4py driver. Choose between GTFN_CPU or GTFN_GPU. Please see abs_path_to_icon4py/model/driver/src/icon4py/model/driver/icon4py_configuration/) ",
)
def icon4py_driver(
    input_path,
    run_path,
    mpi,
    serialization_type,
    experiment_type,
    grid_id,
    grid_root,
    grid_level,
    enable_output,
    icon4py_driver_backend,
):
    """
    usage: python dycore_driver.py abs_path_to_icon4py/testdata/ser_icondata/mpitask1/mch_ch_r04b09_dsl/ser_data

    Run the icon4py driver, where INPUT_PATH is the path to folder storing the serialized data.

    steps:
    1. initialize model from serialized data:

        a) load config of icon and components: diffusion and solve_nh

        b) initialize grid

        c) initialize/configure components ie "granules"

        d) load local, diagnostic and prognostic variables

        e) setup the time loop

    2. run time loop
    """
    parallel_props = decomposition.get_processor_properties(decomposition.get_runtype(with_mpi=mpi))
    grid_id = uuid.UUID(grid_id)
    driver_init.configure_logging(run_path, experiment_type, enable_output, parallel_props)
    (
        timeloop,
        diffusion_diagnostic_state,
        solve_nonhydro_diagnostic_state,
        prognostic_state_list,
        diagnostic_state,
        prep_adv,
        inital_divdamp_fac_o2,
    ) = initialize(
        pathlib.Path(input_path),
        parallel_props,
        serialization_type,
        experiment_type,
        grid_id,
        grid_root,
        grid_level,
        icon4py_driver_backend,
    )
    log.info(f"Starting ICON dycore run: {timeloop.simulation_date.isoformat()}")
    log.info(
        f"input args: input_path={input_path}, n_time_steps={timeloop.n_time_steps}, ending date={timeloop.run_config.end_date}"
    )

    log.info(f"input args: input_path={input_path}, n_time_steps={timeloop.n_time_steps}")

    log.info("dycore configuring: DONE")
    log.info("timeloop: START")

    timeloop.time_integration(
        diffusion_diagnostic_state,
        solve_nonhydro_diagnostic_state,
        prognostic_state_list,
        prep_adv,
        inital_divdamp_fac_o2,
        do_prep_adv=False,
    )

    log.info("timeloop:  DONE")


if __name__ == "__main__":
    icon4py_driver()<|MERGE_RESOLUTION|>--- conflicted
+++ resolved
@@ -348,12 +348,7 @@
     log.info("initializing diffusion")
     diffusion_params = diffusion.DiffusionParams(config.diffusion_config)
     exchange = decomposition.create_exchange(props, decomp_info)
-<<<<<<< HEAD
-    diffusion_granule = diffusion.Diffusion(exchange=exchange, backend=config.run_config.backend)
-    diffusion_granule.init(
-=======
     diffusion_granule = diffusion.Diffusion(
->>>>>>> 2c4d50f9
         icon_grid,
         config.diffusion_config,
         diffusion_params,
@@ -363,19 +358,13 @@
         edge_geometry,
         cell_geometry,
         exchange=exchange,
-        backend=gtfn_cpu,
+        backend=config.run_config.backend,
     )
 
     nonhydro_params = solve_nh.NonHydrostaticParams(config.solve_nonhydro_config)
 
-<<<<<<< HEAD
-    solve_nonhydro_granule = solve_nh.SolveNonhydro(backend=config.run_config.backend)
-    solve_nonhydro_granule.init(
-        grid=icon_grid,
-=======
     solve_nonhydro_granule = solve_nh.SolveNonhydro(
-        backend=gtfn_cpu,
->>>>>>> 2c4d50f9
+        backend=config.run_config.backend,
         config=config.solve_nonhydro_config,
         params=nonhydro_params,
         metric_state_nonhydro=solve_nonhydro_metric_state,
