--- conflicted
+++ resolved
@@ -286,10 +286,8 @@
                 f"simulation date : {self._simulation_date} substep / n_substeps : {dyn_substep} / "
                 f"{self.n_substeps_var} , is_first_step_in_simulation : {self._is_first_step_in_simulation}"
             )
-<<<<<<< HEAD
             if self.detailed_timers:
                 self._timer_solve_nonhydro.start()
-=======
 
             self._update_time_levels_for_velocity_tendencies(
                 solve_nonhydro_diagnostic_state,
@@ -297,7 +295,6 @@
                 at_initial_timestep=self._is_first_step_in_simulation,
             )
 
->>>>>>> cac05077
             self.solve_nonhydro.time_step(
                 solve_nonhydro_diagnostic_state,
                 prognostic_states,
