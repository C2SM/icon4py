--- conflicted
+++ resolved
@@ -14,11 +14,7 @@
 
 import click
 from devtools import Timer
-<<<<<<< HEAD
-from gt4py.next.backend import Backend
-=======
 from gt4py.next import gtfn_cpu
->>>>>>> b38c7489
 
 from icon4py.model.atmosphere.diffusion import (
     diffusion,
@@ -283,7 +279,6 @@
     grid_id: uuid.UUID,
     grid_root,
     grid_level,
-    backend: Backend,
 ):
     """
     Inititalize the driver run.
@@ -371,7 +366,7 @@
 
     nonhydro_params = solve_nh.NonHydrostaticParams(config.solve_nonhydro_config)
 
-    solve_nonhydro_granule = solve_nh.SolveNonhydro(backend)
+    solve_nonhydro_granule = solve_nh.SolveNonhydro(backend=gtfn_cpu)
     solve_nonhydro_granule.init(
         grid=icon_grid,
         config=config.solve_nonhydro_config,
@@ -463,15 +458,7 @@
     help="uuid of the horizontal grid ('uuidOfHGrid' from gridfile)",
 )
 def icon4py_driver(
-    input_path,
-    run_path,
-    mpi,
-    serialization_type,
-    experiment_type,
-    grid_id,
-    grid_root,
-    grid_level,
-    backend,
+    input_path, run_path, mpi, serialization_type, experiment_type, grid_id, grid_root, grid_level
 ):
     """
     usage: python dycore_driver.py abs_path_to_icon4py/testdata/ser_icondata/mpitask1/mch_ch_r04b09_dsl/ser_data
@@ -512,7 +499,6 @@
         grid_id,
         grid_root,
         grid_level,
-        backend,
     )
     log.info(f"Starting ICON dycore run: {timeloop.simulation_date.isoformat()}")
     log.info(
