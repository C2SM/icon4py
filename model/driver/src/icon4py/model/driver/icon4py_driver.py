--- conflicted
+++ resolved
@@ -157,13 +157,8 @@
         log.info(
             f"starting real time loop for dtime={self.dtime_in_seconds} n_timesteps={self._n_time_steps}"
         )
-<<<<<<< HEAD
-
-        timer = Timer(self._full_name(self._integrate_one_time_step))
-=======
         timer_first_timestep = Timer("TimeLoop: first time step", dp=6)
         timer_after_first_timestep = Timer("TimeLoop: after first time step", dp=6)
->>>>>>> 6c97904d
         for time_step in range(self._n_time_steps):
             timer = timer_first_timestep if time_step == 0 else timer_after_first_timestep
             if profiling is not None:
@@ -398,11 +393,7 @@
     """
     log.info("initialize parallel runtime")
     log.info(f"reading configuration: experiment {experiment_type}")
-<<<<<<< HEAD
-    config = driver_config.read_config(experiment_type, backend)
-=======
     config = driver_config.read_config(experiment_type=experiment_type, backend=backend)
->>>>>>> 6c97904d
 
     decomp_info = driver_init.read_decomp_info(
         file_path,
