--- conflicted
+++ resolved
@@ -10,22 +10,19 @@
 import logging
 import pathlib
 import uuid
-from typing import Callable, NamedTuple
+from typing import Callable
 
 import click
 from devtools import Timer
 
-import icon4py.model.common.utils as common_utils
 from icon4py.model.atmosphere.diffusion import (
     diffusion,
     diffusion_states,
 )
-from icon4py.model.atmosphere.dycore import dycore_states, solve_nonhydro as solve_nh
+from icon4py.model.atmosphere.dycore.nh_solve import solve_nonhydro as solve_nh
+from icon4py.model.atmosphere.dycore.state_utils import states as solve_nh_states
 from icon4py.model.common.decomposition import definitions as decomposition
-from icon4py.model.common.states import (
-    diagnostic_state as diagnostics,
-    prognostic_state as prognostics,
-)
+from icon4py.model.common.states import prognostic_state as prognostics
 from icon4py.model.driver import (
     icon4py_configuration as driver_config,
     initialization_utils as driver_init,
@@ -64,10 +61,15 @@
 
         self._is_first_step_in_simulation: bool = not self.run_config.restart_mode
 
+        self._now: int = 0  # TODO (Chia Rui): move to PrognosticState
+        self._next: int = 1  # TODO (Chia Rui): move to PrognosticState
+
     def re_init(self):
         self._simulation_date = self.run_config.start_date
         self._is_first_step_in_simulation = True
         self._n_substeps_var = self.run_config.n_substeps
+        self._now: int = 0  # TODO (Chia Rui): move to PrognosticState
+        self._next: int = 1  # TODO (Chia Rui): move to PrognosticState
 
     def _validate_config(self):
         if self._n_time_steps < 0:
@@ -96,12 +98,25 @@
         return self._simulation_date
 
     @property
+    def prognostic_now(self):
+        return self._now
+
+    @property
+    def prognostic_next(self):
+        return self._next
+
+    @property
     def n_time_steps(self):
         return self._n_time_steps
 
     @property
     def substep_timestep(self):
         return self._substep_timestep
+
+    def _swap(self):
+        time_n_swap = self._next
+        self._next = self._now
+        self._now = time_n_swap
 
     def _full_name(self, func: Callable):
         return ":".join((self.__class__.__name__, func.__name__))
@@ -109,12 +124,12 @@
     def time_integration(
         self,
         diffusion_diagnostic_state: diffusion_states.DiffusionDiagnosticState,
-        solve_nonhydro_diagnostic_state: dycore_states.DiagnosticStateNonHydro,
+        solve_nonhydro_diagnostic_state: solve_nh_states.DiagnosticStateNonHydro,
         # TODO (Chia Rui): expand the PrognosticState to include indices of now and next, now it is always assumed that now = 0, next = 1 at the beginning
-        prognostic_states: common_utils.TimeStepPair[prognostics.PrognosticState],
+        prognostic_state_list: list[prognostics.PrognosticState],
         # below is a long list of arguments for dycore time_step that many can be moved to initialization of SolveNonhydro)
-        prep_adv: dycore_states.PrepAdvection,
-        initial_divdamp_fac_o2: float,
+        prep_adv: solve_nh_states.PrepAdvection,
+        inital_divdamp_fac_o2: float,
         do_prep_adv: bool,
     ):
         log.info(
@@ -135,10 +150,10 @@
             and self.run_config.apply_initial_stabilization
             and self._is_first_step_in_simulation
         ):
-            log.info("running initial step to diffuse fields before time loop starts")
+            log.info("running initial step to diffuse fields before timeloop starts")
             self.diffusion.initial_run(
                 diffusion_diagnostic_state,
-                prognostic_states.current,
+                prognostic_state_list[self._now],
                 self.dtime_in_seconds,
             )
         log.info(
@@ -148,10 +163,10 @@
         for time_step in range(self._n_time_steps):
             log.info(f"simulation date : {self._simulation_date} run timestep : {time_step}")
             log.info(
-                f" MAX VN: {prognostic_states.current.vn.asnumpy().max():.15e} , MAX W: {prognostic_states.current.w.asnumpy().max():.15e}"
+                f" MAX VN: {prognostic_state_list[self._now].vn.asnumpy().max():.15e} , MAX W: {prognostic_state_list[self._now].w.asnumpy().max():.15e}"
             )
             log.info(
-                f" MAX RHO: {prognostic_states.current.rho.asnumpy().max():.15e} , MAX THETA_V: {prognostic_states.current.theta_v.asnumpy().max():.15e}"
+                f" MAX RHO: {prognostic_state_list[self._now].rho.asnumpy().max():.15e} , MAX THETA_V: {prognostic_state_list[self._now].theta_v.asnumpy().max():.15e}"
             )
             # TODO (Chia Rui): check with Anurag about printing of max and min of variables.
 
@@ -163,14 +178,12 @@
             self._integrate_one_time_step(
                 diffusion_diagnostic_state,
                 solve_nonhydro_diagnostic_state,
-                prognostic_states,
+                prognostic_state_list,
                 prep_adv,
-                initial_divdamp_fac_o2,
+                inital_divdamp_fac_o2,
                 do_prep_adv,
             )
             timer.capture()
-
-            self._is_first_step_in_simulation = False
 
             # TODO (Chia Rui): modify n_substeps_var if cfl condition is not met. (set_dyn_substeps subroutine)
 
@@ -183,94 +196,74 @@
     def _integrate_one_time_step(
         self,
         diffusion_diagnostic_state: diffusion_states.DiffusionDiagnosticState,
-        solve_nonhydro_diagnostic_state: dycore_states.DiagnosticStateNonHydro,
-        prognostic_states: common_utils.TimeStepPair[prognostics.PrognosticState],
-        prep_adv: dycore_states.PrepAdvection,
-        initial_divdamp_fac_o2: float,
+        solve_nonhydro_diagnostic_state: solve_nh_states.DiagnosticStateNonHydro,
+        prognostic_state_list: list[prognostics.PrognosticState],
+        prep_adv: solve_nh_states.PrepAdvection,
+        inital_divdamp_fac_o2: float,
         do_prep_adv: bool,
     ):
         # TODO (Chia Rui): Add update_spinup_damping here to compute divdamp_fac_o2
 
         self._do_dyn_substepping(
             solve_nonhydro_diagnostic_state,
-            prognostic_states,
+            prognostic_state_list,
             prep_adv,
-            initial_divdamp_fac_o2,
+            inital_divdamp_fac_o2,
             do_prep_adv,
         )
 
         if self.diffusion.config.apply_to_horizontal_wind:
             self.diffusion.run(
-                diffusion_diagnostic_state,
-                prognostic_states.next,
-                self.dtime_in_seconds,
-            )
-
-        prognostic_states.swap()
+                diffusion_diagnostic_state, prognostic_state_list[self._next], self.dtime_in_seconds
+            )
+
+        self._swap()
 
         # TODO (Chia Rui): add tracer advection here
 
     def _do_dyn_substepping(
         self,
-        solve_nonhydro_diagnostic_state: dycore_states.DiagnosticStateNonHydro,
-        prognostic_states: common_utils.TimeStepPair[prognostics.PrognosticState],
-        prep_adv: dycore_states.PrepAdvection,
-        initial_divdamp_fac_o2: float,
+        solve_nonhydro_diagnostic_state: solve_nh_states.DiagnosticStateNonHydro,
+        prognostic_state_list: list[prognostics.PrognosticState],
+        prep_adv: solve_nh_states.PrepAdvection,
+        inital_divdamp_fac_o2: float,
         do_prep_adv: bool,
     ):
         # TODO (Chia Rui): compute airmass for prognostic_state here
 
+        do_recompute = True
+        do_clean_mflx = True
         for dyn_substep in range(self._n_substeps_var):
             log.info(
                 f"simulation date : {self._simulation_date} substep / n_substeps : {dyn_substep} / "
-                f"{self.n_substeps_var} , is_first_step_in_simulation : {self._is_first_step_in_simulation}"
+                f"{self.n_substeps_var} , is_first_step_in_simulation : {self._is_first_step_in_simulation}, "
+                f"nnow: {self._now}, nnew : {self._next}"
             )
             self.solve_nonhydro.time_step(
                 solve_nonhydro_diagnostic_state,
-                prognostic_states,
+                prognostic_state_list,
                 prep_adv=prep_adv,
-                divdamp_fac_o2=initial_divdamp_fac_o2,
+                divdamp_fac_o2=inital_divdamp_fac_o2,
                 dtime=self._substep_timestep,
-                at_initial_timestep=self._is_first_step_in_simulation,
+                l_recompute=do_recompute,
+                l_init=self._is_first_step_in_simulation,
+                nnew=self._next,
+                nnow=self._now,
+                lclean_mflx=do_clean_mflx,
                 lprep_adv=do_prep_adv,
                 at_first_substep=self._is_first_substep(dyn_substep),
                 at_last_substep=self._is_last_substep(dyn_substep),
             )
 
+            do_recompute = False
+            do_clean_mflx = False
+
             if not self._is_last_substep(dyn_substep):
-                prognostic_states.swap()
+                self._swap()
+
+            self._is_first_step_in_simulation = False
 
         # TODO (Chia Rui): compute airmass for prognostic_state here
-
-
-class DriverStates(NamedTuple):
-    """
-    Initialized states for the driver run.
-
-    Attributes:
-        prep_advection_prognostic: Fields collecting data for advection during the solve nonhydro timestep.
-        solve_nonhydro_diagnostic: Initial state for solve_nonhydro diagnostic variables.
-        diffusion_diagnostic: Initial state for diffusion diagnostic variables.
-        prognostics: Initial state for prognostic variables (double buffered).
-        diagnostic: Initial state for global diagnostic variables.
-    """
-
-    prep_advection_prognostic: dycore_states.PrepAdvection
-    solve_nonhydro_diagnostic: dycore_states.DiagnosticStateNonHydro
-    diffusion_diagnostic: diffusion_states.DiffusionDiagnosticState
-    prognostics: common_utils.TimeStepPair[prognostics.PrognosticState]
-    diagnostic: diagnostics.DiagnosticState
-
-
-class DriverParams(NamedTuple):
-    """
-    Parameters for the driver run.
-
-    Attributes:
-        divdamp_fac_o2: Second order divergence damping factor.
-    """
-
-    divdamp_fac_o2: float
 
 
 def initialize(
@@ -281,35 +274,31 @@
     grid_id: uuid.UUID,
     grid_root,
     grid_level,
-<<<<<<< HEAD
-) -> tuple[TimeLoop, DriverStates, DriverParams]:
-=======
     icon4py_driver_backend: driver_config.DriverBackends,
 ):
->>>>>>> 80534a2a
     """
-    Initialize the driver run.
-
-    This function does the following:
-    - load configuration
-    - load grid information
-    - initialize components: diffusion and solve_nh
-    - load diagnostic and prognostic variables (serialized data)
-    - setup the time loop
-
-    Parameters:
-        file_path: Path to the serialized data.
-        props: Processor properties.
-        serialization_type: Serialization type.
-        experiment_type: Experiment type.
-        grid_id: Grid ID.
-        grid_root: Grid root.
-        grid_level: Grid level.
-
-    Returns:
-        TimeLoop: Time loop object.
-        DriverStates: Initial states for the driver run.
-        DriverParams: Parameters for the driver run.
+    Inititalize the driver run.
+
+    "reads" in
+        - load configuration
+
+        - load grid information
+
+        - initialize components: diffusion and solve_nh
+
+        - load diagnostic and prognostic variables (serialized data)
+
+        - setup the time loop
+
+     Returns:
+         tl: configured timeloop,
+         diffusion_diagnostic_state: initial state for diffusion diagnostic variables
+         nonhydro_diagnostic_state: initial state for solve_nonhydro diagnostic variables
+         prognostic_state: initial state for prognostic variables
+         diagnostic_state: initial state for global diagnostic variables
+         prep_advection: fields collecting data for advection during the solve nonhydro timestep
+         inital_divdamp_fac_o2: initial divergence damping factor
+
     """
     log.info("initialize parallel runtime")
     log.info(f"reading configuration: experiment {experiment_type}")
@@ -375,12 +364,7 @@
     nonhydro_params = solve_nh.NonHydrostaticParams(config.solve_nonhydro_config)
 
     solve_nonhydro_granule = solve_nh.SolveNonhydro(
-<<<<<<< HEAD
-        grid=icon_grid,
-        backend=gtfn_cpu,
-=======
         backend=config.run_config.backend,
->>>>>>> 80534a2a
         config=config.solve_nonhydro_config,
         params=nonhydro_params,
         metric_state_nonhydro=solve_nonhydro_metric_state,
@@ -395,7 +379,7 @@
         diffusion_diagnostic_state,
         solve_nonhydro_diagnostic_state,
         prep_adv,
-        initial_divdamp_fac_o2,
+        inital_divdamp_fac_o2,
         diagnostic_state,
         prognostic_state_now,
         prognostic_state_next,
@@ -408,24 +392,21 @@
         rank=props.rank,
         experiment_type=experiment_type,
     )
-    prognostics_states = common_utils.TimeStepPair(prognostic_state_now, prognostic_state_next)
-
-    time_loop = TimeLoop(
+    prognostic_state_list = [prognostic_state_now, prognostic_state_next]
+
+    timeloop = TimeLoop(
         run_config=config.run_config,
         diffusion_granule=diffusion_granule,
         solve_nonhydro_granule=solve_nonhydro_granule,
     )
-
     return (
-        time_loop,
-        DriverStates(
-            prep_advection_prognostic=prep_adv,
-            solve_nonhydro_diagnostic=solve_nonhydro_diagnostic_state,
-            diffusion_diagnostic=diffusion_diagnostic_state,
-            prognostics=prognostics_states,
-            diagnostic=diagnostic_state,
-        ),
-        DriverParams(divdamp_fac_o2=initial_divdamp_fac_o2),
+        timeloop,
+        diffusion_diagnostic_state,
+        solve_nonhydro_diagnostic_state,
+        prognostic_state_list,
+        diagnostic_state,
+        prep_adv,
+        inital_divdamp_fac_o2,
     )
 
 
@@ -485,10 +466,6 @@
     help="Backend for all components executed in icon4py driver. Choose between GTFN_CPU or GTFN_GPU. Please see abs_path_to_icon4py/model/driver/src/icon4py/model/driver/icon4py_configuration/) ",
 )
 def icon4py_driver(
-<<<<<<< HEAD
-    input_path, run_path, mpi, serialization_type, experiment_type, grid_id, grid_root, grid_level
-) -> None:
-=======
     input_path,
     run_path,
     mpi,
@@ -500,7 +477,6 @@
     enable_output,
     icon4py_driver_backend,
 ):
->>>>>>> 80534a2a
     """
     usage: python dycore_driver.py abs_path_to_icon4py/testdata/ser_icondata/mpitask1/mch_ch_r04b09_dsl/ser_data
 
@@ -523,14 +499,6 @@
     """
     parallel_props = decomposition.get_processor_properties(decomposition.get_runtype(with_mpi=mpi))
     grid_id = uuid.UUID(grid_id)
-<<<<<<< HEAD
-    driver_init.configure_logging(run_path, experiment_type, parallel_props)
-
-    time_loop: TimeLoop
-    ds: DriverStates
-    dp: DriverParams
-    time_loop, ds, dp = initialize(
-=======
     driver_init.configure_logging(run_path, experiment_type, enable_output, parallel_props)
     (
         timeloop,
@@ -541,7 +509,6 @@
         prep_adv,
         inital_divdamp_fac_o2,
     ) = initialize(
->>>>>>> 80534a2a
         pathlib.Path(input_path),
         parallel_props,
         serialization_type,
@@ -551,26 +518,26 @@
         grid_level,
         icon4py_driver_backend,
     )
-    log.info(f"Starting ICON dycore run: {time_loop.simulation_date.isoformat()}")
+    log.info(f"Starting ICON dycore run: {timeloop.simulation_date.isoformat()}")
     log.info(
-        f"input args: input_path={input_path}, n_time_steps={time_loop.n_time_steps}, ending date={time_loop.run_config.end_date}"
-    )
-
-    log.info(f"input args: input_path={input_path}, n_time_steps={time_loop.n_time_steps}")
+        f"input args: input_path={input_path}, n_time_steps={timeloop.n_time_steps}, ending date={timeloop.run_config.end_date}"
+    )
+
+    log.info(f"input args: input_path={input_path}, n_time_steps={timeloop.n_time_steps}")
 
     log.info("dycore configuring: DONE")
-    log.info("time loop: START")
-
-    time_loop.time_integration(
-        ds.diffusion_diagnostic,
-        ds.solve_nonhydro_diagnostic,
-        ds.prognostics,
-        ds.prep_advection_prognostic,
-        dp.divdamp_fac_o2,
+    log.info("timeloop: START")
+
+    timeloop.time_integration(
+        diffusion_diagnostic_state,
+        solve_nonhydro_diagnostic_state,
+        prognostic_state_list,
+        prep_adv,
+        inital_divdamp_fac_o2,
         do_prep_adv=False,
     )
 
-    log.info("time loop:  DONE")
+    log.info("timeloop:  DONE")
 
 
 if __name__ == "__main__":
