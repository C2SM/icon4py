# ICON4Py - ICON inspired code in Python and GT4Py
#
# Copyright (c) 2022-2024, ETH Zurich and MeteoSwiss
# All rights reserved.
#
# Please, refer to the LICENSE file in the root directory.
# SPDX-License-Identifier: BSD-3-Clause

import datetime
import logging
import pathlib
import uuid
from typing import Callable, NamedTuple

import click
from devtools import Timer

import icon4py.model.common.utils as common_utils
from icon4py.model.atmosphere.diffusion import (
    diffusion,
    diffusion_states,
)
from icon4py.model.atmosphere.dycore import dycore_states, solve_nonhydro as solve_nh
from icon4py.model.common.decomposition import definitions as decomposition
from icon4py.model.common.states import (
    diagnostic_state as diagnostics,
    prognostic_state as prognostics,
)
from icon4py.model.driver import (
    icon4py_configuration as driver_config,
    initialization_utils as driver_init,
)


log = logging.getLogger(__name__)


class TimeLoop:
    @classmethod
    def name(cls):
        return cls.__name__

    def __init__(
        self,
        run_config: driver_config.Icon4pyRunConfig,
        diffusion_granule: diffusion.Diffusion,
        solve_nonhydro_granule: solve_nh.SolveNonhydro,
    ):
        self.run_config: driver_config.Icon4pyRunConfig = run_config
        self.diffusion = diffusion_granule
        self.solve_nonhydro = solve_nonhydro_granule

        self._n_time_steps: int = int(
            (self.run_config.end_date - self.run_config.start_date) / self.run_config.dtime
        )
        self.dtime_in_seconds: float = self.run_config.dtime.total_seconds()
        self._n_substeps_var: int = self.run_config.n_substeps
        self._substep_timestep: float = float(self.dtime_in_seconds / self._n_substeps_var)

        self._validate_config()

        # current simulation date
        self._simulation_date: datetime.datetime = self.run_config.start_date

        self._is_first_step_in_simulation: bool = not self.run_config.restart_mode

    def re_init(self):
        self._simulation_date = self.run_config.start_date
        self._is_first_step_in_simulation = True
        self._n_substeps_var = self.run_config.n_substeps

    def _validate_config(self):
        if self._n_time_steps < 0:
            raise ValueError("end_date should be larger than start_date. Please check.")

    @property
    def first_step_in_simulation(self):
        return self._is_first_step_in_simulation

    def _is_last_substep(self, step_nr: int):
        return step_nr == (self.n_substeps_var - 1)

    @staticmethod
    def _is_first_substep(step_nr: int):
        return step_nr == 0

    def _next_simulation_date(self):
        self._simulation_date += self.run_config.dtime

    @property
    def n_substeps_var(self):
        return self._n_substeps_var

    @property
    def simulation_date(self):
        return self._simulation_date

    @property
    def n_time_steps(self):
        return self._n_time_steps

    @property
    def substep_timestep(self):
        return self._substep_timestep

    def _full_name(self, func: Callable):
        return ":".join((self.__class__.__name__, func.__name__))

    def time_integration(
        self,
        diffusion_diagnostic_state: diffusion_states.DiffusionDiagnosticState,
        solve_nonhydro_diagnostic_state: dycore_states.DiagnosticStateNonHydro,
        # TODO (Chia Rui): expand the PrognosticState to include indices of now and next, now it is always assumed that now = 0, next = 1 at the beginning
        prognostic_states: common_utils.TimeStepPair[prognostics.PrognosticState],
        # below is a long list of arguments for dycore time_step that many can be moved to initialization of SolveNonhydro)
        prep_adv: dycore_states.PrepAdvection,
        initial_divdamp_fac_o2: float,
        do_prep_adv: bool,
    ):
        log.info(
            f"starting time loop for dtime={self.dtime_in_seconds} s and n_timesteps={self._n_time_steps}"
        )
        log.info(
            f"apply_to_horizontal_wind={self.diffusion.config.apply_to_horizontal_wind} initial_stabilization={self.run_config.apply_initial_stabilization} dtime={self.dtime_in_seconds} s, substep_timestep={self._substep_timestep}"
        )

        # TODO (Chia Rui): Initialize vn tendencies that are used in solve_nh and advection to zero (init_ddt_vn_diagnostics subroutine)

        # TODO (Chia Rui): Compute diagnostic variables: P, T, zonal and meridonial winds, necessary for JW test output (diag_for_output_dyn subroutine)

        # TODO (Chia Rui): Initialize exner_pr used in solve_nh (compute_exner_pert subroutine)

        if (
            self.diffusion.config.apply_to_horizontal_wind
            and self.run_config.apply_initial_stabilization
            and self._is_first_step_in_simulation
        ):
            log.info("running initial step to diffuse fields before time loop starts")
            self.diffusion.initial_run(
                diffusion_diagnostic_state,
                prognostic_states.current,
                self.dtime_in_seconds,
            )
        log.info(
            f"starting real time loop for dtime={self.dtime_in_seconds} n_timesteps={self._n_time_steps}"
        )
        timer = Timer(self._full_name(self._integrate_one_time_step))
        for time_step in range(self._n_time_steps):
            log.info(f"simulation date : {self._simulation_date} run timestep : {time_step}")
<<<<<<< HEAD
            log.debug(
                f" MAX VN: {prognostic_state_list[self._now].vn.asnumpy().max():.15e} , MAX W: {prognostic_state_list[self._now].w.asnumpy().max():.15e}"
            )
            log.debug(
                f" MAX RHO: {prognostic_state_list[self._now].rho.asnumpy().max():.15e} , MAX THETA_V: {prognostic_state_list[self._now].theta_v.asnumpy().max():.15e}"
=======
            log.info(
                f" MAX VN: {prognostic_states.current.vn.asnumpy().max():.15e} , MAX W: {prognostic_states.current.w.asnumpy().max():.15e}"
            )
            log.info(
                f" MAX RHO: {prognostic_states.current.rho.asnumpy().max():.15e} , MAX THETA_V: {prognostic_states.current.theta_v.asnumpy().max():.15e}"
>>>>>>> 11df793f
            )
            # TODO (Chia Rui): check with Anurag about printing of max and min of variables. Currently, these max values are only output at debug level. There should be namelist parameters to control which variable max should be output.

            self._next_simulation_date()

            # update boundary condition

            timer.start()
            self._integrate_one_time_step(
                diffusion_diagnostic_state,
                solve_nonhydro_diagnostic_state,
                prognostic_states,
                prep_adv,
                initial_divdamp_fac_o2,
                do_prep_adv,
            )
            timer.capture()

            self._is_first_step_in_simulation = False

            # TODO (Chia Rui): modify n_substeps_var if cfl condition is not met. (set_dyn_substeps subroutine)

            # TODO (Chia Rui): compute diagnostic variables: P, T, zonal and meridonial winds, necessary for JW test output (diag_for_output_dyn subroutine)

            # TODO (Chia Rui): simple IO enough for JW test

        timer.summary(True)

    def _integrate_one_time_step(
        self,
        diffusion_diagnostic_state: diffusion_states.DiffusionDiagnosticState,
        solve_nonhydro_diagnostic_state: dycore_states.DiagnosticStateNonHydro,
        prognostic_states: common_utils.TimeStepPair[prognostics.PrognosticState],
        prep_adv: dycore_states.PrepAdvection,
        initial_divdamp_fac_o2: float,
        do_prep_adv: bool,
    ):
        # TODO (Chia Rui): Add update_spinup_damping here to compute divdamp_fac_o2

        self._do_dyn_substepping(
            solve_nonhydro_diagnostic_state,
            prognostic_states,
            prep_adv,
            initial_divdamp_fac_o2,
            do_prep_adv,
        )

        if self.diffusion.config.apply_to_horizontal_wind:
            self.diffusion.run(
                diffusion_diagnostic_state,
                prognostic_states.next,
                self.dtime_in_seconds,
            )

        prognostic_states.swap()

        # TODO (Chia Rui): add tracer advection here

    def _do_dyn_substepping(
        self,
        solve_nonhydro_diagnostic_state: dycore_states.DiagnosticStateNonHydro,
        prognostic_states: common_utils.TimeStepPair[prognostics.PrognosticState],
        prep_adv: dycore_states.PrepAdvection,
        initial_divdamp_fac_o2: float,
        do_prep_adv: bool,
    ):
        # TODO (Chia Rui): compute airmass for prognostic_state here

        for dyn_substep in range(self._n_substeps_var):
            log.info(
                f"simulation date : {self._simulation_date} substep / n_substeps : {dyn_substep} / "
                f"{self.n_substeps_var} , is_first_step_in_simulation : {self._is_first_step_in_simulation}"
            )
            self.solve_nonhydro.time_step(
                solve_nonhydro_diagnostic_state,
                prognostic_states,
                prep_adv=prep_adv,
                divdamp_fac_o2=initial_divdamp_fac_o2,
                dtime=self._substep_timestep,
                at_initial_timestep=self._is_first_step_in_simulation,
                lprep_adv=do_prep_adv,
                at_first_substep=self._is_first_substep(dyn_substep),
                at_last_substep=self._is_last_substep(dyn_substep),
            )

            if not self._is_last_substep(dyn_substep):
                prognostic_states.swap()

        # TODO (Chia Rui): compute airmass for prognostic_state here


class DriverStates(NamedTuple):
    """
    Initialized states for the driver run.

    Attributes:
        prep_advection_prognostic: Fields collecting data for advection during the solve nonhydro timestep.
        solve_nonhydro_diagnostic: Initial state for solve_nonhydro diagnostic variables.
        diffusion_diagnostic: Initial state for diffusion diagnostic variables.
        prognostics: Initial state for prognostic variables (double buffered).
        diagnostic: Initial state for global diagnostic variables.
    """

    prep_advection_prognostic: dycore_states.PrepAdvection
    solve_nonhydro_diagnostic: dycore_states.DiagnosticStateNonHydro
    diffusion_diagnostic: diffusion_states.DiffusionDiagnosticState
    prognostics: common_utils.TimeStepPair[prognostics.PrognosticState]
    diagnostic: diagnostics.DiagnosticState


class DriverParams(NamedTuple):
    """
    Parameters for the driver run.

    Attributes:
        divdamp_fac_o2: Second order divergence damping factor.
    """

    divdamp_fac_o2: float


def initialize(
    file_path: pathlib.Path,
    props: decomposition.ProcessProperties,
    serialization_type: driver_init.SerializationType,
    experiment_type: driver_init.ExperimentType,
    grid_id: uuid.UUID,
    grid_root,
    grid_level,
<<<<<<< HEAD
    icon4py_driver_backend: driver_config.DriverBackends,
):
=======
) -> tuple[TimeLoop, DriverStates, DriverParams]:
>>>>>>> 11df793f
    """
    Initialize the driver run.

    This function does the following:
    - load configuration
    - load grid information
    - initialize components: diffusion and solve_nh
    - load diagnostic and prognostic variables (serialized data)
    - setup the time loop

    Parameters:
        file_path: Path to the serialized data.
        props: Processor properties.
        serialization_type: Serialization type.
        experiment_type: Experiment type.
        grid_id: Grid ID.
        grid_root: Grid root.
        grid_level: Grid level.

    Returns:
        TimeLoop: Time loop object.
        DriverStates: Initial states for the driver run.
        DriverParams: Parameters for the driver run.
    """
    log.info("initialize parallel runtime")
    log.info(f"reading configuration: experiment {experiment_type}")
    config = driver_config.read_config(icon4py_driver_backend, experiment_type)

    decomp_info = driver_init.read_decomp_info(
        file_path, props, serialization_type, grid_id, grid_root, grid_level
    )

    log.info(f"initializing the grid from '{file_path}'")
    icon_grid = driver_init.read_icon_grid(
        file_path,
        backend=icon4py_driver_backend,
        rank=props.rank,
        ser_type=serialization_type,
        grid_id=grid_id,
        grid_root=grid_root,
        grid_level=grid_level,
    )
    log.info(f"reading input fields from '{file_path}'")
    (
        edge_geometry,
        cell_geometry,
        vertical_geometry,
        c_owner_mask,
    ) = driver_init.read_geometry_fields(
        file_path,
        vertical_grid_config=config.vertical_grid_config,
        backend=config.run_config.backend,
        rank=props.rank,
        ser_type=serialization_type,
        grid_id=grid_id,
        grid_root=grid_root,
        grid_level=grid_level,
    )
    (
        diffusion_metric_state,
        diffusion_interpolation_state,
        solve_nonhydro_metric_state,
        solve_nonhydro_interpolation_state,
        diagnostic_metric_state,
    ) = driver_init.read_static_fields(
        icon_grid,
        file_path,
        rank=props.rank,
        ser_type=serialization_type,
    )

    log.info("initializing diffusion")
    diffusion_params = diffusion.DiffusionParams(config.diffusion_config)
    exchange = decomposition.create_exchange(props, decomp_info)
    diffusion_granule = diffusion.Diffusion(
        icon_grid,
        config.diffusion_config,
        diffusion_params,
        vertical_geometry,
        diffusion_metric_state,
        diffusion_interpolation_state,
        edge_geometry,
        cell_geometry,
        exchange=exchange,
        backend=config.run_config.backend,
    )

    nonhydro_params = solve_nh.NonHydrostaticParams(config.solve_nonhydro_config)

    solve_nonhydro_granule = solve_nh.SolveNonhydro(
        grid=icon_grid,
<<<<<<< HEAD
=======
        backend=gtfn_cpu,
>>>>>>> 11df793f
        config=config.solve_nonhydro_config,
        params=nonhydro_params,
        metric_state_nonhydro=solve_nonhydro_metric_state,
        interpolation_state=solve_nonhydro_interpolation_state,
        vertical_params=vertical_geometry,
        edge_geometry=edge_geometry,
        cell_geometry=cell_geometry,
        owner_mask=c_owner_mask,
        backend=config.run_config.backend,
    )

    (
        diffusion_diagnostic_state,
        solve_nonhydro_diagnostic_state,
        prep_adv,
        initial_divdamp_fac_o2,
        diagnostic_state,
        prognostic_state_now,
        prognostic_state_next,
    ) = driver_init.read_initial_state(
        icon_grid,
        cell_geometry,
        edge_geometry,
        file_path,
        backend=config.run_config.backend,
        rank=props.rank,
        experiment_type=experiment_type,
    )
    prognostics_states = common_utils.TimeStepPair(prognostic_state_now, prognostic_state_next)

    time_loop = TimeLoop(
        run_config=config.run_config,
        diffusion_granule=diffusion_granule,
        solve_nonhydro_granule=solve_nonhydro_granule,
    )

    return (
        time_loop,
        DriverStates(
            prep_advection_prognostic=prep_adv,
            solve_nonhydro_diagnostic=solve_nonhydro_diagnostic_state,
            diffusion_diagnostic=diffusion_diagnostic_state,
            prognostics=prognostics_states,
            diagnostic=diagnostic_state,
        ),
        DriverParams(divdamp_fac_o2=initial_divdamp_fac_o2),
    )


@click.command()
@click.argument("input_path")
@click.option(
    "--run_path",
    default="./",
    help="Folder for code logs to file and to console. Only debug logging is going to the file.",
)
@click.option(
    "--mpi",
    default=False,
    show_default=True,
    help="Whether or not you are running with mpi. Currently not fully tested yet.",
)
@click.option(
    "--serialization_type",
    default=driver_init.SerializationType.SB.value,
    show_default=True,
    help="Serialization type for grid info and static fields. This is currently the only possible way to load the grid info and static fields.",
)
@click.option(
    "--experiment_type",
    default=driver_init.ExperimentType.ANY.value,
    show_default=True,
    help="Option for configuration and how the initial state is generated. "
    "Setting it to the default value will instruct the model to use the default configuration of MeteoSwiss regional experiment and read the initial state from serialized data. "
    "Currently, users can also set it to either jabw or grauss_3d_torus to generate analytic initial condition for the JW and mountain wave tests, respectively (they are placed in abs_path_to_icon4py/model/driver/src/icon4py/model/driver/test_cases/).",
)
@click.option(
    "--grid_root",
    default=2,
    show_default=True,
    help="Grid root division (please refer to Sadourny et al. 1968 or ICON documentation for more information). When torus grid is used, it must be set to 2.",
)
@click.option(
    "--grid_level",
    default=4,
    show_default=True,
    help="Grid refinement level. When torus grid is used, it must be set to 0.",
)
@click.option(
    "--grid_id",
    default="af122aca-1dd2-11b2-a7f8-c7bf6bc21eba",
    help="uuid of the horizontal grid ('uuidOfHGrid' from gridfile)",
)
@click.option(
    "--enable_output",
    is_flag=True,
    help="Enable all debugging messages. Otherwise, only critical error messages are printed.",
)
@click.option(
    "--icon4py_driver_backend",
    "-b",
    default=driver_config.DriverBackends.GTFN_CPU.value,
    show_default=True,
    help="Backend for all components executed in icon4py driver. Choose between GTFN_CPU or GTFN_GPU. Please see abs_path_to_icon4py/model/driver/src/icon4py/model/driver/icon4py_configuration/) ",
)
def icon4py_driver(
<<<<<<< HEAD
    input_path,
    run_path,
    mpi,
    serialization_type,
    experiment_type,
    grid_id,
    grid_root,
    grid_level,
    enable_output,
    icon4py_driver_backend,
):
=======
    input_path, run_path, mpi, serialization_type, experiment_type, grid_id, grid_root, grid_level
) -> None:
>>>>>>> 11df793f
    """
    usage: python dycore_driver.py abs_path_to_icon4py/testdata/ser_icondata/mpitask1/mch_ch_r04b09_dsl/ser_data

    Run the icon4py driver, where INPUT_PATH is the path to folder storing the serialized data.

    steps:
    1. initialize model from serialized data:

        a) load config of icon and components: diffusion and solve_nh

        b) initialize grid

        c) initialize/configure components ie "granules"

        d) load local, diagnostic and prognostic variables

        e) setup the time loop

    2. run time loop
    """
    parallel_props = decomposition.get_processor_properties(decomposition.get_runtype(with_mpi=mpi))
    grid_id = uuid.UUID(grid_id)
<<<<<<< HEAD
    driver_init.configure_logging(run_path, experiment_type, enable_output, parallel_props)
    (
        timeloop,
        diffusion_diagnostic_state,
        solve_nonhydro_diagnostic_state,
        prognostic_state_list,
        diagnostic_state,
        prep_adv,
        inital_divdamp_fac_o2,
    ) = initialize(
=======
    driver_init.configure_logging(run_path, experiment_type, parallel_props)

    time_loop: TimeLoop
    ds: DriverStates
    dp: DriverParams
    time_loop, ds, dp = initialize(
>>>>>>> 11df793f
        pathlib.Path(input_path),
        parallel_props,
        serialization_type,
        experiment_type,
        grid_id,
        grid_root,
        grid_level,
        icon4py_driver_backend,
    )
    log.info(f"Starting ICON dycore run: {time_loop.simulation_date.isoformat()}")
    log.info(
        f"input args: input_path={input_path}, n_time_steps={time_loop.n_time_steps}, ending date={time_loop.run_config.end_date}"
    )

    log.info(f"input args: input_path={input_path}, n_time_steps={time_loop.n_time_steps}")

    log.info("dycore configuring: DONE")
    log.info("time loop: START")

    time_loop.time_integration(
        ds.diffusion_diagnostic,
        ds.solve_nonhydro_diagnostic,
        ds.prognostics,
        ds.prep_advection_prognostic,
        dp.divdamp_fac_o2,
        do_prep_adv=False,
    )

    log.info("time loop:  DONE")


if __name__ == "__main__":
    icon4py_driver()<|MERGE_RESOLUTION|>--- conflicted
+++ resolved
@@ -11,6 +11,7 @@
 import pathlib
 import uuid
 from typing import Callable, NamedTuple
+import numpy as np
 
 import click
 from devtools import Timer
@@ -147,19 +148,11 @@
         timer = Timer(self._full_name(self._integrate_one_time_step))
         for time_step in range(self._n_time_steps):
             log.info(f"simulation date : {self._simulation_date} run timestep : {time_step}")
-<<<<<<< HEAD
             log.debug(
-                f" MAX VN: {prognostic_state_list[self._now].vn.asnumpy().max():.15e} , MAX W: {prognostic_state_list[self._now].w.asnumpy().max():.15e}"
+                f" MAX VN: {np.abs(prognostic_states.current.vn.asnumpy()).max():.15e} , MAX W: {np.abs(prognostic_states.current.w.asnumpy()).max():.15e}"
             )
             log.debug(
-                f" MAX RHO: {prognostic_state_list[self._now].rho.asnumpy().max():.15e} , MAX THETA_V: {prognostic_state_list[self._now].theta_v.asnumpy().max():.15e}"
-=======
-            log.info(
-                f" MAX VN: {prognostic_states.current.vn.asnumpy().max():.15e} , MAX W: {prognostic_states.current.w.asnumpy().max():.15e}"
-            )
-            log.info(
-                f" MAX RHO: {prognostic_states.current.rho.asnumpy().max():.15e} , MAX THETA_V: {prognostic_states.current.theta_v.asnumpy().max():.15e}"
->>>>>>> 11df793f
+                f" MAX RHO: {np.abs(prognostic_states.current.rho.asnumpy()).max():.15e} , MAX THETA_V: {np.abs(prognostic_states.current.theta_v.asnumpy()).max():.15e}"
             )
             # TODO (Chia Rui): check with Anurag about printing of max and min of variables. Currently, these max values are only output at debug level. There should be namelist parameters to control which variable max should be output.
 
@@ -289,12 +282,8 @@
     grid_id: uuid.UUID,
     grid_root,
     grid_level,
-<<<<<<< HEAD
     icon4py_driver_backend: driver_config.DriverBackends,
-):
-=======
 ) -> tuple[TimeLoop, DriverStates, DriverParams]:
->>>>>>> 11df793f
     """
     Initialize the driver run.
 
@@ -386,10 +375,7 @@
 
     solve_nonhydro_granule = solve_nh.SolveNonhydro(
         grid=icon_grid,
-<<<<<<< HEAD
-=======
-        backend=gtfn_cpu,
->>>>>>> 11df793f
+        backend=config.run_config.backend,
         config=config.solve_nonhydro_config,
         params=nonhydro_params,
         metric_state_nonhydro=solve_nonhydro_metric_state,
@@ -398,7 +384,6 @@
         edge_geometry=edge_geometry,
         cell_geometry=cell_geometry,
         owner_mask=c_owner_mask,
-        backend=config.run_config.backend,
     )
 
     (
@@ -496,7 +481,6 @@
     help="Backend for all components executed in icon4py driver. Choose between GTFN_CPU or GTFN_GPU. Please see abs_path_to_icon4py/model/driver/src/icon4py/model/driver/icon4py_configuration/) ",
 )
 def icon4py_driver(
-<<<<<<< HEAD
     input_path,
     run_path,
     mpi,
@@ -507,11 +491,7 @@
     grid_level,
     enable_output,
     icon4py_driver_backend,
-):
-=======
-    input_path, run_path, mpi, serialization_type, experiment_type, grid_id, grid_root, grid_level
 ) -> None:
->>>>>>> 11df793f
     """
     usage: python dycore_driver.py abs_path_to_icon4py/testdata/ser_icondata/mpitask1/mch_ch_r04b09_dsl/ser_data
 
@@ -534,25 +514,12 @@
     """
     parallel_props = decomposition.get_processor_properties(decomposition.get_runtype(with_mpi=mpi))
     grid_id = uuid.UUID(grid_id)
-<<<<<<< HEAD
     driver_init.configure_logging(run_path, experiment_type, enable_output, parallel_props)
-    (
-        timeloop,
-        diffusion_diagnostic_state,
-        solve_nonhydro_diagnostic_state,
-        prognostic_state_list,
-        diagnostic_state,
-        prep_adv,
-        inital_divdamp_fac_o2,
-    ) = initialize(
-=======
-    driver_init.configure_logging(run_path, experiment_type, parallel_props)
 
     time_loop: TimeLoop
     ds: DriverStates
     dp: DriverParams
     time_loop, ds, dp = initialize(
->>>>>>> 11df793f
         pathlib.Path(input_path),
         parallel_props,
         serialization_type,
