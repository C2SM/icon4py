--- conflicted
+++ resolved
@@ -110,20 +110,12 @@
     def time_integration(
         self,
         diffusion_diagnostic_state: diffusion_states.DiffusionDiagnosticState,
-<<<<<<< HEAD
-        solve_nonhydro_diagnostic_state: solve_nh_states.DiagnosticStateNonHydro,
-        prognostic_state_swp: common_utils.NextStepPair[prognostics.PrognosticState],
-        # below is a long list of arguments for dycore time_step that many can be moved to initialization of SolveNonhydro)
-        prep_adv: solve_nh_states.PrepAdvection,
-        initial_divdamp_fac_o2: float,
-=======
         solve_nonhydro_diagnostic_state: dycore_states.DiagnosticStateNonHydro,
         # TODO (Chia Rui): expand the PrognosticState to include indices of now and next, now it is always assumed that now = 0, next = 1 at the beginning
-        prognostic_state_list: list[prognostics.PrognosticState],
+        prognostic_state_swp: common_utils.NextStepPair[prognostics.PrognosticState],
         # below is a long list of arguments for dycore time_step that many can be moved to initialization of SolveNonhydro)
         prep_adv: dycore_states.PrepAdvection,
         inital_divdamp_fac_o2: float,
->>>>>>> 5820a8e3
         do_prep_adv: bool,
     ):
         log.info(
@@ -190,17 +182,10 @@
     def _integrate_one_time_step(
         self,
         diffusion_diagnostic_state: diffusion_states.DiffusionDiagnosticState,
-<<<<<<< HEAD
-        solve_nonhydro_diagnostic_state: solve_nh_states.DiagnosticStateNonHydro,
+        solve_nonhydro_diagnostic_state: dycore_states.DiagnosticStateNonHydro,
         prognostic_state_swp: common_utils.NextStepPair[prognostics.PrognosticState],
-        prep_adv: solve_nh_states.PrepAdvection,
-        initial_divdamp_fac_o2: float,
-=======
-        solve_nonhydro_diagnostic_state: dycore_states.DiagnosticStateNonHydro,
-        prognostic_state_list: list[prognostics.PrognosticState],
         prep_adv: dycore_states.PrepAdvection,
         inital_divdamp_fac_o2: float,
->>>>>>> 5820a8e3
         do_prep_adv: bool,
     ):
         # TODO (Chia Rui): Add update_spinup_damping here to compute divdamp_fac_o2
@@ -226,17 +211,10 @@
 
     def _do_dyn_substepping(
         self,
-<<<<<<< HEAD
-        solve_nonhydro_diagnostic_state: solve_nh_states.DiagnosticStateNonHydro,
+        solve_nonhydro_diagnostic_state: dycore_states.DiagnosticStateNonHydro,
         prognostic_state_swp: common_utils.NextStepPair[prognostics.PrognosticState],
-        prep_adv: solve_nh_states.PrepAdvection,
-        initial_divdamp_fac_o2: float,
-=======
-        solve_nonhydro_diagnostic_state: dycore_states.DiagnosticStateNonHydro,
-        prognostic_state_list: list[prognostics.PrognosticState],
         prep_adv: dycore_states.PrepAdvection,
         inital_divdamp_fac_o2: float,
->>>>>>> 5820a8e3
         do_prep_adv: bool,
     ):
         # TODO (Chia Rui): compute airmass for prognostic_state here
