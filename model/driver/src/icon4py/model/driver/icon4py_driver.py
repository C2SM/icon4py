--- conflicted
+++ resolved
@@ -286,7 +286,6 @@
                 f"simulation date : {self._simulation_date} substep / n_substeps : {dyn_substep} / "
                 f"{self.n_substeps_var} , is_first_step_in_simulation : {self._is_first_step_in_simulation}"
             )
-<<<<<<< HEAD
 
             self._update_time_levels_for_velocity_tendencies(
                 solve_nonhydro_diagnostic_state,
@@ -294,10 +293,8 @@
                 at_initial_timestep=self._is_first_step_in_simulation,
             )
 
-=======
             if self.detailed_timers:
                 self._timer_solve_nonhydro.start()
->>>>>>> b7240720
             self.solve_nonhydro.time_step(
                 solve_nonhydro_diagnostic_state,
                 prognostic_states,
