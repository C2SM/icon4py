# ICON4Py - ICON inspired code in Python and GT4Py
#
# Copyright (c) 2022-2024, ETH Zurich and MeteoSwiss
# All rights reserved.
#
# Please, refer to the LICENSE file in the root directory.
# SPDX-License-Identifier: BSD-3-Clause
import logging
import pathlib
from typing import Optional

import gt4py.next as gtx
from gt4py.next import backend as gtx_backend

from icon4py.model.atmosphere.diffusion import diffusion_states
from icon4py.model.atmosphere.dycore import dycore_states
from icon4py.model.common import constants as phy_const, dimension as dims
from icon4py.model.common.grid import horizontal as h_grid, icon as icon_grid, states as grid_states
from icon4py.model.common.interpolation.stencils import (
    cell_2_edge_interpolation,
    edge_2_cell_vector_rbf_interpolation,
)
from icon4py.model.common.states import (
    diagnostic_state as diagnostics,
    prognostic_state as prognostics,
)
from icon4py.model.common.utils import data_allocation as data_alloc
from icon4py.model.driver.test_cases import utils as testcases_utils
from icon4py.model.testing import serialbox as sb


log = logging.getLogger(__name__)


def model_initialization_gauss3d(
    grid: icon_grid.IconGrid,
    edge_param: grid_states.EdgeParams,
    path: pathlib.Path,
    backend: Optional[gtx_backend.Backend],
    rank=0,
) -> tuple[
    diffusion_states.DiffusionDiagnosticState,
    dycore_states.DiagnosticStateNonHydro,
    dycore_states.PrepAdvection,
    float,
    diagnostics.DiagnosticState,
    prognostics.PrognosticState,
    prognostics.PrognosticState,
]:
    """
    Initial condition for the Gauss 3D test.

    Args:
        grid: IconGrid
        edge_param: edge properties
        path: path where to find the input data
        backend: GT4Py backend
        rank: mpi rank of the current compute node
    Returns:  A tuple containing Diagnostic variables for diffusion and solve_nonhydro granules,
        PrepAdvection, second order divdamp factor, diagnostic variables, and two prognostic
        variables (now and next).
    """
    data_provider = sb.IconSerialDataProvider(
        backend, "icon_pydycore", str(path.absolute()), False, mpi_rank=rank
    )

    xp = data_alloc.import_array_ns(backend)

    wgtfac_c = data_provider.from_metrics_savepoint().wgtfac_c().ndarray
    ddqz_z_half = data_provider.from_metrics_savepoint().ddqz_z_half().ndarray
    theta_ref_mc = data_provider.from_metrics_savepoint().theta_ref_mc().ndarray
    theta_ref_ic = data_provider.from_metrics_savepoint().theta_ref_ic().ndarray
    exner_ref_mc = data_provider.from_metrics_savepoint().exner_ref_mc().ndarray
    d_exner_dz_ref_ic = data_provider.from_metrics_savepoint().d_exner_dz_ref_ic().ndarray
    geopot = data_provider.from_metrics_savepoint().geopot().ndarray

    primal_normal_x = edge_param.primal_normal[0].ndarray

    cell_2_edge_coeff = data_provider.from_interpolation_savepoint().c_lin_e()
    rbf_vec_coeff_c1 = data_provider.from_interpolation_savepoint().rbf_vec_coeff_c1()
    rbf_vec_coeff_c2 = data_provider.from_interpolation_savepoint().rbf_vec_coeff_c2()

    num_cells = grid.num_cells
    num_edges = grid.num_edges
    num_levels = grid.num_levels

    edge_domain = h_grid.domain(dims.EdgeDim)
    cell_domain = h_grid.domain(dims.CellDim)
    end_edge_lateral_boundary_level_2 = grid.end_index(
        edge_domain(h_grid.Zone.LATERAL_BOUNDARY_LEVEL_2)
    )
    end_edge_end = grid.end_index(edge_domain(h_grid.Zone.END))
    end_cell_lateral_boundary_level_2 = grid.end_index(
        cell_domain(h_grid.Zone.LATERAL_BOUNDARY_LEVEL_2)
    )
    end_cell_end = grid.end_index(cell_domain(h_grid.Zone.END))

    w_ndarray = xp.zeros((num_cells, num_levels + 1), dtype=float)
    exner_ndarray = xp.zeros((num_cells, num_levels), dtype=float)
    rho_ndarray = xp.zeros((num_cells, num_levels), dtype=float)
    temperature_ndarray = xp.zeros((num_cells, num_levels), dtype=float)
    pressure_ndarray = xp.zeros((num_cells, num_levels), dtype=float)
    theta_v_ndarray = xp.zeros((num_cells, num_levels), dtype=float)
    eta_v_ndarray = xp.zeros((num_cells, num_levels), dtype=float)

<<<<<<< HEAD
    primal_normal_x = np.repeat(np.expand_dims(primal_normal_x, axis=-1), num_levels, axis=1)
=======
    mask_array_edge_start_plus1_to_edge_end = xp.ones(num_edges, dtype=bool)
    mask_array_edge_start_plus1_to_edge_end[0:end_edge_lateral_boundary_level_2] = False
    mask = xp.repeat(
        xp.expand_dims(mask_array_edge_start_plus1_to_edge_end, axis=-1),
        num_levels,
        axis=1,
    )
    primal_normal_x = xp.repeat(xp.expand_dims(primal_normal_x, axis=-1), num_levels, axis=1)
>>>>>>> c4a587a7

    # Define test case parameters
    # The topography can only be read from serialized data for now, then these
    # variables should be defined here and used to compute the idealized
    # topography:
    # - mount_lon
    # - mount_lat
    # - mount_height
    # - mount_width
    nh_t0 = 300.0
    nh_u0 = 1.0
    nh_brunt_vais = 0.01
    log.info("Topography can only be read from serialized data for now.")

    # Horizontal wind field
<<<<<<< HEAD
    vn_numpy = nh_u0 * primal_normal_x
=======
    u = xp.where(mask, nh_u0, 0.0)
    vn_ndarray = u * primal_normal_x
>>>>>>> c4a587a7
    log.info("Wind profile assigned.")

    # Vertical temperature profile
    for k_index in range(num_levels - 1, -1, -1):
        z_help = (nh_brunt_vais / phy_const.GRAV) ** 2 * geopot[:, k_index]
        # profile of theta is explicitly given
        theta_v_ndarray[:, k_index] = nh_t0 * xp.exp(z_help)

    # Lower boundary condition for exner pressure
    if nh_brunt_vais != 0.0:
        z_help = (nh_brunt_vais / phy_const.GRAV) ** 2 * geopot[:, num_levels - 1]
        exner_ndarray[:, num_levels - 1] = (
            phy_const.GRAV / nh_brunt_vais
        ) ** 2 / nh_t0 / phy_const.CPD * (xp.exp(-z_help) - 1.0) + 1.0
    else:
        exner_ndarray[:, num_levels - 1] = 1.0 - geopot[:, num_levels - 1] / phy_const.CPD / nh_t0
    log.info("Vertical computations completed.")

    # Compute hydrostatically balanced exner, by integrating the (discretized!)
    # 3rd equation of motion under the assumption thetav=const.
    rho_ndarray, exner_ndarray = testcases_utils.hydrostatic_adjustment_constant_thetav_ndarray(
        wgtfac_c,
        ddqz_z_half,
        exner_ref_mc,
        d_exner_dz_ref_ic,
        theta_ref_mc,
        theta_ref_ic,
        rho_ndarray,
        exner_ndarray,
        theta_v_ndarray,
        num_levels,
    )
    log.info("Hydrostatic adjustment computation completed.")

    eta_v = gtx.as_field((dims.CellDim, dims.KDim), eta_v_ndarray, allocator=backend)
    eta_v_e = data_alloc.allocate_zero_field(dims.EdgeDim, dims.KDim, grid=grid, backend=backend)
    cell_2_edge_interpolation.cell_2_edge_interpolation.with_backend(backend)(
        eta_v,
        cell_2_edge_coeff,
        eta_v_e,
        end_edge_lateral_boundary_level_2,
        end_edge_end,
        0,
        num_levels,
        offset_provider=grid.offset_providers,
    )
    log.info("Cell-to-edge eta_v computation completed.")

    pressure_ifc_ndarray = xp.zeros((num_cells, num_levels + 1), dtype=float)
    (
        vn,
        w,
        exner,
        rho,
        theta_v,
        vn_next,
        w_next,
        exner_next,
        rho_next,
        theta_v_next,
        temperature,
        virtual_temperature,
        pressure,
        pressure_ifc,
        u,
        v,
    ) = testcases_utils.create_gt4py_field_for_prognostic_and_diagnostic_variables(
        vn_ndarray,
        w_ndarray,
        exner_ndarray,
        rho_ndarray,
        theta_v_ndarray,
        temperature_ndarray,
        pressure_ndarray,
        pressure_ifc_ndarray,
        grid=grid,
        backend=backend,
    )

    edge_2_cell_vector_rbf_interpolation.edge_2_cell_vector_rbf_interpolation.with_backend(backend)(
        vn,
        rbf_vec_coeff_c1,
        rbf_vec_coeff_c2,
        u,
        v,
        end_cell_lateral_boundary_level_2,
        end_cell_end,
        0,
        num_levels,
        offset_provider=grid.offset_providers,
    )
    log.info("U, V computation completed.")

    exner_pr = data_alloc.allocate_zero_field(dims.CellDim, dims.KDim, grid=grid, backend=backend)
    testcases_utils.compute_perturbed_exner.with_backend(backend)(
        exner,
        data_provider.from_metrics_savepoint().exner_ref_mc(),
        exner_pr,
        0,
        num_cells,
        0,
        num_levels,
        offset_provider={},
    )
    log.info("exner_pr initialization completed.")

    diagnostic_state = diagnostics.DiagnosticState(
        pressure=pressure,
        pressure_ifc=pressure_ifc,
        temperature=temperature,
        virtual_temperature=virtual_temperature,
        u=u,
        v=v,
    )

    prognostic_state_now = prognostics.PrognosticState(
        w=w,
        vn=vn,
        theta_v=theta_v,
        rho=rho,
        exner=exner,
    )
    prognostic_state_next = prognostics.PrognosticState(
        w=w_next,
        vn=vn_next,
        theta_v=theta_v_next,
        rho=rho_next,
        exner=exner_next,
    )

    diffusion_diagnostic_state = testcases_utils.initialize_diffusion_diagnostic_state(
        grid=grid, backend=backend
    )
    solve_nonhydro_diagnostic_state = testcases_utils.initialize_solve_nonhydro_diagnostic_state(
        exner_pr=exner_pr, grid=grid, backend=backend
    )

    prep_adv = testcases_utils.initialize_prep_advection(grid=grid, backend=backend)
    log.info("Initialization completed.")

    return (
        diffusion_diagnostic_state,
        solve_nonhydro_diagnostic_state,
        prep_adv,
        0.0,  # divdamp_fac_o2 only != 0 for data assimilation
        diagnostic_state,
        prognostic_state_now,
        prognostic_state_next,
    )<|MERGE_RESOLUTION|>--- conflicted
+++ resolved
@@ -103,9 +103,6 @@
     theta_v_ndarray = xp.zeros((num_cells, num_levels), dtype=float)
     eta_v_ndarray = xp.zeros((num_cells, num_levels), dtype=float)
 
-<<<<<<< HEAD
-    primal_normal_x = np.repeat(np.expand_dims(primal_normal_x, axis=-1), num_levels, axis=1)
-=======
     mask_array_edge_start_plus1_to_edge_end = xp.ones(num_edges, dtype=bool)
     mask_array_edge_start_plus1_to_edge_end[0:end_edge_lateral_boundary_level_2] = False
     mask = xp.repeat(
@@ -114,7 +111,6 @@
         axis=1,
     )
     primal_normal_x = xp.repeat(xp.expand_dims(primal_normal_x, axis=-1), num_levels, axis=1)
->>>>>>> c4a587a7
 
     # Define test case parameters
     # The topography can only be read from serialized data for now, then these
@@ -130,12 +126,8 @@
     log.info("Topography can only be read from serialized data for now.")
 
     # Horizontal wind field
-<<<<<<< HEAD
-    vn_numpy = nh_u0 * primal_normal_x
-=======
     u = xp.where(mask, nh_u0, 0.0)
     vn_ndarray = u * primal_normal_x
->>>>>>> c4a587a7
     log.info("Wind profile assigned.")
 
     # Vertical temperature profile
