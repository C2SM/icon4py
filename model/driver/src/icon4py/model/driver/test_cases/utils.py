# ICON4Py - ICON inspired code in Python and GT4Py
#
# Copyright (c) 2022-2024, ETH Zurich and MeteoSwiss
# All rights reserved.
#
# Please, refer to the LICENSE file in the root directory.
# SPDX-License-Identifier: BSD-3-Clause
import gt4py.next as gtx
<<<<<<< HEAD
from gt4py.next import backend as gt4py_backend
=======
import numpy as np
>>>>>>> 11df793f

from icon4py.model.atmosphere.diffusion import diffusion_states
from icon4py.model.atmosphere.dycore import dycore_states
from icon4py.model.common import (
    constants as phy_const,
    dimension as dims,
    field_type_aliases as fa,
    type_alias as ta,
)
from icon4py.model.common.grid import horizontal as h_grid, icon as icon_grid
<<<<<<< HEAD
from icon4py.model.common.utils import (
    gt4py_field_allocation as field_alloc,
)


def hydrostatic_adjustment_ndarray(
    wgtfac_c: fa.NDArrayInterface,
    ddqz_z_half: fa.NDArrayInterface,
    exner_ref_mc: fa.NDArrayInterface,
    d_exner_dz_ref_ic: fa.NDArrayInterface,
    theta_ref_mc: fa.NDArrayInterface,
    theta_ref_ic: fa.NDArrayInterface,
    rho: fa.NDArrayInterface,
    exner: fa.NDArrayInterface,
    theta_v: fa.NDArrayInterface,
=======


def hydrostatic_adjustment_numpy(
    wgtfac_c: np.ndarray,
    ddqz_z_half: np.ndarray,
    exner_ref_mc: np.ndarray,
    d_exner_dz_ref_ic: np.ndarray,
    theta_ref_mc: np.ndarray,
    theta_ref_ic: np.ndarray,
    rho: np.ndarray,
    exner: np.ndarray,
    theta_v: np.ndarray,
>>>>>>> 11df793f
    num_levels: int,
    backend: gt4py_backend.Backend,
) -> tuple[fa.NDArrayInterface, fa.NDArrayInterface, fa.NDArrayInterface]:
    xp = field_alloc.import_array_ns(backend)

    # virtual temperature
    temp_v = theta_v * exner

    for k in range(num_levels - 2, -1, -1):
        fac1 = (
            wgtfac_c[:, k + 1] * (temp_v[:, k + 1] - theta_ref_mc[:, k + 1] * exner[:, k + 1])
            - (1.0 - wgtfac_c[:, k + 1]) * theta_ref_mc[:, k] * exner[:, k + 1]
        )
        fac2 = (1.0 - wgtfac_c[:, k + 1]) * temp_v[:, k] * exner[:, k + 1]
        fac3 = exner_ref_mc[:, k + 1] - exner_ref_mc[:, k] - exner[:, k + 1]

        quadratic_a = (theta_ref_ic[:, k + 1] * exner[:, k + 1] + fac1) / ddqz_z_half[:, k + 1]
        quadratic_b = -(
            quadratic_a * fac3 + fac2 / ddqz_z_half[:, k + 1] + fac1 * d_exner_dz_ref_ic[:, k + 1]
        )
        quadratic_c = -(fac2 * fac3 / ddqz_z_half[:, k + 1] + fac2 * d_exner_dz_ref_ic[:, k + 1])

        exner[:, k] = (quadratic_b + np.sqrt(quadratic_b**2 + 4.0 * quadratic_a * quadratic_c)) / (
            2.0 * quadratic_a
        )
        theta_v[:, k] = temp_v[:, k] / exner[:, k]
        rho[:, k] = (
            exner[:, k] ** phy_const.CVD_O_RD * phy_const.P0REF / (phy_const.RD * theta_v[:, k])
        )

    return rho, exner, theta_v


<<<<<<< HEAD
def hydrostatic_adjustment_constant_thetav_ndarray(
    wgtfac_c: fa.NDArrayInterface,
    ddqz_z_half: fa.NDArrayInterface,
    exner_ref_mc: fa.NDArrayInterface,
    d_exner_dz_ref_ic: fa.NDArrayInterface,
    theta_ref_mc: fa.NDArrayInterface,
    theta_ref_ic: fa.NDArrayInterface,
    rho: fa.NDArrayInterface,
    exner: fa.NDArrayInterface,
    theta_v: fa.NDArrayInterface,
    num_levels: int,
) -> tuple[fa.NDArrayInterface, fa.NDArrayInterface]:
=======
def hydrostatic_adjustment_constant_thetav_numpy(
    wgtfac_c: np.ndarray,
    ddqz_z_half: np.ndarray,
    exner_ref_mc: np.ndarray,
    d_exner_dz_ref_ic: np.ndarray,
    theta_ref_mc: np.ndarray,
    theta_ref_ic: np.ndarray,
    rho: np.ndarray,
    exner: np.ndarray,
    theta_v: np.ndarray,
    num_levels: int,
) -> tuple[np.ndarray, np.ndarray]:
>>>>>>> 11df793f
    """
    Computes a hydrostatically balanced profile. In constrast to the above
    hydrostatic_adjustment_ndarray, the virtual temperature is kept (assumed)
    constant during the adjustment, leading to a simpler formula.
    """

    for k in range(num_levels - 2, -1, -1):
        theta_v_pr_ic = wgtfac_c[:, k + 1] * (theta_v[:, k + 1] - theta_ref_mc[:, k + 1]) + (
            1.0 - wgtfac_c[:, k + 1]
        ) * (theta_v[:, k] - theta_ref_mc[:, k])

        exner[:, k] = (
            exner[:, k + 1]
            + (exner_ref_mc[:, k] - exner_ref_mc[:, k + 1])
            - ddqz_z_half[:, k + 1]
            / (theta_v_pr_ic + theta_ref_ic[:, k + 1])
            * theta_v_pr_ic
            * d_exner_dz_ref_ic[:, k + 1]
        )

    for k in range(num_levels - 1, -1, -1):
        rho[:, k] = (
            exner[:, k] ** phy_const.CVD_O_RD * phy_const.P0REF / (phy_const.RD * theta_v[:, k])
        )

    return rho, exner


def zonalwind_2_normalwind_ndarray(
    grid: icon_grid.IconGrid,
    jw_u0: float,
    jw_up: float,
    lat_perturbation_center: float,
    lon_perturbation_center: float,
<<<<<<< HEAD
    edge_lat: fa.NDArrayInterface,
    edge_lon: fa.NDArrayInterface,
    primal_normal_x: fa.NDArrayInterface,
    eta_v_e: fa.NDArrayInterface,
    backend: gt4py_backend.Backend,
) -> fa.NDArrayInterface:
=======
    edge_lat: np.ndarray,
    edge_lon: np.ndarray,
    primal_normal_x: np.ndarray,
    eta_v_e: np.ndarray,
):
>>>>>>> 11df793f
    """
    Compute normal wind at edge center from vertical eta coordinate (eta_v_e).

    Args:
        grid: IconGrid
        jw_u0: base zonal wind speed factor
        jw_up: perturbation amplitude
        lat_perturbation_center: perturbation center in latitude
        lon_perturbation_center: perturbation center in longitude
        edge_lat: edge center latitude
        edge_lon: edge center longitude
        primal_normal_x: zonal component of primal normal vector at edge center
        eta_v_e: vertical eta coordinate at edge center
    Returns: normal wind
    """
    # TODO (Chia Rui) this function needs a test

<<<<<<< HEAD
    xp = field_alloc.import_array_ns(backend)

    mask = xp.ones((grid.num_edges, grid.num_levels), dtype=bool)
=======
    mask = np.ones((grid.num_edges, grid.num_levels), dtype=bool)
>>>>>>> 11df793f
    mask[
        0 : grid.end_index(h_grid.domain(dims.EdgeDim)(h_grid.Zone.LATERAL_BOUNDARY_LEVEL_2)),
        :,
    ] = False
    edge_lat = np.repeat(np.expand_dims(edge_lat, axis=-1), eta_v_e.shape[1], axis=1)
    edge_lon = np.repeat(np.expand_dims(edge_lon, axis=-1), eta_v_e.shape[1], axis=1)
    primal_normal_x = np.repeat(np.expand_dims(primal_normal_x, axis=-1), eta_v_e.shape[1], axis=1)
    u = np.where(mask, jw_u0 * (np.cos(eta_v_e) ** 1.5) * (np.sin(2.0 * edge_lat) ** 2), 0.0)
    if jw_up > 1.0e-20:
        u = np.where(
            mask,
            u
            + jw_up
            * np.exp(
                -(
                    (
                        10.0
                        * np.arccos(
                            np.sin(lat_perturbation_center) * np.sin(edge_lat)
                            + np.cos(lat_perturbation_center)
                            * np.cos(edge_lat)
                            * np.cos(edge_lon - lon_perturbation_center)
                        )
                    )
                    ** 2
                )
            ),
            u,
        )
    vn = u * primal_normal_x

    return vn


# TODO (Chia Rui): Can this kind of simple arithmetic operation be replaced by a more general stencil that does the same operation on a general field?
@gtx.field_operator
def _compute_perturbed_exner(
    exner: fa.CellKField[ta.wpfloat],
    exner_ref: fa.CellKField[ta.vpfloat],
) -> fa.CellKField[ta.wpfloat]:
    """
    Compute the perturbed exner function (exner_pr).
        exner_pr = exner - exner_ref
    This stencil is copied from subroutine compute_exner_pert in mo_nh_init_utils in ICON. It should be called
    during the initialization to initialize exner_pr of DiagnosticStateHydro if the model does not restart from
    a restart file.

    Args:
        exner: exner function
        exner_ref: reference exner function
    Returns:
        Perturbed exner function
    """
    exner_pr = exner - exner_ref
    return exner_pr


@gtx.program(grid_type=gtx.GridType.UNSTRUCTURED)
def compute_perturbed_exner(
    exner: fa.CellKField[ta.wpfloat],
    exner_ref: fa.CellKField[ta.vpfloat],
    exner_pr: fa.CellKField[ta.wpfloat],
    horizontal_start: gtx.int32,
    horizontal_end: gtx.int32,
    vertical_start: gtx.int32,
    vertical_end: gtx.int32,
):
    _compute_perturbed_exner(
        exner,
        exner_ref,
        out=exner_pr,
        domain={
            dims.CellDim: (horizontal_start, horizontal_end),
            dims.KDim: (vertical_start, vertical_end),
        },
    )


def initialize_diffusion_diagnostic_state(
    grid: icon_grid.IconGrid, backend: gt4py_backend.Backend
) -> diffusion_states.DiffusionDiagnosticState:
    return diffusion_states.DiffusionDiagnosticState(
        hdef_ic=field_alloc.allocate_zero_field(
            dims.CellDim, dims.KDim, grid=grid, is_halfdim=True, backend=backend
        ),
        div_ic=field_alloc.allocate_zero_field(
            dims.CellDim, dims.KDim, grid=grid, is_halfdim=True, backend=backend
        ),
        dwdx=field_alloc.allocate_zero_field(
            dims.CellDim, dims.KDim, grid=grid, is_halfdim=True, backend=backend
        ),
        dwdy=field_alloc.allocate_zero_field(
            dims.CellDim, dims.KDim, grid=grid, is_halfdim=True, backend=backend
        ),
    )


def initialize_solve_nonhydro_diagnostic_state(
    exner_pr: fa.CellKField[ta.wpfloat], grid: icon_grid.IconGrid, backend: gt4py_backend.Backend
) -> dycore_states.DiagnosticStateNonHydro:
    return dycore_states.DiagnosticStateNonHydro(
        theta_v_ic=field_alloc.allocate_zero_field(
            dims.CellDim, dims.KDim, grid=grid, is_halfdim=True, backend=backend
        ),
        exner_pr=exner_pr,
        rho_ic=field_alloc.allocate_zero_field(
            dims.CellDim, dims.KDim, grid=grid, is_halfdim=True, backend=backend
        ),
        ddt_exner_phy=field_alloc.allocate_zero_field(
            dims.CellDim, dims.KDim, grid=grid, backend=backend
        ),
        grf_tend_rho=field_alloc.allocate_zero_field(
            dims.CellDim, dims.KDim, grid=grid, backend=backend
        ),
        grf_tend_thv=field_alloc.allocate_zero_field(
            dims.CellDim, dims.KDim, grid=grid, backend=backend
        ),
        grf_tend_w=field_alloc.allocate_zero_field(
            dims.CellDim, dims.KDim, grid=grid, is_halfdim=True, backend=backend
        ),
        mass_fl_e=field_alloc.allocate_zero_field(
            dims.EdgeDim, dims.KDim, grid=grid, backend=backend
        ),
        ddt_vn_phy=field_alloc.allocate_zero_field(
            dims.EdgeDim, dims.KDim, grid=grid, backend=backend
        ),
        grf_tend_vn=field_alloc.allocate_zero_field(
            dims.EdgeDim, dims.KDim, grid=grid, backend=backend
        ),
        ddt_vn_apc_ntl1=field_alloc.allocate_zero_field(
            dims.EdgeDim, dims.KDim, grid=grid, backend=backend
        ),
        ddt_vn_apc_ntl2=field_alloc.allocate_zero_field(
            dims.EdgeDim, dims.KDim, grid=grid, backend=backend
        ),
        ddt_w_adv_ntl1=field_alloc.allocate_zero_field(
            dims.CellDim, dims.KDim, grid=grid, is_halfdim=True, backend=backend
        ),
        ddt_w_adv_ntl2=field_alloc.allocate_zero_field(
            dims.CellDim, dims.KDim, grid=grid, is_halfdim=True, backend=backend
        ),
        vt=field_alloc.allocate_zero_field(dims.EdgeDim, dims.KDim, grid=grid, backend=backend),
        vn_ie=field_alloc.allocate_zero_field(
            dims.EdgeDim, dims.KDim, grid=grid, is_halfdim=True, backend=backend
        ),
        w_concorr_c=field_alloc.allocate_zero_field(
            dims.CellDim, dims.KDim, grid=grid, is_halfdim=True, backend=backend
        ),
        rho_incr=None,  # solve_nonhydro_init_savepoint.rho_incr(),
        vn_incr=None,  # solve_nonhydro_init_savepoint.vn_incr(),
        exner_incr=None,  # solve_nonhydro_init_savepoint.exner_incr(),
        exner_dyn_incr=field_alloc.allocate_zero_field(
            dims.CellDim, dims.KDim, grid=grid, backend=backend
        ),
    )


def initialize_prep_advection(
    grid: icon_grid.IconGrid, backend: gt4py_backend.Backend
) -> dycore_states.PrepAdvection:
    return dycore_states.PrepAdvection(
        vn_traj=field_alloc.allocate_zero_field(
            dims.EdgeDim, dims.KDim, grid=grid, backend=backend
        ),
        mass_flx_me=field_alloc.allocate_zero_field(
            dims.EdgeDim, dims.KDim, grid=grid, backend=backend
        ),
        mass_flx_ic=field_alloc.allocate_zero_field(
            dims.CellDim, dims.KDim, grid=grid, backend=backend
        ),
        vol_flx_ic=field_alloc.allocate_zero_field(
            dims.CellDim, dims.KDim, grid=grid, backend=backend
        ),
    )


def create_gt4py_field_for_prognostic_and_diagnostic_variables(
    vn_ndarray: fa.NDArrayInterface,
    w_ndarray: fa.NDArrayInterface,
    exner_ndarray: fa.NDArrayInterface,
    rho_ndarray: fa.NDArrayInterface,
    theta_v_ndarray: fa.NDArrayInterface,
    temperature_ndarray: fa.NDArrayInterface,
    pressure_ndarray: fa.NDArrayInterface,
    pressure_ifc_ndarray: fa.NDArrayInterface,
    grid: icon_grid.IconGrid,
    backend: gt4py_backend.Backend,
) -> tuple[
    fa.CellKField[ta.wpfloat],
    fa.CellKField[ta.wpfloat],
    fa.CellKField[ta.wpfloat],
    fa.CellKField[ta.wpfloat],
    fa.CellKField[ta.wpfloat],
    fa.CellKField[ta.wpfloat],
    fa.CellKField[ta.wpfloat],
    fa.CellKField[ta.wpfloat],
    fa.CellKField[ta.wpfloat],
    fa.CellKField[ta.wpfloat],
    fa.CellKField[ta.wpfloat],
    fa.CellKField[ta.wpfloat],
    fa.CellKField[ta.wpfloat],
    fa.CellKField[ta.wpfloat],
    fa.CellKField[ta.wpfloat],
    fa.CellKField[ta.wpfloat],
]:
    vn = gtx.as_field((dims.EdgeDim, dims.KDim), vn_ndarray, allocator=backend)
    w = gtx.as_field((dims.CellDim, dims.KDim), w_ndarray, allocator=backend)
    exner = gtx.as_field((dims.CellDim, dims.KDim), exner_ndarray, allocator=backend)
    rho = gtx.as_field((dims.CellDim, dims.KDim), rho_ndarray, allocator=backend)
    temperature = gtx.as_field((dims.CellDim, dims.KDim), temperature_ndarray, allocator=backend)
    virutal_temperature = gtx.as_field(
        (dims.CellDim, dims.KDim), temperature_ndarray, allocator=backend
    )
    pressure = gtx.as_field((dims.CellDim, dims.KDim), pressure_ndarray, allocator=backend)
    theta_v = gtx.as_field((dims.CellDim, dims.KDim), theta_v_ndarray, allocator=backend)
    pressure_ifc = gtx.as_field((dims.CellDim, dims.KDim), pressure_ifc_ndarray, allocator=backend)

    vn_next = gtx.as_field((dims.EdgeDim, dims.KDim), vn_ndarray, allocator=backend)
    w_next = gtx.as_field((dims.CellDim, dims.KDim), w_ndarray, allocator=backend)
    exner_next = gtx.as_field((dims.CellDim, dims.KDim), exner_ndarray, allocator=backend)
    rho_next = gtx.as_field((dims.CellDim, dims.KDim), rho_ndarray, allocator=backend)
    theta_v_next = gtx.as_field((dims.CellDim, dims.KDim), theta_v_ndarray, allocator=backend)

    u = field_alloc.allocate_zero_field(dims.CellDim, dims.KDim, grid=grid, backend=backend)
    v = field_alloc.allocate_zero_field(dims.CellDim, dims.KDim, grid=grid, backend=backend)

    return (
        vn,
        w,
        exner,
        rho,
        theta_v,
        vn_next,
        w_next,
        exner_next,
        rho_next,
        theta_v_next,
        temperature,
        virutal_temperature,
        pressure,
        pressure_ifc,
        u,
        v,
    )<|MERGE_RESOLUTION|>--- conflicted
+++ resolved
@@ -6,11 +6,7 @@
 # Please, refer to the LICENSE file in the root directory.
 # SPDX-License-Identifier: BSD-3-Clause
 import gt4py.next as gtx
-<<<<<<< HEAD
 from gt4py.next import backend as gt4py_backend
-=======
-import numpy as np
->>>>>>> 11df793f
 
 from icon4py.model.atmosphere.diffusion import diffusion_states
 from icon4py.model.atmosphere.dycore import dycore_states
@@ -19,42 +15,26 @@
     dimension as dims,
     field_type_aliases as fa,
     type_alias as ta,
+    utils as common_utils,
 )
 from icon4py.model.common.grid import horizontal as h_grid, icon as icon_grid
-<<<<<<< HEAD
-from icon4py.model.common.utils import (
-    gt4py_field_allocation as field_alloc,
-)
+from icon4py.model.common.utils import data_allocation as data_alloc
 
 
 def hydrostatic_adjustment_ndarray(
-    wgtfac_c: fa.NDArrayInterface,
-    ddqz_z_half: fa.NDArrayInterface,
-    exner_ref_mc: fa.NDArrayInterface,
-    d_exner_dz_ref_ic: fa.NDArrayInterface,
-    theta_ref_mc: fa.NDArrayInterface,
-    theta_ref_ic: fa.NDArrayInterface,
-    rho: fa.NDArrayInterface,
-    exner: fa.NDArrayInterface,
-    theta_v: fa.NDArrayInterface,
-=======
-
-
-def hydrostatic_adjustment_numpy(
-    wgtfac_c: np.ndarray,
-    ddqz_z_half: np.ndarray,
-    exner_ref_mc: np.ndarray,
-    d_exner_dz_ref_ic: np.ndarray,
-    theta_ref_mc: np.ndarray,
-    theta_ref_ic: np.ndarray,
-    rho: np.ndarray,
-    exner: np.ndarray,
-    theta_v: np.ndarray,
->>>>>>> 11df793f
+    wgtfac_c: data_alloc.NDArray,
+    ddqz_z_half: data_alloc.NDArray,
+    exner_ref_mc: data_alloc.NDArray,
+    d_exner_dz_ref_ic: data_alloc.NDArray,
+    theta_ref_mc: data_alloc.NDArray,
+    theta_ref_ic: data_alloc.NDArray,
+    rho: data_alloc.NDArray,
+    exner: data_alloc.NDArray,
+    theta_v: data_alloc.NDArray,
     num_levels: int,
     backend: gt4py_backend.Backend,
-) -> tuple[fa.NDArrayInterface, fa.NDArrayInterface, fa.NDArrayInterface]:
-    xp = field_alloc.import_array_ns(backend)
+) -> tuple[data_alloc.NDArray, data_alloc.NDArray, data_alloc.NDArray]:
+    xp = data_alloc.import_array_ns(backend)
 
     # virtual temperature
     temp_v = theta_v * exner
@@ -73,7 +53,7 @@
         )
         quadratic_c = -(fac2 * fac3 / ddqz_z_half[:, k + 1] + fac2 * d_exner_dz_ref_ic[:, k + 1])
 
-        exner[:, k] = (quadratic_b + np.sqrt(quadratic_b**2 + 4.0 * quadratic_a * quadratic_c)) / (
+        exner[:, k] = (quadratic_b + xp.sqrt(quadratic_b**2 + 4.0 * quadratic_a * quadratic_c)) / (
             2.0 * quadratic_a
         )
         theta_v[:, k] = temp_v[:, k] / exner[:, k]
@@ -84,33 +64,18 @@
     return rho, exner, theta_v
 
 
-<<<<<<< HEAD
 def hydrostatic_adjustment_constant_thetav_ndarray(
-    wgtfac_c: fa.NDArrayInterface,
-    ddqz_z_half: fa.NDArrayInterface,
-    exner_ref_mc: fa.NDArrayInterface,
-    d_exner_dz_ref_ic: fa.NDArrayInterface,
-    theta_ref_mc: fa.NDArrayInterface,
-    theta_ref_ic: fa.NDArrayInterface,
-    rho: fa.NDArrayInterface,
-    exner: fa.NDArrayInterface,
-    theta_v: fa.NDArrayInterface,
+    wgtfac_c: data_alloc.NDArray,
+    ddqz_z_half: data_alloc.NDArray,
+    exner_ref_mc: data_alloc.NDArray,
+    d_exner_dz_ref_ic: data_alloc.NDArray,
+    theta_ref_mc: data_alloc.NDArray,
+    theta_ref_ic: data_alloc.NDArray,
+    rho: data_alloc.NDArray,
+    exner: data_alloc.NDArray,
+    theta_v: data_alloc.NDArray,
     num_levels: int,
-) -> tuple[fa.NDArrayInterface, fa.NDArrayInterface]:
-=======
-def hydrostatic_adjustment_constant_thetav_numpy(
-    wgtfac_c: np.ndarray,
-    ddqz_z_half: np.ndarray,
-    exner_ref_mc: np.ndarray,
-    d_exner_dz_ref_ic: np.ndarray,
-    theta_ref_mc: np.ndarray,
-    theta_ref_ic: np.ndarray,
-    rho: np.ndarray,
-    exner: np.ndarray,
-    theta_v: np.ndarray,
-    num_levels: int,
-) -> tuple[np.ndarray, np.ndarray]:
->>>>>>> 11df793f
+) -> tuple[data_alloc.NDArray, data_alloc.NDArray]:
     """
     Computes a hydrostatically balanced profile. In constrast to the above
     hydrostatic_adjustment_ndarray, the virtual temperature is kept (assumed)
@@ -145,20 +110,12 @@
     jw_up: float,
     lat_perturbation_center: float,
     lon_perturbation_center: float,
-<<<<<<< HEAD
-    edge_lat: fa.NDArrayInterface,
-    edge_lon: fa.NDArrayInterface,
-    primal_normal_x: fa.NDArrayInterface,
-    eta_v_e: fa.NDArrayInterface,
+    edge_lat: data_alloc.NDArray,
+    edge_lon: data_alloc.NDArray,
+    primal_normal_x: data_alloc.NDArray,
+    eta_v_e: data_alloc.NDArray,
     backend: gt4py_backend.Backend,
-) -> fa.NDArrayInterface:
-=======
-    edge_lat: np.ndarray,
-    edge_lon: np.ndarray,
-    primal_normal_x: np.ndarray,
-    eta_v_e: np.ndarray,
-):
->>>>>>> 11df793f
+) -> data_alloc.NDArray:
     """
     Compute normal wind at edge center from vertical eta coordinate (eta_v_e).
 
@@ -176,35 +133,31 @@
     """
     # TODO (Chia Rui) this function needs a test
 
-<<<<<<< HEAD
-    xp = field_alloc.import_array_ns(backend)
+    xp = data_alloc.import_array_ns(backend)
 
     mask = xp.ones((grid.num_edges, grid.num_levels), dtype=bool)
-=======
-    mask = np.ones((grid.num_edges, grid.num_levels), dtype=bool)
->>>>>>> 11df793f
     mask[
         0 : grid.end_index(h_grid.domain(dims.EdgeDim)(h_grid.Zone.LATERAL_BOUNDARY_LEVEL_2)),
         :,
     ] = False
-    edge_lat = np.repeat(np.expand_dims(edge_lat, axis=-1), eta_v_e.shape[1], axis=1)
-    edge_lon = np.repeat(np.expand_dims(edge_lon, axis=-1), eta_v_e.shape[1], axis=1)
-    primal_normal_x = np.repeat(np.expand_dims(primal_normal_x, axis=-1), eta_v_e.shape[1], axis=1)
-    u = np.where(mask, jw_u0 * (np.cos(eta_v_e) ** 1.5) * (np.sin(2.0 * edge_lat) ** 2), 0.0)
+    edge_lat = xp.repeat(xp.expand_dims(edge_lat, axis=-1), eta_v_e.shape[1], axis=1)
+    edge_lon = xp.repeat(xp.expand_dims(edge_lon, axis=-1), eta_v_e.shape[1], axis=1)
+    primal_normal_x = xp.repeat(xp.expand_dims(primal_normal_x, axis=-1), eta_v_e.shape[1], axis=1)
+    u = xp.where(mask, jw_u0 * (xp.cos(eta_v_e) ** 1.5) * (xp.sin(2.0 * edge_lat) ** 2), 0.0)
     if jw_up > 1.0e-20:
-        u = np.where(
+        u = xp.where(
             mask,
             u
             + jw_up
-            * np.exp(
+            * xp.exp(
                 -(
                     (
                         10.0
-                        * np.arccos(
-                            np.sin(lat_perturbation_center) * np.sin(edge_lat)
-                            + np.cos(lat_perturbation_center)
-                            * np.cos(edge_lat)
-                            * np.cos(edge_lon - lon_perturbation_center)
+                        * xp.arccos(
+                            xp.sin(lat_perturbation_center) * xp.sin(edge_lat)
+                            + xp.cos(lat_perturbation_center)
+                            * xp.cos(edge_lat)
+                            * xp.cos(edge_lon - lon_perturbation_center)
                         )
                     )
                     ** 2
@@ -265,16 +218,16 @@
     grid: icon_grid.IconGrid, backend: gt4py_backend.Backend
 ) -> diffusion_states.DiffusionDiagnosticState:
     return diffusion_states.DiffusionDiagnosticState(
-        hdef_ic=field_alloc.allocate_zero_field(
-            dims.CellDim, dims.KDim, grid=grid, is_halfdim=True, backend=backend
-        ),
-        div_ic=field_alloc.allocate_zero_field(
-            dims.CellDim, dims.KDim, grid=grid, is_halfdim=True, backend=backend
-        ),
-        dwdx=field_alloc.allocate_zero_field(
-            dims.CellDim, dims.KDim, grid=grid, is_halfdim=True, backend=backend
-        ),
-        dwdy=field_alloc.allocate_zero_field(
+        hdef_ic=data_alloc.allocate_zero_field(
+            dims.CellDim, dims.KDim, grid=grid, is_halfdim=True, backend=backend
+        ),
+        div_ic=data_alloc.allocate_zero_field(
+            dims.CellDim, dims.KDim, grid=grid, is_halfdim=True, backend=backend
+        ),
+        dwdx=data_alloc.allocate_zero_field(
+            dims.CellDim, dims.KDim, grid=grid, is_halfdim=True, backend=backend
+        ),
+        dwdy=data_alloc.allocate_zero_field(
             dims.CellDim, dims.KDim, grid=grid, is_halfdim=True, backend=backend
         ),
     )
@@ -283,58 +236,64 @@
 def initialize_solve_nonhydro_diagnostic_state(
     exner_pr: fa.CellKField[ta.wpfloat], grid: icon_grid.IconGrid, backend: gt4py_backend.Backend
 ) -> dycore_states.DiagnosticStateNonHydro:
+    ddt_vn_apc = common_utils.PredictorCorrectorPair(
+        data_alloc.allocate_zero_field(
+            dims.EdgeDim, dims.KDim, grid=grid, backend=backend
+        ),
+        data_alloc.allocate_zero_field(
+            dims.EdgeDim, dims.KDim, grid=grid, backend=backend
+        ),
+    )
+    ddt_w_adv = common_utils.PredictorCorrectorPair(
+        data_alloc.allocate_zero_field(
+            dims.CellDim, dims.KDim, grid=grid, is_halfdim=True, backend=backend
+        ),
+        data_alloc.allocate_zero_field(
+            dims.CellDim, dims.KDim, grid=grid, is_halfdim=True, backend=backend
+        ),
+    )
     return dycore_states.DiagnosticStateNonHydro(
-        theta_v_ic=field_alloc.allocate_zero_field(
+        theta_v_ic=data_alloc.allocate_zero_field(
             dims.CellDim, dims.KDim, grid=grid, is_halfdim=True, backend=backend
         ),
         exner_pr=exner_pr,
-        rho_ic=field_alloc.allocate_zero_field(
-            dims.CellDim, dims.KDim, grid=grid, is_halfdim=True, backend=backend
-        ),
-        ddt_exner_phy=field_alloc.allocate_zero_field(
-            dims.CellDim, dims.KDim, grid=grid, backend=backend
-        ),
-        grf_tend_rho=field_alloc.allocate_zero_field(
-            dims.CellDim, dims.KDim, grid=grid, backend=backend
-        ),
-        grf_tend_thv=field_alloc.allocate_zero_field(
-            dims.CellDim, dims.KDim, grid=grid, backend=backend
-        ),
-        grf_tend_w=field_alloc.allocate_zero_field(
-            dims.CellDim, dims.KDim, grid=grid, is_halfdim=True, backend=backend
-        ),
-        mass_fl_e=field_alloc.allocate_zero_field(
-            dims.EdgeDim, dims.KDim, grid=grid, backend=backend
-        ),
-        ddt_vn_phy=field_alloc.allocate_zero_field(
-            dims.EdgeDim, dims.KDim, grid=grid, backend=backend
-        ),
-        grf_tend_vn=field_alloc.allocate_zero_field(
-            dims.EdgeDim, dims.KDim, grid=grid, backend=backend
-        ),
-        ddt_vn_apc_ntl1=field_alloc.allocate_zero_field(
-            dims.EdgeDim, dims.KDim, grid=grid, backend=backend
-        ),
-        ddt_vn_apc_ntl2=field_alloc.allocate_zero_field(
-            dims.EdgeDim, dims.KDim, grid=grid, backend=backend
-        ),
-        ddt_w_adv_ntl1=field_alloc.allocate_zero_field(
-            dims.CellDim, dims.KDim, grid=grid, is_halfdim=True, backend=backend
-        ),
-        ddt_w_adv_ntl2=field_alloc.allocate_zero_field(
-            dims.CellDim, dims.KDim, grid=grid, is_halfdim=True, backend=backend
-        ),
-        vt=field_alloc.allocate_zero_field(dims.EdgeDim, dims.KDim, grid=grid, backend=backend),
-        vn_ie=field_alloc.allocate_zero_field(
+        rho_ic=data_alloc.allocate_zero_field(
+            dims.CellDim, dims.KDim, grid=grid, is_halfdim=True, backend=backend
+        ),
+        ddt_exner_phy=data_alloc.allocate_zero_field(
+            dims.CellDim, dims.KDim, grid=grid, backend=backend
+        ),
+        grf_tend_rho=data_alloc.allocate_zero_field(
+            dims.CellDim, dims.KDim, grid=grid, backend=backend
+        ),
+        grf_tend_thv=data_alloc.allocate_zero_field(
+            dims.CellDim, dims.KDim, grid=grid, backend=backend
+        ),
+        grf_tend_w=data_alloc.allocate_zero_field(
+            dims.CellDim, dims.KDim, grid=grid, is_halfdim=True, backend=backend
+        ),
+        mass_fl_e=data_alloc.allocate_zero_field(
+            dims.EdgeDim, dims.KDim, grid=grid, backend=backend
+        ),
+        ddt_vn_phy=data_alloc.allocate_zero_field(
+            dims.EdgeDim, dims.KDim, grid=grid, backend=backend
+        ),
+        grf_tend_vn=data_alloc.allocate_zero_field(
+            dims.EdgeDim, dims.KDim, grid=grid, backend=backend
+        ),
+        ddt_vn_apc_pc=ddt_vn_apc,
+        ddt_w_adv_pc=ddt_w_adv,
+        vt=data_alloc.allocate_zero_field(dims.EdgeDim, dims.KDim, grid=grid, backend=backend),
+        vn_ie=data_alloc.allocate_zero_field(
             dims.EdgeDim, dims.KDim, grid=grid, is_halfdim=True, backend=backend
         ),
-        w_concorr_c=field_alloc.allocate_zero_field(
+        w_concorr_c=data_alloc.allocate_zero_field(
             dims.CellDim, dims.KDim, grid=grid, is_halfdim=True, backend=backend
         ),
         rho_incr=None,  # solve_nonhydro_init_savepoint.rho_incr(),
         vn_incr=None,  # solve_nonhydro_init_savepoint.vn_incr(),
         exner_incr=None,  # solve_nonhydro_init_savepoint.exner_incr(),
-        exner_dyn_incr=field_alloc.allocate_zero_field(
+        exner_dyn_incr=data_alloc.allocate_zero_field(
             dims.CellDim, dims.KDim, grid=grid, backend=backend
         ),
     )
@@ -344,30 +303,30 @@
     grid: icon_grid.IconGrid, backend: gt4py_backend.Backend
 ) -> dycore_states.PrepAdvection:
     return dycore_states.PrepAdvection(
-        vn_traj=field_alloc.allocate_zero_field(
-            dims.EdgeDim, dims.KDim, grid=grid, backend=backend
-        ),
-        mass_flx_me=field_alloc.allocate_zero_field(
-            dims.EdgeDim, dims.KDim, grid=grid, backend=backend
-        ),
-        mass_flx_ic=field_alloc.allocate_zero_field(
-            dims.CellDim, dims.KDim, grid=grid, backend=backend
-        ),
-        vol_flx_ic=field_alloc.allocate_zero_field(
+        vn_traj=data_alloc.allocate_zero_field(
+            dims.EdgeDim, dims.KDim, grid=grid, backend=backend
+        ),
+        mass_flx_me=data_alloc.allocate_zero_field(
+            dims.EdgeDim, dims.KDim, grid=grid, backend=backend
+        ),
+        mass_flx_ic=data_alloc.allocate_zero_field(
+            dims.CellDim, dims.KDim, grid=grid, backend=backend
+        ),
+        vol_flx_ic=data_alloc.allocate_zero_field(
             dims.CellDim, dims.KDim, grid=grid, backend=backend
         ),
     )
 
 
 def create_gt4py_field_for_prognostic_and_diagnostic_variables(
-    vn_ndarray: fa.NDArrayInterface,
-    w_ndarray: fa.NDArrayInterface,
-    exner_ndarray: fa.NDArrayInterface,
-    rho_ndarray: fa.NDArrayInterface,
-    theta_v_ndarray: fa.NDArrayInterface,
-    temperature_ndarray: fa.NDArrayInterface,
-    pressure_ndarray: fa.NDArrayInterface,
-    pressure_ifc_ndarray: fa.NDArrayInterface,
+    vn_ndarray: data_alloc.NDArray,
+    w_ndarray: data_alloc.NDArray,
+    exner_ndarray: data_alloc.NDArray,
+    rho_ndarray: data_alloc.NDArray,
+    theta_v_ndarray: data_alloc.NDArray,
+    temperature_ndarray: data_alloc.NDArray,
+    pressure_ndarray: data_alloc.NDArray,
+    pressure_ifc_ndarray: data_alloc.NDArray,
     grid: icon_grid.IconGrid,
     backend: gt4py_backend.Backend,
 ) -> tuple[
@@ -406,8 +365,8 @@
     rho_next = gtx.as_field((dims.CellDim, dims.KDim), rho_ndarray, allocator=backend)
     theta_v_next = gtx.as_field((dims.CellDim, dims.KDim), theta_v_ndarray, allocator=backend)
 
-    u = field_alloc.allocate_zero_field(dims.CellDim, dims.KDim, grid=grid, backend=backend)
-    v = field_alloc.allocate_zero_field(dims.CellDim, dims.KDim, grid=grid, backend=backend)
+    u = data_alloc.allocate_zero_field(dims.CellDim, dims.KDim, grid=grid, backend=backend)
+    v = data_alloc.allocate_zero_field(dims.CellDim, dims.KDim, grid=grid, backend=backend)
 
     return (
         vn,
