--- conflicted
+++ resolved
@@ -328,7 +328,6 @@
         exner=exner_next,
     )
 
-<<<<<<< HEAD
     diffusion_diagnostic_state = testcases_utils.initialize_diffusion_diagnostic_state(
         grid=grid, backend=backend
     )
@@ -336,55 +335,6 @@
         exner_pr=exner_pr,
         grid=grid,
         backend=backend,
-=======
-    diffusion_diagnostic_state = diffusion_states.DiffusionDiagnosticState(
-        hdef_ic=field_alloc.allocate_zero_field(
-            dims.CellDim, dims.KDim, grid=grid, is_halfdim=True
-        ),
-        div_ic=field_alloc.allocate_zero_field(dims.CellDim, dims.KDim, grid=grid, is_halfdim=True),
-        dwdx=field_alloc.allocate_zero_field(dims.CellDim, dims.KDim, grid=grid, is_halfdim=True),
-        dwdy=field_alloc.allocate_zero_field(dims.CellDim, dims.KDim, grid=grid, is_halfdim=True),
-    )
-    solve_nonhydro_diagnostic_state = dycore_states.DiagnosticStateNonHydro(
-        theta_v_ic=field_alloc.allocate_zero_field(
-            dims.CellDim, dims.KDim, grid=grid, is_halfdim=True
-        ),
-        exner_pr=exner_pr,
-        rho_ic=field_alloc.allocate_zero_field(dims.CellDim, dims.KDim, grid=grid, is_halfdim=True),
-        ddt_exner_phy=field_alloc.allocate_zero_field(dims.CellDim, dims.KDim, grid=grid),
-        grf_tend_rho=field_alloc.allocate_zero_field(dims.CellDim, dims.KDim, grid=grid),
-        grf_tend_thv=field_alloc.allocate_zero_field(dims.CellDim, dims.KDim, grid=grid),
-        grf_tend_w=field_alloc.allocate_zero_field(
-            dims.CellDim, dims.KDim, grid=grid, is_halfdim=True
-        ),
-        mass_fl_e=field_alloc.allocate_zero_field(dims.EdgeDim, dims.KDim, grid=grid),
-        ddt_vn_phy=field_alloc.allocate_zero_field(dims.EdgeDim, dims.KDim, grid=grid),
-        grf_tend_vn=field_alloc.allocate_zero_field(dims.EdgeDim, dims.KDim, grid=grid),
-        ddt_vn_apc_ntl1=field_alloc.allocate_zero_field(dims.EdgeDim, dims.KDim, grid=grid),
-        ddt_vn_apc_ntl2=field_alloc.allocate_zero_field(dims.EdgeDim, dims.KDim, grid=grid),
-        ddt_w_adv_ntl1=field_alloc.allocate_zero_field(
-            dims.CellDim, dims.KDim, grid=grid, is_halfdim=True
-        ),
-        ddt_w_adv_ntl2=field_alloc.allocate_zero_field(
-            dims.CellDim, dims.KDim, grid=grid, is_halfdim=True
-        ),
-        vt=field_alloc.allocate_zero_field(dims.EdgeDim, dims.KDim, grid=grid),
-        vn_ie=field_alloc.allocate_zero_field(dims.EdgeDim, dims.KDim, grid=grid, is_halfdim=True),
-        w_concorr_c=field_alloc.allocate_zero_field(
-            dims.CellDim, dims.KDim, grid=grid, is_halfdim=True
-        ),
-        rho_incr=None,  # solve_nonhydro_init_savepoint.rho_incr(),
-        vn_incr=None,  # solve_nonhydro_init_savepoint.vn_incr(),
-        exner_incr=None,  # solve_nonhydro_init_savepoint.exner_incr(),
-        exner_dyn_incr=field_alloc.allocate_zero_field(dims.CellDim, dims.KDim, grid=grid),
-    )
-
-    prep_adv = dycore_states.PrepAdvection(
-        vn_traj=field_alloc.allocate_zero_field(dims.EdgeDim, dims.KDim, grid=grid),
-        mass_flx_me=field_alloc.allocate_zero_field(dims.EdgeDim, dims.KDim, grid=grid),
-        mass_flx_ic=field_alloc.allocate_zero_field(dims.CellDim, dims.KDim, grid=grid),
-        vol_flx_ic=field_alloc.allocate_zero_field(dims.CellDim, dims.KDim, grid=grid),
->>>>>>> fdb8fb2e
     )
     prep_adv = testcases_utils.initialize_prep_advection(grid=grid, backend=backend)
     log.info("Initialization completed.")
