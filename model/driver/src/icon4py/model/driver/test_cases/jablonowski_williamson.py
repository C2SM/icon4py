# ICON4Py - ICON inspired code in Python and GT4Py
#
# Copyright (c) 2022-2024, ETH Zurich and MeteoSwiss
# All rights reserved.
#
# Please, refer to the LICENSE file in the root directory.
# SPDX-License-Identifier: BSD-3-Clause
import logging
import math
import pathlib

import gt4py.next as gtx
from gt4py.next import backend as gt4py_backend

from icon4py.model.atmosphere.diffusion import diffusion_states
from icon4py.model.atmosphere.dycore import dycore_states
from icon4py.model.common import constants as phy_const, dimension as dims, utils as common_utils
from icon4py.model.common.grid import horizontal as h_grid, icon as icon_grid, states as grid_states
from icon4py.model.common.interpolation.stencils import (
    cell_2_edge_interpolation,
    edge_2_cell_vector_rbf_interpolation,
)
from icon4py.model.common.states import (
    diagnostic_state as diagnostics,
    prognostic_state as prognostics,
)
from icon4py.model.common.utils import data_allocation as data_alloc
from icon4py.model.driver.test_cases import utils as testcases_utils
from icon4py.model.testing import serialbox as sb


log = logging.getLogger(__name__)


def model_initialization_jabw(
    grid: icon_grid.IconGrid,
    cell_param: grid_states.CellParams,
    edge_param: grid_states.EdgeParams,
    path: pathlib.Path,
    backend: gt4py_backend.Backend,
    rank=0,
) -> tuple[
    diffusion_states.DiffusionDiagnosticState,
    dycore_states.DiagnosticStateNonHydro,
    dycore_states.PrepAdvection,
    float,
    diagnostics.DiagnosticState,
    prognostics.PrognosticState,
    prognostics.PrognosticState,
]:
    """
    Initial condition of Jablonowski-Williamson test. Set jw_up to values larger than 0.01 if
    you want to run baroclinic case.

    Args:
        grid: IconGrid
        cell_param: cell properties
        edge_param: edge properties
        path: path where to find the input data
        backend: GT4Py backend
        rank: mpi rank of the current compute node
    Returns:  A tuple containing Diagnostic variables for diffusion and solve_nonhydro granules,
        PrepAdvection, second order divdamp factor, diagnostic variables, and two prognostic
        variables (now and next).
    """
    data_provider = sb.IconSerialDataProvider(
        backend, "icon_pydycore", str(path.absolute()), False, mpi_rank=rank
    )

    xp = data_alloc.import_array_ns(backend)

    wgtfac_c = data_alloc.as_field(data_provider.from_metrics_savepoint().wgtfac_c(), backend=backend).ndarray
    ddqz_z_half = data_alloc.as_field(data_provider.from_metrics_savepoint().ddqz_z_half(), backend=backend).ndarray
    theta_ref_mc = data_alloc.as_field(data_provider.from_metrics_savepoint().theta_ref_mc(), backend=backend).ndarray
    theta_ref_ic = data_alloc.as_field(data_provider.from_metrics_savepoint().theta_ref_ic(), backend=backend).ndarray
    exner_ref_mc = data_alloc.as_field(data_provider.from_metrics_savepoint().exner_ref_mc(), backend=backend).ndarray
    d_exner_dz_ref_ic = data_alloc.as_field(data_provider.from_metrics_savepoint().d_exner_dz_ref_ic(), backend=backend).ndarray
    geopot = data_alloc.as_field(data_provider.from_metrics_savepoint().geopot(), backend=backend).ndarray

    cell_lat = cell_param.cell_center_lat.ndarray
    edge_lat = edge_param.edge_center[0].ndarray
    edge_lon = edge_param.edge_center[1].ndarray
    primal_normal_x = edge_param.primal_normal[0].ndarray

    cell_2_edge_coeff = data_alloc.as_field(data_provider.from_interpolation_savepoint().c_lin_e(), backend=backend)
    rbf_vec_coeff_c1 = data_alloc.as_field(data_provider.from_interpolation_savepoint().rbf_vec_coeff_c1(), backend=backend)
    rbf_vec_coeff_c2 = data_alloc.as_field(data_provider.from_interpolation_savepoint().rbf_vec_coeff_c2(), backend=backend)

    num_cells = grid.num_cells
    num_levels = grid.num_levels

    edge_domain = h_grid.domain(dims.EdgeDim)
    cell_domain = h_grid.domain(dims.CellDim)
    end_edge_lateral_boundary_level_2 = grid.end_index(
        edge_domain(h_grid.Zone.LATERAL_BOUNDARY_LEVEL_2)
    )
    end_edge_end = grid.end_index(edge_domain(h_grid.Zone.END))
    end_cell_lateral_boundary_level_2 = grid.end_index(
        cell_domain(h_grid.Zone.LATERAL_BOUNDARY_LEVEL_2)
    )
    end_cell_end = grid.end_index(cell_domain(h_grid.Zone.END))

    p_sfc = 100000.0
    jw_up = 0.0  # if doing baroclinic wave test, please set it to a nonzero value
    jw_u0 = 35.0
    jw_temp0 = 288.0
    # DEFINED PARAMETERS for jablonowski williamson:
    eta_0 = 0.252
    eta_t = 0.2  # tropopause
    gamma = 0.005  # temperature elapse rate (K/m)
    dtemp = 4.8e5  # empirical temperature difference (K)
    # for baroclinic wave test
    lon_perturbation_center = math.pi / 9.0  # longitude of the perturb centre
    lat_perturbation_center = 2.0 * lon_perturbation_center  # latitude of the perturb centre
    ps_o_p0ref = p_sfc / phy_const.P0REF

    w_ndarray = xp.zeros((num_cells, num_levels + 1), dtype=float)
    exner_ndarray = xp.zeros((num_cells, num_levels), dtype=float)
    rho_ndarray = xp.zeros((num_cells, num_levels), dtype=float)
    temperature_ndarray = xp.zeros((num_cells, num_levels), dtype=float)
    pressure_ndarray = xp.zeros((num_cells, num_levels), dtype=float)
    theta_v_ndarray = xp.zeros((num_cells, num_levels), dtype=float)
    eta_v_ndarray = xp.zeros((num_cells, num_levels), dtype=float)

    sin_lat = xp.sin(cell_lat)
    cos_lat = xp.cos(cell_lat)
    fac1 = 1.0 / 6.3 - 2.0 * (sin_lat**6) * (cos_lat**2 + 1.0 / 3.0)
    fac2 = (
        (8.0 / 5.0 * (cos_lat**3) * (sin_lat**2 + 2.0 / 3.0) - 0.25 * math.pi)
        * phy_const.EARTH_RADIUS
        * phy_const.EARTH_ANGULAR_VELOCITY
    )
    lapse_rate = phy_const.RD * gamma / phy_const.GRAV
    for k_index in range(num_levels - 1, -1, -1):
        eta_old = xp.full(num_cells, fill_value=1.0e-7, dtype=float)
        log.info(f"In Newton iteration, k = {k_index}")
        # Newton iteration to determine zeta
        for _ in range(100):
            eta_v_ndarray[:, k_index] = (eta_old - eta_0) * math.pi * 0.5
            cos_etav = xp.cos(eta_v_ndarray[:, k_index])
            sin_etav = xp.sin(eta_v_ndarray[:, k_index])

            temperature_avg = jw_temp0 * (eta_old**lapse_rate)
            geopot_avg = jw_temp0 * phy_const.GRAV / gamma * (1.0 - eta_old**lapse_rate)
            temperature_avg = xp.where(
                eta_old < eta_t, temperature_avg + dtemp * ((eta_t - eta_old) ** 5), temperature_avg
            )
            geopot_avg = xp.where(
                eta_old < eta_t,
                geopot_avg
                - phy_const.RD
                * dtemp
                * (
                    (xp.log(eta_old / eta_t) + 137.0 / 60.0) * (eta_t**5)
                    - 5.0 * (eta_t**4) * eta_old
                    + 5.0 * (eta_t**3) * (eta_old**2)
                    - 10.0 / 3.0 * (eta_t**2) * (eta_old**3)
                    + 1.25 * eta_t * (eta_old**4)
                    - 0.2 * (eta_old**5)
                ),
                geopot_avg,
            )

            geopot_jw = geopot_avg + jw_u0 * (cos_etav**1.5) * (
                fac1 * jw_u0 * (cos_etav**1.5) + fac2
            )
            temperature_jw = (
                temperature_avg
                + 0.75
                * eta_old
                * math.pi
                * jw_u0
                / phy_const.RD
                * sin_etav
                * xp.sqrt(cos_etav)
                * (2.0 * jw_u0 * fac1 * (cos_etav**1.5) + fac2)
            )
            newton_function = geopot_jw - geopot[:, k_index]
            newton_function_prime = -phy_const.RD / eta_old * temperature_jw
            eta_old = eta_old - newton_function / newton_function_prime

        # Final update for zeta_v
        eta_v_ndarray[:, k_index] = (eta_old - eta_0) * math.pi * 0.5
        # Use analytic expressions at all model level
        exner_ndarray[:, k_index] = (eta_old * ps_o_p0ref) ** phy_const.RD_O_CPD
        theta_v_ndarray[:, k_index] = temperature_jw / exner_ndarray[:, k_index]
        rho_ndarray[:, k_index] = (
            exner_ndarray[:, k_index] ** phy_const.CVD_O_RD
            * phy_const.P0REF
            / phy_const.RD
            / theta_v_ndarray[:, k_index]
        )
        # initialize diagnose pressure and temperature variables
        pressure_ndarray[:, k_index] = (
            phy_const.P0REF * exner_ndarray[:, k_index] ** phy_const.CPD_O_RD
        )
        temperature_ndarray[:, k_index] = temperature_jw
    log.info("Newton iteration completed!")

    eta_v = gtx.as_field((dims.CellDim, dims.KDim), eta_v_ndarray, allocator=backend)
    eta_v_e = data_alloc.allocate_zero_field(dims.EdgeDim, dims.KDim, grid=grid, backend=backend)
    cell_2_edge_interpolation.cell_2_edge_interpolation.with_backend(backend)(
        eta_v,
        cell_2_edge_coeff,
        eta_v_e,
        end_edge_lateral_boundary_level_2,
        end_edge_end,
        0,
        num_levels,
        offset_provider=grid.offset_providers,
    )
    log.info("Cell-to-edge eta_v computation completed.")

    vn_ndarray = testcases_utils.zonalwind_2_normalwind_ndarray(
        grid,
        jw_u0,
        jw_up,
        lat_perturbation_center,
        lon_perturbation_center,
        edge_lat,
        edge_lon,
        primal_normal_x,
        eta_v_e.ndarray,
        backend,
    )
    log.info("U2vn computation completed.")

    rho_ndarray, exner_ndarray, theta_v_ndarray = testcases_utils.hydrostatic_adjustment_ndarray(
        wgtfac_c,
        ddqz_z_half,
        exner_ref_mc,
        d_exner_dz_ref_ic,
        theta_ref_mc,
        theta_ref_ic,
        rho_ndarray,
        exner_ndarray,
        theta_v_ndarray,
        num_levels,
        backend,
    )
    log.info("Hydrostatic adjustment computation completed.")

    pressure_ifc_ndarray = xp.zeros((num_cells, num_levels + 1), dtype=float)
    pressure_ifc_ndarray[:, -1] = p_sfc
    (
        vn,
        w,
        exner,
        rho,
        theta_v,
        vn_next,
        w_next,
        exner_next,
        rho_next,
        theta_v_next,
        temperature,
        virtual_temperature,
        pressure,
        pressure_ifc,
        u,
        v,
    ) = testcases_utils.create_gt4py_field_for_prognostic_and_diagnostic_variables(
        vn_ndarray,
        w_ndarray,
        exner_ndarray,
        rho_ndarray,
        theta_v_ndarray,
        temperature_ndarray,
        pressure_ndarray,
        pressure_ifc_ndarray,
        grid=grid,
        backend=backend,
    )

    edge_2_cell_vector_rbf_interpolation.edge_2_cell_vector_rbf_interpolation.with_backend(backend)(
        vn,
        rbf_vec_coeff_c1,
        rbf_vec_coeff_c2,
        u,
        v,
        end_cell_lateral_boundary_level_2,
        end_cell_end,
        0,
        num_levels,
        offset_provider=grid.offset_providers,
    )

    log.info("U, V computation completed.")

    exner_pr = data_alloc.allocate_zero_field(dims.CellDim, dims.KDim, grid=grid, backend=backend)
    testcases_utils.compute_perturbed_exner.with_backend(backend)(
        exner,
        data_provider.from_metrics_savepoint().exner_ref_mc(),
        exner_pr,
        0,
        num_cells,
        0,
        num_levels,
        offset_provider={},
    )
    log.info("exner_pr initialization completed.")

    diagnostic_state = diagnostics.DiagnosticState(
        pressure=pressure,
        pressure_ifc=pressure_ifc,
        temperature=temperature,
        virtual_temperature=virtual_temperature,
        u=u,
        v=v,
    )

    prognostic_state_now = prognostics.PrognosticState(
        w=w,
        vn=vn,
        theta_v=theta_v,
        rho=rho,
        exner=exner,
    )
    prognostic_state_next = prognostics.PrognosticState(
        w=w_next,
        vn=vn_next,
        theta_v=theta_v_next,
        rho=rho_next,
        exner=exner_next,
    )

<<<<<<< HEAD
    diffusion_diagnostic_state = testcases_utils.initialize_diffusion_diagnostic_state(
        grid=grid, backend=backend
=======
    diffusion_diagnostic_state = diffusion_states.DiffusionDiagnosticState(
        hdef_ic=data_alloc.allocate_zero_field(dims.CellDim, dims.KDim, grid=grid, is_halfdim=True),
        div_ic=data_alloc.allocate_zero_field(dims.CellDim, dims.KDim, grid=grid, is_halfdim=True),
        dwdx=data_alloc.allocate_zero_field(dims.CellDim, dims.KDim, grid=grid, is_halfdim=True),
        dwdy=data_alloc.allocate_zero_field(dims.CellDim, dims.KDim, grid=grid, is_halfdim=True),
>>>>>>> d1065474
    )
    solve_nonhydro_diagnostic_state = testcases_utils.initialize_solve_nonhydro_diagnostic_state(
        exner_pr=exner_pr,
        grid=grid,
        backend=backend,
    )
    prep_adv = testcases_utils.initialize_prep_advection(grid=grid, backend=backend)
    log.info("Initialization completed.")

    return (
        diffusion_diagnostic_state,
        solve_nonhydro_diagnostic_state,
        prep_adv,
        0.0,
        diagnostic_state,
        prognostic_state_now,
        prognostic_state_next,
    )<|MERGE_RESOLUTION|>--- conflicted
+++ resolved
@@ -14,7 +14,7 @@
 
 from icon4py.model.atmosphere.diffusion import diffusion_states
 from icon4py.model.atmosphere.dycore import dycore_states
-from icon4py.model.common import constants as phy_const, dimension as dims, utils as common_utils
+from icon4py.model.common import constants as phy_const, dimension as dims
 from icon4py.model.common.grid import horizontal as h_grid, icon as icon_grid, states as grid_states
 from icon4py.model.common.interpolation.stencils import (
     cell_2_edge_interpolation,
@@ -69,22 +69,42 @@
 
     xp = data_alloc.import_array_ns(backend)
 
-    wgtfac_c = data_alloc.as_field(data_provider.from_metrics_savepoint().wgtfac_c(), backend=backend).ndarray
-    ddqz_z_half = data_alloc.as_field(data_provider.from_metrics_savepoint().ddqz_z_half(), backend=backend).ndarray
-    theta_ref_mc = data_alloc.as_field(data_provider.from_metrics_savepoint().theta_ref_mc(), backend=backend).ndarray
-    theta_ref_ic = data_alloc.as_field(data_provider.from_metrics_savepoint().theta_ref_ic(), backend=backend).ndarray
-    exner_ref_mc = data_alloc.as_field(data_provider.from_metrics_savepoint().exner_ref_mc(), backend=backend).ndarray
-    d_exner_dz_ref_ic = data_alloc.as_field(data_provider.from_metrics_savepoint().d_exner_dz_ref_ic(), backend=backend).ndarray
-    geopot = data_alloc.as_field(data_provider.from_metrics_savepoint().geopot(), backend=backend).ndarray
+    wgtfac_c = data_alloc.as_field(
+        data_provider.from_metrics_savepoint().wgtfac_c(), backend=backend
+    ).ndarray
+    ddqz_z_half = data_alloc.as_field(
+        data_provider.from_metrics_savepoint().ddqz_z_half(), backend=backend
+    ).ndarray
+    theta_ref_mc = data_alloc.as_field(
+        data_provider.from_metrics_savepoint().theta_ref_mc(), backend=backend
+    ).ndarray
+    theta_ref_ic = data_alloc.as_field(
+        data_provider.from_metrics_savepoint().theta_ref_ic(), backend=backend
+    ).ndarray
+    exner_ref_mc = data_alloc.as_field(
+        data_provider.from_metrics_savepoint().exner_ref_mc(), backend=backend
+    ).ndarray
+    d_exner_dz_ref_ic = data_alloc.as_field(
+        data_provider.from_metrics_savepoint().d_exner_dz_ref_ic(), backend=backend
+    ).ndarray
+    geopot = data_alloc.as_field(
+        data_provider.from_metrics_savepoint().geopot(), backend=backend
+    ).ndarray
 
     cell_lat = cell_param.cell_center_lat.ndarray
     edge_lat = edge_param.edge_center[0].ndarray
     edge_lon = edge_param.edge_center[1].ndarray
     primal_normal_x = edge_param.primal_normal[0].ndarray
 
-    cell_2_edge_coeff = data_alloc.as_field(data_provider.from_interpolation_savepoint().c_lin_e(), backend=backend)
-    rbf_vec_coeff_c1 = data_alloc.as_field(data_provider.from_interpolation_savepoint().rbf_vec_coeff_c1(), backend=backend)
-    rbf_vec_coeff_c2 = data_alloc.as_field(data_provider.from_interpolation_savepoint().rbf_vec_coeff_c2(), backend=backend)
+    cell_2_edge_coeff = data_alloc.as_field(
+        data_provider.from_interpolation_savepoint().c_lin_e(), backend=backend
+    )
+    rbf_vec_coeff_c1 = data_alloc.as_field(
+        data_provider.from_interpolation_savepoint().rbf_vec_coeff_c1(), backend=backend
+    )
+    rbf_vec_coeff_c2 = data_alloc.as_field(
+        data_provider.from_interpolation_savepoint().rbf_vec_coeff_c2(), backend=backend
+    )
 
     num_cells = grid.num_cells
     num_levels = grid.num_levels
@@ -324,16 +344,8 @@
         exner=exner_next,
     )
 
-<<<<<<< HEAD
     diffusion_diagnostic_state = testcases_utils.initialize_diffusion_diagnostic_state(
         grid=grid, backend=backend
-=======
-    diffusion_diagnostic_state = diffusion_states.DiffusionDiagnosticState(
-        hdef_ic=data_alloc.allocate_zero_field(dims.CellDim, dims.KDim, grid=grid, is_halfdim=True),
-        div_ic=data_alloc.allocate_zero_field(dims.CellDim, dims.KDim, grid=grid, is_halfdim=True),
-        dwdx=data_alloc.allocate_zero_field(dims.CellDim, dims.KDim, grid=grid, is_halfdim=True),
-        dwdy=data_alloc.allocate_zero_field(dims.CellDim, dims.KDim, grid=grid, is_halfdim=True),
->>>>>>> d1065474
     )
     solve_nonhydro_diagnostic_state = testcases_utils.initialize_solve_nonhydro_diagnostic_state(
         exner_pr=exner_pr,
