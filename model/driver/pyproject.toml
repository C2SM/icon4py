--- conflicted
+++ resolved
@@ -31,14 +31,9 @@
   # external dependencies
   "click>=8.0.1",
   "devtools>=0.12",
-<<<<<<< HEAD
   "gt4py==1.0.6",
-  'packaging>=20.0',
-=======
-  "gt4py==1.0.5",
   "packaging>=20.0",
   "numpy>=1.23.3"
->>>>>>> 2164b1c0
 ]
 description = "ICON model driver."
 license = {text = "BSD-3 License"}
