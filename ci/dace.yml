--- conflicted
+++ resolved
@@ -9,15 +9,10 @@
     matrix:
     - BACKEND: [dace_cpu, dace_gpu]
       GRID: [simple_grid, icon_grid]
-<<<<<<< HEAD
       # TODO(edopao): Add more components once they work fine with DaCe 
       COMPONENT: [atmosphere/diffusion, atmosphere/dycore]
-test_model_stencils_x86_64:
-  extends: [.test_model_stencils, .test_template_x86_64]
-=======
 # test_model_stencils_x86_64:
 #   extends: [.test_model_stencils, .test_template_x86_64]
->>>>>>> 701af033
 test_model_stencils_aarch64:
   extends: [.test_model_stencils, .test_template_aarch64]
 
@@ -27,19 +22,11 @@
     - nox -s "test_model_datatest-3.10(subpackage='$COMPONENT')" -- --backend=$BACKEND
   parallel:
     matrix:
-<<<<<<< HEAD
     - BACKEND: [dace_cpu]
       # TODO(edopao): Add more components once they work fine with DaCe 
       COMPONENT: [atmosphere/diffusion, atmosphere/dycore]
-test_model_datatests_x86_64:
-  extends: [.test_model_datatests, .test_template_x86_64]
-=======
-    # TODO(edopao): Add more components once they work fine with DaCe 
-    - COMPONENT: [atmosphere/diffusion, atmosphere/dycore]
-      BACKEND: [dace_cpu]
 # test_model_datatests_x86_64:
 #   extends: [.test_model_datatests, .test_template_x86_64]
->>>>>>> 701af033
 test_model_datatests_aarch64:
   extends: [.test_model_datatests, .test_template_aarch64]
 
@@ -51,14 +38,9 @@
     matrix:
     - BACKEND: [dace_cpu, dace_gpu]
       GRID: [icon_grid, icon_grid_global]
-<<<<<<< HEAD
       # TODO(edopao): Add more components once they work fine with DaCe 
       COMPONENT: [atmosphere/diffusion, atmosphere/dycore]
-benchmark_model_stencils_x86_64:
-  extends: [.benchmark_model_stencils, .test_template_x86_64]
-=======
 # benchmark_model_stencils_x86_64:
 #   extends: [.benchmark_model_stencils, .test_template_x86_64]
->>>>>>> 701af033
 benchmark_model_stencils_aarch64:
   extends: [.benchmark_model_stencils, .test_template_aarch64]