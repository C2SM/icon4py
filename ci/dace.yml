include:
  - local: 'ci/base.yml'

.test_model_stencils:
  stage: test
  script:
<<<<<<< HEAD
    - nox -s "test_model_stencils-3.10(subpackage='$COMPONENT')" -- --backend=$BACKEND --grid=$GRID
=======
    - nox -s test_model-3.10 -t stencils -- --backend=$BACKEND --grid=$GRID
>>>>>>> 5d60bc19
  parallel:
    matrix:
    - BACKEND: [dace_cpu, dace_gpu]
      GRID: [simple_grid, icon_grid]
      # TODO(edopao): Add more components once they work fine with DaCe 
      COMPONENT: [atmosphere/diffusion, atmosphere/dycore]
# test_model_stencils_x86_64:
#   extends: [.test_model_stencils, .test_template_x86_64]
test_model_stencils_aarch64:
  extends: [.test_model_stencils, .test_template_aarch64]

.test_model_datatests:
  stage: test
  script:
    - nox -s "test_model-3.10(datatest, $COMPONENT)" -- --backend=$BACKEND
  parallel:
    matrix:
<<<<<<< HEAD
    - BACKEND: [dace_cpu, dace_gpu]
      # TODO(edopao): Add more components once they work fine with DaCe 
      COMPONENT: [atmosphere/diffusion, atmosphere/dycore]
=======
    # TODO(edopao): Add more components once they work fine with DaCe 
    - COMPONENT: [diffusion, dycore]
      BACKEND: [dace_cpu]
>>>>>>> 5d60bc19
# test_model_datatests_x86_64:
#   extends: [.test_model_datatests, .test_template_x86_64]
test_model_datatests_aarch64:
  extends: [.test_model_datatests, .test_template_aarch64]

.benchmark_model_stencils:
  stage: benchmark
  script:
    - nox -s "benchmark_model-3.10(subpackage='$COMPONENT')"  -- --backend=$BACKEND --grid=$GRID
  parallel:
    matrix:
    - BACKEND: [dace_cpu, dace_gpu]
      GRID: [icon_grid, icon_grid_global]
      # TODO(edopao): Add more components once they work fine with DaCe 
      COMPONENT: [atmosphere/diffusion, atmosphere/dycore]
# benchmark_model_stencils_x86_64:
#   extends: [.benchmark_model_stencils, .test_template_x86_64]
benchmark_model_stencils_aarch64:
  extends: [.benchmark_model_stencils, .test_template_aarch64]<|MERGE_RESOLUTION|>--- conflicted
+++ resolved
@@ -4,17 +4,13 @@
 .test_model_stencils:
   stage: test
   script:
-<<<<<<< HEAD
-    - nox -s "test_model_stencils-3.10(subpackage='$COMPONENT')" -- --backend=$BACKEND --grid=$GRID
-=======
-    - nox -s test_model-3.10 -t stencils -- --backend=$BACKEND --grid=$GRID
->>>>>>> 5d60bc19
+    - nox -s test_model-3.10(stencils, $COMPONENT) -- --backend=$BACKEND --grid=$GRID
   parallel:
     matrix:
     - BACKEND: [dace_cpu, dace_gpu]
+      # TODO(edopao): Add more components once they work fine with DaCe 
+      COMPONENT: [diffusion, dycore]
       GRID: [simple_grid, icon_grid]
-      # TODO(edopao): Add more components once they work fine with DaCe 
-      COMPONENT: [atmosphere/diffusion, atmosphere/dycore]
 # test_model_stencils_x86_64:
 #   extends: [.test_model_stencils, .test_template_x86_64]
 test_model_stencils_aarch64:
@@ -26,15 +22,9 @@
     - nox -s "test_model-3.10(datatest, $COMPONENT)" -- --backend=$BACKEND
   parallel:
     matrix:
-<<<<<<< HEAD
     - BACKEND: [dace_cpu, dace_gpu]
       # TODO(edopao): Add more components once they work fine with DaCe 
-      COMPONENT: [atmosphere/diffusion, atmosphere/dycore]
-=======
-    # TODO(edopao): Add more components once they work fine with DaCe 
-    - COMPONENT: [diffusion, dycore]
-      BACKEND: [dace_cpu]
->>>>>>> 5d60bc19
+      COMPONENT: [diffusion, dycore]
 # test_model_datatests_x86_64:
 #   extends: [.test_model_datatests, .test_template_x86_64]
 test_model_datatests_aarch64:
@@ -49,7 +39,7 @@
     - BACKEND: [dace_cpu, dace_gpu]
       GRID: [icon_grid, icon_grid_global]
       # TODO(edopao): Add more components once they work fine with DaCe 
-      COMPONENT: [atmosphere/diffusion, atmosphere/dycore]
+      COMPONENT: [diffusion, dycore]
 # benchmark_model_stencils_x86_64:
 #   extends: [.benchmark_model_stencils, .test_template_x86_64]
 benchmark_model_stencils_aarch64:
