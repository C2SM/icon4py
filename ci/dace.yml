include:
  - local: 'ci/base.yml'

variables:
  DACE_VERSION: "e542965a9"

build:
  extends: .build_template

test_model_stencils:
  extends: .test_template
  stage: test
  script:
<<<<<<< HEAD
    - pip install dace==$DACE_VERSION
=======
# TODO(edopao): wait for next dace release to fix the inline_sdfgs simplify step
#   - pip install dace==$DACE_VERSION
    - pip install git+https://github.com/spcl/dace.git@$DACE_VERSION
>>>>>>> 6943307b
    - tox -r -e run_stencil_tests -c model/ -- --backend=$BACKEND --grid=$GRID --verbose
  parallel:
    matrix:
    - BACKEND: [dace_cpu, dace_gpu]
      GRID: [simple_grid, icon_grid]

benchmark_model_stencils:
  extends: .test_template
  stage: benchmark
  script:
<<<<<<< HEAD
    - pip install dace==$DACE_VERSION
=======
# TODO(edopao): wait for next dace release to fix the inline_sdfgs simplify step
#   - pip install dace==$DACE_VERSION
    - pip install git+https://github.com/spcl/dace.git@$DACE_VERSION
>>>>>>> 6943307b
    - tox -r -e run_benchmarks -c model/ -- --backend=$BACKEND --grid=$GRID --verbose
  parallel:
    matrix:
    - BACKEND: [dace_cpu, dace_gpu]
      GRID: [icon_grid, icon_grid_global]<|MERGE_RESOLUTION|>--- conflicted
+++ resolved
@@ -11,13 +11,9 @@
   extends: .test_template
   stage: test
   script:
-<<<<<<< HEAD
-    - pip install dace==$DACE_VERSION
-=======
 # TODO(edopao): wait for next dace release to fix the inline_sdfgs simplify step
 #   - pip install dace==$DACE_VERSION
     - pip install git+https://github.com/spcl/dace.git@$DACE_VERSION
->>>>>>> 6943307b
     - tox -r -e run_stencil_tests -c model/ -- --backend=$BACKEND --grid=$GRID --verbose
   parallel:
     matrix:
@@ -28,13 +24,9 @@
   extends: .test_template
   stage: benchmark
   script:
-<<<<<<< HEAD
-    - pip install dace==$DACE_VERSION
-=======
 # TODO(edopao): wait for next dace release to fix the inline_sdfgs simplify step
 #   - pip install dace==$DACE_VERSION
     - pip install git+https://github.com/spcl/dace.git@$DACE_VERSION
->>>>>>> 6943307b
     - tox -r -e run_benchmarks -c model/ -- --backend=$BACKEND --grid=$GRID --verbose
   parallel:
     matrix:
