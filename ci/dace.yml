include:
  - local: 'ci/base.yml'

variables:
  DACE_VERSION: "0.16.1"

.test_model_stencils:
  stage: test
  script:
    - pip install dace==$DACE_VERSION
    - tox -r -e run_stencil_tests -c model/ -- --backend=$BACKEND --grid=$GRID --verbose
  parallel:
    matrix:
    - BACKEND: [dace_cpu, dace_gpu]
      GRID: [simple_grid, icon_grid]
test_model_stencils_x86_64:
  extends: [.test_model_stencils, .test_template_x86_64]
test_model_stencils_aarch64:
  extends: [.test_model_stencils, .test_template_aarch64]

<<<<<<< HEAD
test_model_datatests:
  extends: .test_template
  stage: test
  script:
    - pip install dace==$DACE_VERSION
    - tox -r -e run_model_tests -c model/ --verbose -- --backend=$BACKEND $DACE_ORCHESTRATION $COMPONENT
  parallel:
    matrix:
    - COMPONENT: [atmosphere/diffusion/tests/diffusion_tests]
      BACKEND: [dace_cpu]
      DACE_ORCHESTRATION: ['--dace-orchestration=True', '']

benchmark_model_stencils:
  extends: .test_template
=======
.benchmark_model_stencils:
>>>>>>> c33682ea
  stage: benchmark
  script:
    - pip install dace==$DACE_VERSION
    # force execution of tests where validation is expected to fail, because the reason for failure is wrong numpy reference
    - tox -r -e run_benchmarks -c model/ -- --backend=$BACKEND --grid=$GRID --runxfail --verbose
  parallel:
    matrix:
    - BACKEND: [dace_cpu, dace_gpu]
      GRID: [icon_grid, icon_grid_global]
benchmark_model_stencils_x86_64:
  extends: [.benchmark_model_stencils, .test_template_x86_64]
benchmark_model_stencils_aarch64:
  extends: [.benchmark_model_stencils, .test_template_aarch64]<|MERGE_RESOLUTION|>--- conflicted
+++ resolved
@@ -18,7 +18,6 @@
 test_model_stencils_aarch64:
   extends: [.test_model_stencils, .test_template_aarch64]
 
-<<<<<<< HEAD
 test_model_datatests:
   extends: .test_template
   stage: test
@@ -33,9 +32,7 @@
 
 benchmark_model_stencils:
   extends: .test_template
-=======
 .benchmark_model_stencils:
->>>>>>> c33682ea
   stage: benchmark
   script:
     - pip install dace==$DACE_VERSION
