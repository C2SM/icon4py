include:
  - local: 'ci/base.yml'

.test_model_stencils:
  stage: test
  script:
    - nox -s "test_model-3.10(stencils, $COMPONENT)" -- --backend=$BACKEND --grid=$GRID
  parallel:
    matrix:
    - COMPONENT: [advection, diffusion, dycore, microphysics, common, driver]
      BACKEND: [dace_cpu, dace_gpu]
      GRID: [simple_grid, icon_grid]
# test_model_stencils_x86_64:
#   extends: [.test_model_stencils, .test_template_x86_64]
test_model_stencils_aarch64:
  extends: [.test_model_stencils, .test_template_aarch64]

.test_model_datatests:
  stage: test
  script:
    - nox -s "test_model-3.10(datatest, $COMPONENT)" -- --backend=$BACKEND
  parallel:
    matrix:
    - COMPONENT: [advection, diffusion, dycore, microphysics, common, driver]
      BACKEND: [dace_cpu, dace_gpu]
# test_model_datatests_x86_64:
#   extends: [.test_model_datatests, .test_template_x86_64]
test_model_datatests_aarch64:
<<<<<<< HEAD
  extends: [.test_model_datatests, .test_template_aarch64]
.benchmark_model_stencils:
  stage: benchmark
  script:
    # force execution of tests where validation is expected to fail, because the reason for failure is wrong numpy reference
    - nox -s benchmark_model-3.10  -- --backend=$BACKEND --grid=$GRID --runxfail
  parallel:
    matrix:
    - BACKEND: [dace_cpu, dace_gpu]
      GRID: [icon_grid, icon_grid_global]
# benchmark_model_stencils_x86_64:
#   extends: [.benchmark_model_stencils, .test_template_x86_64]
benchmark_model_stencils_aarch64:
  extends: [.benchmark_model_stencils, .test_template_aarch64]
=======
  extends: [.test_model_datatests, .test_template_aarch64]
>>>>>>> 0e113482
<|MERGE_RESOLUTION|>--- conflicted
+++ resolved
@@ -26,21 +26,4 @@
 # test_model_datatests_x86_64:
 #   extends: [.test_model_datatests, .test_template_x86_64]
 test_model_datatests_aarch64:
-<<<<<<< HEAD
   extends: [.test_model_datatests, .test_template_aarch64]
-.benchmark_model_stencils:
-  stage: benchmark
-  script:
-    # force execution of tests where validation is expected to fail, because the reason for failure is wrong numpy reference
-    - nox -s benchmark_model-3.10  -- --backend=$BACKEND --grid=$GRID --runxfail
-  parallel:
-    matrix:
-    - BACKEND: [dace_cpu, dace_gpu]
-      GRID: [icon_grid, icon_grid_global]
-# benchmark_model_stencils_x86_64:
-#   extends: [.benchmark_model_stencils, .test_template_x86_64]
-benchmark_model_stencils_aarch64:
-  extends: [.benchmark_model_stencils, .test_template_aarch64]
-=======
-  extends: [.test_model_datatests, .test_template_aarch64]
->>>>>>> 0e113482
