include:
  - local: 'ci/base.yml'
  - local: 'ci/benchmark_bencher_common.yml'

.benchmark_model_base_variables:
  variables:
    ICON4PY_ENABLE_GRID_DOWNLOAD: false
    ICON4PY_ENABLE_TESTDATA_DOWNLOAD: false
    GT4PY_UNSTRUCTURED_HORIZONTAL_HAS_UNIT_STRIDE: true
    PYTHONOPTIMIZE: 2
    STENCIL_TEST_SELECTION: "test_Test and compile_time_domain"
    GRANULE_TEST_SELECTION: "test_diffusion_benchmark or test_benchmark_solve_nonhydro"

.benchmark_model_baseline:
  stage: benchmark
  script:
    - nox -s __bencher_baseline_CI-3.10 -- --backend=$BACKEND --grid=$GRID -k "${TEST_SELECTION}"
  parallel:
    matrix:
      - BACKEND: [dace_cpu, dace_gpu, gtfn_cpu, gtfn_gpu]
        GRID: [icon_benchmark_regional, icon_benchmark_global]
<<<<<<< HEAD
  variables:
    ICON4PY_ENABLE_GRID_DOWNLOAD: false
    ICON4PY_ENABLE_TESTDATA_DOWNLOAD: false
    GT4PY_UNSTRUCTURED_HORIZONTAL_HAS_UNIT_STRIDE: true
    GT4PY_COLLECT_METRICS_LEVEL: 10
    PYTHONOPTIMIZE: 2
=======
  extends: [.benchmark_model_base_variables]
>>>>>>> 92cef11a

# benchmark_bencher_stencils_baseline_x86_64:
#   extends: [.benchmark_model_baseline, .test_template_x86_64]

benchmark_bencher_stencils_baseline_aarch64:
  extends: [.benchmark_model_baseline, .test_template_aarch64]
  variables:
    TEST_SELECTION: "${STENCIL_TEST_SELECTION}"
    GT4PY_COLLECT_METRICS_LEVEL: 10

benchmark_bencher_granules_baseline_aarch64:
  extends: [.benchmark_model_baseline, .test_template_aarch64]
  variables:
    TEST_SELECTION: "${GRANULE_TEST_SELECTION}"<|MERGE_RESOLUTION|>--- conflicted
+++ resolved
@@ -19,16 +19,7 @@
     matrix:
       - BACKEND: [dace_cpu, dace_gpu, gtfn_cpu, gtfn_gpu]
         GRID: [icon_benchmark_regional, icon_benchmark_global]
-<<<<<<< HEAD
-  variables:
-    ICON4PY_ENABLE_GRID_DOWNLOAD: false
-    ICON4PY_ENABLE_TESTDATA_DOWNLOAD: false
-    GT4PY_UNSTRUCTURED_HORIZONTAL_HAS_UNIT_STRIDE: true
-    GT4PY_COLLECT_METRICS_LEVEL: 10
-    PYTHONOPTIMIZE: 2
-=======
   extends: [.benchmark_model_base_variables]
->>>>>>> 92cef11a
 
 # benchmark_bencher_stencils_baseline_x86_64:
 #   extends: [.benchmark_model_baseline, .test_template_x86_64]
