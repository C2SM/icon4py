--- conflicted
+++ resolved
@@ -2,39 +2,6 @@
   - local: 'ci/base.yml'
   - local: 'ci/benchmark_bencher_common.yml'
 
-<<<<<<< HEAD
-.benchmark_model_base_variables:
-  variables:
-    ICON4PY_ENABLE_GRID_DOWNLOAD: false
-    ICON4PY_ENABLE_TESTDATA_DOWNLOAD: false
-    GT4PY_UNSTRUCTURED_HORIZONTAL_HAS_UNIT_STRIDE: true
-    PYTHONOPTIMIZE: 2
-    STENCIL_TEST_SELECTION: "test_Test and compile_time_domain"
-    GRANULE_TEST_SELECTION: "test_diffusion_benchmark or test_benchmark_solve_nonhydro"
-
-.benchmark_model_baseline:
-  stage: benchmark
-  script:
-    - nox -s __bencher_baseline_CI-3.10 -- --backend=$BACKEND --grid=$GRID -k "${TEST_SELECTION}"
-  parallel:
-    matrix:
-      - BACKEND: [dace_cpu, dace_gpu, gtfn_cpu, gtfn_gpu]
-        GRID: [icon_benchmark_regional, icon_benchmark_global]
-  extends: [.benchmark_model_base_variables]
-
-# benchmark_bencher_stencils_baseline_x86_64:
-#   extends: [.benchmark_model_baseline, .test_template_x86_64]
-
-benchmark_bencher_stencils_baseline_aarch64:
-  extends: [.benchmark_model_baseline, .test_template_aarch64]
-  variables:
-    TEST_SELECTION: "${STENCIL_TEST_SELECTION}"
-    GT4PY_COLLECT_METRICS_LEVEL: 10
-
-benchmark_bencher_granules_baseline_aarch64:
-  extends: [.benchmark_model_baseline, .test_template_aarch64]
-  variables:
-=======
 # benchmark_bencher_stencils_baseline_x86_64:
 #   extends: [.benchmark_model_baseline, .test_template_x86_64]
 #   variables:
@@ -53,5 +20,4 @@
   extends: [.benchmark_nox_job, .test_template_aarch64]
   variables:
     NOX_SESSION: "__bencher_baseline_CI-3.10"
->>>>>>> 74ac45e9
     TEST_SELECTION: "${GRANULE_TEST_SELECTION}"