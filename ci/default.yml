--- conflicted
+++ resolved
@@ -7,13 +7,8 @@
     - nox -s "test_model-3.10(stencils, $COMPONENT)" -- --backend=$BACKEND --grid=$GRID
   parallel:
     matrix:
-<<<<<<< HEAD
     - COMPONENT: [diffusion, dycore, microphysics, common, driver]
-      BACKEND: [embedded, gtfn_cpu, gtfn_gpu]
-=======
-    - COMPONENT: [advection, diffusion, dycore, microphysics, common, driver]
       BACKEND: [gtfn_gpu]
->>>>>>> 6cf05f5b
       GRID: [simple_grid, icon_grid]
   rules:
     - when: on_success
