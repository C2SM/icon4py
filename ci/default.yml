--- conflicted
+++ resolved
@@ -37,13 +37,9 @@
   script:
     - nox -s "test_model-3.10(datatest, $COMPONENT)" -- --backend=$BACKEND --level=integration
   rules:
-<<<<<<< HEAD
     - if: $BACKEND == 'dace_gpu' && $COMPONENT != 'diffusion' && $COMPONENT != 'dycore'
       when: never  # run only in daily CI, to save compute resources
     - if: $COMPONENT == 'common' && $BACKEND == 'gtfn_gpu'
-=======
-    - if: $COMPONENT == 'common' && $LEVEL == 'integration'
->>>>>>> 41d7fd74
       variables:
         NUM_PROCESSES: 2
         SLURM_TIMELIMIT: '00:30:00'
