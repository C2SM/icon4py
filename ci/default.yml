--- conflicted
+++ resolved
@@ -4,15 +4,11 @@
 .test_model_stencils:
   stage: test
   script:
-<<<<<<< HEAD
-    - nox -s test_model-3.10 -t stencils -- --backend=$BACKEND --grid=$GRID
-=======
-    - nox -s "test_model_stencils-3.10(subpackage='$COMPONENT')" -- --backend=$BACKEND --grid=$GRID
->>>>>>> da70bf2c
+    - nox -s "test_model-3.10(stencils, $COMPONENT)" -- --backend=$BACKEND --grid=$GRID
   parallel:
     matrix:
     # TODO: enable advection tests
-    - COMPONENT: [atmosphere/diffusion, atmosphere/dycore, atmosphere/subgrid_scale_physics/microphysics, common, driver]
+    - COMPONENT: [diffusion, dycore, microphysics, common, driver]
       BACKEND: [embedded, gtfn_cpu, gtfn_gpu]
       GRID: [simple_grid, icon_grid]
   rules:
