include:
  - local: 'ci/base.yml'

.test_model_stencils:
  stage: test
  script:
    - nox -s "test_model-3.10(stencils, $COMPONENT)" -- --backend=$BACKEND --grid=$GRID
  rules:
    - if: $COMPONENT == 'dycore' || $COMPONENT == 'diffusion'
      variables:
        SLURM_TIMELIMIT: '00:20:00'
    - when: on_success
      variables:
        SLURM_TIMELIMIT: '00:10:00'
  parallel:
    matrix:
      - COMPONENT: [diffusion, dycore, microphysics, common, driver]
        BACKEND: [gtfn_gpu]
        GRID: [simple, icon_regional]
# test_model_stencils_x86_64:
#   extends: [.test_model_stencils, .test_template_x86_64]
test_model_stencils_aarch64:
  extends: [.test_model_stencils, .test_template_aarch64]


.test_tools_datatests:
  stage: test
  script:
    - nox -s 'test_tools-3.10(datatest)'
# test_tools_x86_64:
#   extends: [.test_tools_datatests, .test_template_x86_64]
test_tools_datatests_aarch64:
  extends: [.test_tools_datatests, .test_template_aarch64]

.test_model_datatests:
  stage: test
  script:
    - nox -s "test_model-3.10(datatest, $COMPONENT)" -- --backend=$BACKEND --level=$LEVEL
  rules:
    - if: $BACKEND == 'dace_gpu' && $COMPONENT != 'diffusion' && $COMPONENT != 'dycore'
      when: never  # run only in daily CI, to save compute resources
    - if: $COMPONENT == 'common' && $LEVEL == 'integration'
      variables:
<<<<<<< HEAD
        NUM_PROCESSES: 2
        SLURM_TIMELIMIT: '00:35:00'
=======
        NUM_PROCESSES: 1
        SLURM_TIMELIMIT: '00:30:00'
    - if: $BACKEND == 'dace_gpu'
      variables:
        NUM_PROCESSES: 8
        SLURM_TIMELIMIT: '00:45:00'
>>>>>>> 47ddf3ba
    - if: $BACKEND == 'embedded'
      variables:
        SLURM_TIMELIMIT: '00:15:00'
    - when: on_success
      variables:
        SLURM_TIMELIMIT: '00:30:00'
  parallel:
    matrix:
      - COMPONENT: [advection, diffusion, dycore, microphysics, common, driver]
        BACKEND: [embedded, dace_gpu, gtfn_cpu, gtfn_gpu]
        LEVEL: [integration]
# test_model_datatests_x86_64:
#   extends: [.test_model_datatests, .test_template_x86_64]
test_model_datatests_aarch64:
  extends: [.test_model_datatests, .test_template_aarch64]<|MERGE_RESOLUTION|>--- conflicted
+++ resolved
@@ -41,17 +41,12 @@
       when: never  # run only in daily CI, to save compute resources
     - if: $COMPONENT == 'common' && $LEVEL == 'integration'
       variables:
-<<<<<<< HEAD
-        NUM_PROCESSES: 2
-        SLURM_TIMELIMIT: '00:35:00'
-=======
         NUM_PROCESSES: 1
         SLURM_TIMELIMIT: '00:30:00'
     - if: $BACKEND == 'dace_gpu'
       variables:
         NUM_PROCESSES: 8
         SLURM_TIMELIMIT: '00:45:00'
->>>>>>> 47ddf3ba
     - if: $BACKEND == 'embedded'
       variables:
         SLURM_TIMELIMIT: '00:15:00'
