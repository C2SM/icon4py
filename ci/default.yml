include:
  - local: 'ci/base.yml'

.test_model_stencils:
  stage: test
  script:
    - nox -s test_model_stencils-3.10 -- --backend=$BACKEND --grid=$GRID
  parallel:
    matrix:
    - BACKEND: [embedded, gtfn_cpu, gtfn_gpu]
      GRID: [simple_grid, icon_grid]
  rules:
    - when: on_success
# test_model_stencils_x86_64:
#   extends: [.test_model_stencils, .test_template_x86_64]
test_model_stencils_aarch64:
  extends: [.test_model_stencils, .test_template_aarch64]

.test_tools:
  stage: test
  script:
    - nox -s 'test_tools-3.10'
# test_tools_x86_64:
#   extends: [.test_tools, .test_template_x86_64]
test_tools_aarch64:
  extends: [.test_tools, .test_template_aarch64]

.test_model_datatests:
  stage: test
  script:
    - nox -s "test_model_datatest-3.10(subpackage='$COMPONENT')" -- --backend=$BACKEND
  parallel:
    matrix:
    - COMPONENT: [atmosphere/advection, atmosphere/diffusion, atmosphere/dycore, atmosphere/subgrid_scale_physics/microphysics, common, driver]
<<<<<<< HEAD
      BACKEND: [embedded, gtfn_cpu]
test_model_datatests_x86_64:
  extends: [.test_model_datatests, .test_template_x86_64]
=======
      BACKEND: [gtfn_cpu]
# test_model_datatests_x86_64:
#   extends: [.test_model_datatests, .test_template_x86_64]
>>>>>>> 701af033
test_model_datatests_aarch64:
  extends: [.test_model_datatests, .test_template_aarch64]<|MERGE_RESOLUTION|>--- conflicted
+++ resolved
@@ -32,14 +32,8 @@
   parallel:
     matrix:
     - COMPONENT: [atmosphere/advection, atmosphere/diffusion, atmosphere/dycore, atmosphere/subgrid_scale_physics/microphysics, common, driver]
-<<<<<<< HEAD
       BACKEND: [embedded, gtfn_cpu]
-test_model_datatests_x86_64:
-  extends: [.test_model_datatests, .test_template_x86_64]
-=======
-      BACKEND: [gtfn_cpu]
 # test_model_datatests_x86_64:
 #   extends: [.test_model_datatests, .test_template_x86_64]
->>>>>>> 701af033
 test_model_datatests_aarch64:
   extends: [.test_model_datatests, .test_template_aarch64]