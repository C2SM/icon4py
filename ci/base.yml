--- conflicted
+++ resolved
@@ -26,33 +26,19 @@
     DOCKERFILE: ci/docker/base.Dockerfile
     # change to 'always' if you want to rebuild, even if target tag exists already (if-not-exists is the default, i.e. we could also skip the variable)
     CSCS_REBUILD_POLICY: if-not-exists
-    DOCKER_BUILD_ARGS: '["ARCH=$ARCH", "HPC_SDK_VERSION=$HPC_SDK_VERSION", "HPC_SDK_NAME=$HPC_SDK_NAME", "PYVERSION=$PYVERSION", "CI_PROJECT_DIR=$CI_PROJECT_DIR"]'
+    DOCKER_BUILD_ARGS: '["UBUNTU_VERSION=$UBUNTU_VERSION", "ARCH=$ARCH", "HPC_SDK_VERSION=$HPC_SDK_VERSION", "HPC_SDK_NAME=$HPC_SDK_NAME", "PYVERSION=$PYVERSION", "CI_PROJECT_DIR=$CI_PROJECT_DIR"]'
 build_baseimage_x86_64:
   extends: [.container-builder-cscs-zen2, .build_baseimage]
   variables:
     HPC_SDK_VERSION: 22.11
     HPC_SDK_NAME: "nvhpc_2022_2211_Linux_${ARCH}_cuda_11.8"
-<<<<<<< HEAD
-    CUPY_PACKAGE: cupy-cuda11x
-    CUPY_VERSION: 12.3.0 # latest version that supports cuda 11
     UBUNTU_VERSION: 20.04  # 22.04 hangs on daint in some tests for unknown reasons.
 build_baseimage_aarch64:
   extends: [.container-builder-cscs-gh200, .build_baseimage]
   variables:
     HPC_SDK_VERSION: 24.11
     HPC_SDK_NAME: "nvhpc_2024_2411_Linux_${ARCH}_cuda_12.6"
-    CUPY_PACKAGE: cupy-cuda12x
-    CUPY_VERSION: 13.3.0
     UBUNTU_VERSION: 22.04
-=======
-build_baseimage_aarch64:
-  extends: [.container-builder-cscs-gh200, .build_baseimage]
-  variables:
-    HPC_SDK_VERSION: 24.5
-    HPC_SDK_NAME: "nvhpc_2024_245_Linux_${ARCH}_cuda_12.4"
-  # TODO: re-enable CI job when Todi is back in operational state
-  when: manual
->>>>>>> 353b2104
 
 .build_image:
   stage: image
@@ -60,7 +46,7 @@
       # Unique image name based on commit SHA
       PERSIST_IMAGE_NAME: $CSCS_REGISTRY_PATH/public/$ARCH/icon4py/icon4py-ci:$CI_COMMIT_SHA-$PYVERSION
       DOCKERFILE: ci/docker/checkout.Dockerfile
-      DOCKER_BUILD_ARGS: '["CUPY_VERSION=$CUPY_VERSION", "UBUNTU_VERSION=$UBUNTU_VERSION", "PYVERSION=$PYVERSION", "BASE_IMAGE=${BASE_IMAGE_${PYVERSION_PREFIX}}"]'
+      DOCKER_BUILD_ARGS: '["PYVERSION=$PYVERSION", "BASE_IMAGE=${BASE_IMAGE_${PYVERSION_PREFIX}}"]'
 build_image_x86_64:
   extends: [.container-builder-cscs-zen2, .build_image]
   needs: [build_baseimage_x86_64]
