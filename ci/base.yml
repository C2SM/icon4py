include:
  - remote: 'https://gitlab.com/cscs-ci/recipes/-/raw/master/templates/v2/.ci-ext.yml'

stages:
  - baseimage
  - image
  - test
  - benchmark

variables:
  PYVERSION_PREFIX: py310
  PYVERSION: 3.10.9

# Base image build step with SHA256 checksum for caching
.build_baseimage:
  stage: baseimage
  before_script:
    # include build arguments in hash since we use a parameterized Docker file
    - DOCKER_TAG=`echo "$(cat $DOCKERFILE) $DOCKER_BUILD_ARGS" | sha256sum | head -c 16`
    - export PERSIST_IMAGE_NAME=$CSCS_REGISTRY_PATH/public/$ARCH/base/icon4py:$DOCKER_TAG-$PYVERSION
    - echo "BASE_IMAGE_${PYVERSION_PREFIX}=$PERSIST_IMAGE_NAME" >> build.env
  artifacts:
    reports:
      dotenv: build.env
  variables:
    DOCKERFILE: ci/docker/base.Dockerfile
    # change to 'always' if you want to rebuild, even if target tag exists already (if-not-exists is the default, i.e. we could also skip the variable)
    CSCS_REBUILD_POLICY: if-not-exists
    DOCKER_BUILD_ARGS: '["ARCH=$ARCH", "HPC_SDK_VERSION=$HPC_SDK_VERSION", "HPC_SDK_NAME=$HPC_SDK_NAME", "PYVERSION=$PYVERSION"]'
# build_baseimage_x86_64:
#   extends: [.container-builder-cscs-zen2, .build_baseimage]
#   variables:
#     HPC_SDK_VERSION: 22.11
#     HPC_SDK_NAME: "nvhpc_2022_2211_Linux_${ARCH}_cuda_11.8"
build_baseimage_aarch64:
  extends: [.container-builder-cscs-gh200, .build_baseimage]
  variables:
    HPC_SDK_VERSION: 24.11
    HPC_SDK_NAME: "nvhpc_2024_2411_Linux_${ARCH}_cuda_12.6"

.build_image:
  stage: image
  variables:
      # Unique image name based on commit SHA
      PERSIST_IMAGE_NAME: $CSCS_REGISTRY_PATH/public/$ARCH/icon4py/icon4py-ci:$CI_COMMIT_SHA-$PYVERSION
      DOCKERFILE: ci/docker/checkout.Dockerfile
      DOCKER_BUILD_ARGS: '["PYVERSION=$PYVERSION", "BASE_IMAGE=${BASE_IMAGE_${PYVERSION_PREFIX}}"]'
# build_image_x86_64:
#   extends: [.container-builder-cscs-zen2, .build_image]
#   needs: [build_baseimage_x86_64]
build_image_aarch64:
  extends: [.container-builder-cscs-gh200, .build_image]
  needs: [build_baseimage_aarch64]

.test_template:
  timeout: 8h
  image: $CSCS_REGISTRY_PATH/public/$ARCH/icon4py/icon4py-ci:$CI_COMMIT_SHA-$PYVERSION
  before_script:
    - cd /icon4py
    - ls "${TEST_DATA_PATH}"
  variables:
    SLURM_JOB_NUM_NODES: 1
    SLURM_NTASKS: 1
    SLURM_TIMELIMIT: '06:00:00'
    CRAY_CUDA_MPS: 1
    NUM_PROCESSES: auto
    VIRTUALENV_SYSTEM_SITE_PACKAGES: 1
    TEST_DATA_PATH: "/icon4py/ci/testdata"
    ICON_GRID_LOC: "${TEST_DATA_PATH}/grids/mch_ch_r04b09_dsl"
    PY2F_GPU_TESTS: 1
    CUDACXX: "${HPC_SDK_PATH}/compilers/bin/nvcc"
    NVFORTRAN_COMPILER: "${HPC_SDK_PATH}/compilers/bin/nvfortran"
# .test_template_x86_64:
#   extends: [.container-runner-daint-gpu-f7t, .test_template]
#   needs: [build_image_x86_64]
#   variables:
#     CSCS_ADDITIONAL_MOUNTS: '["/project/d121/icon4py/ci/testdata:$TEST_DATA_PATH"]'
#     HPC_SDK_PATH: "/opt/nvidia/hpc_sdk/Linux_${ARCH}/22.11"
#     ICON4PY_NOX_UV_CUSTOM_SESSION_EXTRAS: "cuda11"
.test_template_aarch64:
  extends: [.container-runner-santis-gh200, .test_template]
  needs: [build_image_aarch64]
  variables:
<<<<<<< HEAD
    CSCS_ADDITIONAL_MOUNTS: '["/capstor/store/cscs/userlab/d126/icon4py/ci/testdata:$TEST_DATA_PATH"]'
=======
    CSCS_ADDITIONAL_MOUNTS: '["/capstor/store/cscs/userlab/d126/icon4py/ci/testdata_002:$TEST_DATA_PATH"]'
>>>>>>> c3ec0d16
    HPC_SDK_PATH: "/opt/nvidia/hpc_sdk/Linux_${ARCH}/24.11"
    # Grace-Hopper gpu architecture is not enabled by default in CUDA build
    CUDAARCHS: "90"
    # Limit test parallelism to avoid "OSError: too many open files" in the gt4py build stage.
    # Another problem, observed in test stage, is that gpu tests hang in combination with CUDA MPS,
    # when high test parallelism is used.
    NUM_PROCESSES: 16
    ICON4PY_NOX_UV_CUSTOM_SESSION_EXTRAS: "cuda12"<|MERGE_RESOLUTION|>--- conflicted
+++ resolved
@@ -81,11 +81,7 @@
   extends: [.container-runner-santis-gh200, .test_template]
   needs: [build_image_aarch64]
   variables:
-<<<<<<< HEAD
-    CSCS_ADDITIONAL_MOUNTS: '["/capstor/store/cscs/userlab/d126/icon4py/ci/testdata:$TEST_DATA_PATH"]'
-=======
     CSCS_ADDITIONAL_MOUNTS: '["/capstor/store/cscs/userlab/d126/icon4py/ci/testdata_002:$TEST_DATA_PATH"]'
->>>>>>> c3ec0d16
     HPC_SDK_PATH: "/opt/nvidia/hpc_sdk/Linux_${ARCH}/24.11"
     # Grace-Hopper gpu architecture is not enabled by default in CUDA build
     CUDAARCHS: "90"
