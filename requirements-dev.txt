-r base-requirements-dev.txt

# Concretized dependencies in local repo
-e ./common
-e ./pyutils
-e ./testutils
-e ./atm_dyn_iconam
<<<<<<< HEAD
-e ./advection
=======
-e ./liskov
>>>>>>> 2a6a3c2d
<|MERGE_RESOLUTION|>--- conflicted
+++ resolved
@@ -5,8 +5,5 @@
 -e ./pyutils
 -e ./testutils
 -e ./atm_dyn_iconam
-<<<<<<< HEAD
 -e ./advection
-=======
--e ./liskov
->>>>>>> 2a6a3c2d
+-e ./liskov