-r base-requirements-dev.txt

# Concretized dependencies in local repo
-e ./common
-e ./pyutils
-e ./testutils
-e ./atm_dyn_iconam
<<<<<<< HEAD
-e ./py2f
=======
-e ./advection
>>>>>>> 96b7222b
-e ./liskov<|MERGE_RESOLUTION|>--- conflicted
+++ resolved
@@ -5,9 +5,6 @@
 -e ./pyutils
 -e ./testutils
 -e ./atm_dyn_iconam
-<<<<<<< HEAD
+-e ./advection
 -e ./py2f
-=======
--e ./advection
->>>>>>> 96b7222b
 -e ./liskov