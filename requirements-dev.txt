--- conflicted
+++ resolved
@@ -1,15 +1,6 @@
 -r base-requirements-dev.txt
 
-<<<<<<< HEAD
-# Concretized dependencies in local repo
--e ./common
--e ./shared
--e ./pyutils
--e ./testutils
--e ./atm_dyn_iconam
--e ./liskov
--e ./atm_phy_schemes
-=======
+
 # icon4py model
 -e ./model/atmosphere/dycore
 -e ./model/common
@@ -18,4 +9,7 @@
 
 # icon4pytools
 -e ./tools
->>>>>>> e0747364
+
+# for microphysics graupel
+-e ./shared
+-e ./atm_phy_schemes