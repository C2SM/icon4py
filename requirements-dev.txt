-r base-requirements-dev.txt

# Concretized dependencies in local repo
-e ./common
-e ./atm_dyn_iconam
<<<<<<< HEAD
-e ./py2f
-e ./liskov
=======

# icon4pytools
-e ./tools
>>>>>>> b356297b
<|MERGE_RESOLUTION|>--- conflicted
+++ resolved
@@ -3,11 +3,6 @@
 # Concretized dependencies in local repo
 -e ./common
 -e ./atm_dyn_iconam
-<<<<<<< HEAD
 -e ./py2f
--e ./liskov
-=======
-
 # icon4pytools
--e ./tools
->>>>>>> b356297b
+-e ./tools