--- conflicted
+++ resolved
@@ -3,11 +3,6 @@
 # Concretized dependencies in local repo
 -e ./common
 -e ./atm_dyn_iconam
-<<<<<<< HEAD
--e ./advection
--e ./liskov
-=======
 
 # icon4pytools
--e ./tools
->>>>>>> 335f74c5
+-e ./tools