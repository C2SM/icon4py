# ICON4Py - ICON inspired code in Python and GT4Py
#
# Copyright (c) 2022, ETH Zurich and MeteoSwiss
# All rights reserved.
#
# This file is free software: you can redistribute it and/or modify it under
# the terms of the GNU General Public License as published by the
# Free Software Foundation, either version 3 of the License, or any later
# version. See the LICENSE.txt file at the top-level directory of this
# distribution for a copy of the license or check <https://www.gnu.org/licenses/>.
#
# SPDX-License-Identifier: GPL-3.0-or-later


from collections import defaultdict

import pytest
from pytest import mark

import icon4py.liskov.parsing.parse
import icon4py.liskov.parsing.types as ts
from icon4py.liskov.parsing.exceptions import UnsupportedDirectiveError
from icon4py.liskov.parsing.parse import DirectivesParser
from icon4py.testutils.liskov_fortran_samples import (
    MULTIPLE_STENCILS,
    NO_DIRECTIVES_STENCIL,
    SINGLE_STENCIL,
)
from icon4py.testutils.liskov_test_utils import (
    insert_new_lines,
    scan_for_directives,
)


def test_parse_no_input():
    directives = []
    assert DirectivesParser._parse(directives) == defaultdict(list)


@mark.parametrize(
    "directive, string, startln, endln, expected_content",
    [
        (
            icon4py.liskov.parsing.parse.Imports("IMPORTS()", 1, 1),
            "IMPORTS()",
            1,
            1,
            defaultdict(list, {"Imports": [{}]}),
        ),
        (
<<<<<<< HEAD
            ts.StartCreate("START CREATE(extra_fields=foo)", 2, 2),
=======
            icon4py.liskov.parsing.parse.StartCreate(
                "START CREATE(extra_fields=foo)", 2, 2
            ),
>>>>>>> 4d354a97
            "START CREATE()",
            2,
            2,
            defaultdict(list, {"StartCreate": [{"extra_fields": "foo"}]}),
        ),
        (
            icon4py.liskov.parsing.parse.StartStencil(
                "START STENCIL(name=mo_nh_diffusion_06; vn=p_patch%p%vn; foo=abc)", 3, 4
            ),
            "START STENCIL(name=mo_nh_diffusion_06; vn=p_patch%p%vn; foo=abc)",
            3,
            4,
            defaultdict(
                list,
                {
                    "StartStencil": [
                        {
                            "name": "mo_nh_diffusion_06",
                            "vn": "p_patch%p%vn",
                            "foo": "abc",
                        }
                    ]
                },
            ),
        ),
    ],
)
def test_parse_single_directive(directive, string, startln, endln, expected_content):
    directives = [directive]
    assert DirectivesParser._parse(directives) == expected_content


@mark.parametrize(
    "stencil, num_directives, num_content",
    [(SINGLE_STENCIL, 9, 8), (MULTIPLE_STENCILS, 11, 7)],
)
def test_file_parsing(make_f90_tmpfile, stencil, num_directives, num_content):
    fpath = make_f90_tmpfile(content=stencil)
    opath = fpath.with_suffix(".gen")
    directives = scan_for_directives(fpath)
    parser = DirectivesParser(fpath, opath)
    parsed = parser(directives)

    directives = parsed["directives"]
    content = parsed["content"]

    assert len(directives) == num_directives
    assert len(content) == num_content

    assert isinstance(content, defaultdict)
    assert all([isinstance(d, ts.ParsedDirective) for d in directives])


def test_directive_parser_no_directives_found(make_f90_tmpfile):
    fpath = make_f90_tmpfile(content=NO_DIRECTIVES_STENCIL)
    opath = fpath.with_suffix(".gen")
    directives = scan_for_directives(fpath)
    parser = DirectivesParser(fpath, opath)
    with pytest.raises(SystemExit):
        parser(directives)


@mark.parametrize(
    "stencil, directive",
    [
        (SINGLE_STENCIL, "!$DSL FOO()"),
        (MULTIPLE_STENCILS, "!$DSL BAR()"),
    ],
)
def test_unsupported_directives(
    make_f90_tmpfile,
    stencil,
    directive,
):
    fpath = make_f90_tmpfile(content=stencil)
    opath = fpath.with_suffix(".gen")
    insert_new_lines(fpath, [directive])
    directives = scan_for_directives(fpath)
    parser = DirectivesParser(fpath, opath)

    with pytest.raises(
        UnsupportedDirectiveError,
        match=r"Used unsupported directive\(s\):.",
    ):
        parser(directives)<|MERGE_RESOLUTION|>--- conflicted
+++ resolved
@@ -48,13 +48,9 @@
             defaultdict(list, {"Imports": [{}]}),
         ),
         (
-<<<<<<< HEAD
-            ts.StartCreate("START CREATE(extra_fields=foo)", 2, 2),
-=======
             icon4py.liskov.parsing.parse.StartCreate(
                 "START CREATE(extra_fields=foo)", 2, 2
             ),
->>>>>>> 4d354a97
             "START CREATE()",
             2,
             2,
