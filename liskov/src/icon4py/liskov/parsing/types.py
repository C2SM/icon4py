--- conflicted
+++ resolved
@@ -13,7 +13,6 @@
 from dataclasses import dataclass
 from typing import (
     Any,
-    Optional,
     Protocol,
     Sequence,
     TypeAlias,
@@ -53,118 +52,4 @@
 class RawDirective:
     string: str
     startln: int
-<<<<<<< HEAD
-    endln: int
-
-
-class TypedDirective(RawDirective):
-    pattern: str
-
-    @property
-    def type_name(self) -> str:
-        return self.__class__.__name__
-
-    def __eq__(self, other: object) -> bool:
-        if not isinstance(other, TypedDirective):
-            raise NotImplementedError
-        return self.string == other.string
-
-
-@dataclass(eq=False)
-class WithArguments(TypedDirective):
-    regex: str = field(default=r"(.+?)=(.+?)", init=False)
-
-    def get_content(self) -> dict[str, str]:
-        args = self.string.replace(f"{self.pattern}", "")
-        delimited = args[1:-1].split(";")
-        content = {a.split("=")[0].strip(): a.split("=")[1] for a in delimited}
-        return content
-
-
-@dataclass(eq=False)
-class WithOptionalArguments(TypedDirective):
-    regex: str = field(default=r"(?:.+?=.+?|)", init=False)
-
-    def get_content(self) -> Optional[dict[str, str]]:
-        args = self.string.replace(f"{self.pattern}", "")[1:-1]
-        if len(args) > 0:
-            content = dict([args.split("=")])
-            return content
-        return None
-
-
-@dataclass(eq=False)
-class WithoutArguments(TypedDirective):
-    # matches an empty string at the beginning of a line
-    regex: str = field(default=r"^(?![\s\S])", init=False)
-
-    def get_content(self) -> dict:
-        return {}
-
-
-@dataclass(eq=False)
-class FreeForm(TypedDirective):
-    # matches any string inside brackets
-    regex: str = field(default=r"(.+?)", init=False)
-
-    def get_content(self) -> str:
-        args = self.string.replace(f"{self.pattern}", "")
-        return args[1:-1]
-
-
-class StartStencil(WithArguments):
-    pattern = "START STENCIL"
-
-
-class EndStencil(WithArguments):
-    pattern = "END STENCIL"
-
-
-class Declare(WithArguments):
-    pattern = "DECLARE"
-
-
-class Imports(WithoutArguments):
-    pattern = "IMPORTS"
-
-
-class StartCreate(WithOptionalArguments):
-    pattern = "START CREATE"
-
-
-class EndCreate(WithoutArguments):
-    pattern = "END CREATE"
-
-
-class EndIf(WithoutArguments):
-    pattern = "ENDIF"
-
-
-class StartProfile(WithArguments):
-    pattern = "START PROFILE"
-
-
-class EndProfile(WithoutArguments):
-    pattern = "END PROFILE"
-
-
-class Insert(FreeForm):
-    pattern = "INSERT"
-
-
-# When adding a new directive this list must be updated.
-SUPPORTED_DIRECTIVES: Sequence[Type[ParsedDirective]] = [
-    StartStencil,
-    EndStencil,
-    Imports,
-    Declare,
-    StartCreate,
-    EndCreate,
-    EndIf,
-    StartProfile,
-    EndProfile,
-    Insert,
-]
-=======
-    endln: int
->>>>>>> 4d354a97
+    endln: int