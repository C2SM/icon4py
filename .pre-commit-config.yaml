default_stages: [commit, push]
default_language_version:
    python: python3.10
minimum_pre_commit_version: 2.20.0

repos:
    - repo: meta
      hooks:
          - id: check-hooks-apply
            stages: [manual]
          - id: check-useless-excludes
            stages: [manual]

    - repo: https://github.com/asottile/setup-cfg-fmt
      rev: v1.20.1
      hooks:
          # Run only manually because it deletes comments
          - id: setup-cfg-fmt
            name: format setup.cfg
            stages: [manual]

    - repo: https://github.com/pre-commit/pre-commit-hooks
      rev: v4.3.0
      hooks:
          - id: check-case-conflict
          - id: check-merge-conflict
          - id: check-shebang-scripts-are-executable
          - id: check-symlinks
          # - id: check-toml
          - id: check-yaml
          - id: debug-statements
          - id: destroyed-symlinks
          # - id: fix-encoding-pragma
          #   args: [--remove]
          - id: name-tests-test
            args: [--pytest-test-first]

    - repo: https://gitlab.com/bmares/check-json5
      rev: v1.0.0
      hooks:
          # replaces builtin 'check-json' hook from pre-commit using
          # json5 library with support for JSON comments
          - id: check-json5

    - repo: https://github.com/Lucas-C/pre-commit-hooks
      rev: v1.3.0
      hooks:
          - id: insert-license
            name: add license for all ICON4Py Python source files
            types: [python]
            args:
                [
                    --comment-style,
                    "|#|",
                    --license-filepath,
                    .license_header.txt,
                    --fuzzy-match-generates-todo,
                ]

    - repo: https://github.com/macisamuele/language-formatters-pre-commit-hooks
      rev: v2.4.0
      hooks:
          - id: pretty-format-ini
            name: format INI config files
            args: [--autofix]
          # - id: pretty-format-toml
          #   args: [--autofix]

    - repo: https://github.com/pre-commit/mirrors-prettier
      rev: v2.2.1
      hooks:
          - id: prettier
            name: format JSON/YAML/Markdown files
            args: [--prose-wrap=never, --print-width=88, --editorconfig]
            types_or: [json, yaml, markdown]

    - repo: https://github.com/asottile/yesqa
      rev: v1.3.0
      hooks:
          - id: yesqa

    - repo: https://github.com/psf/black
      rev: 22.3.0
      hooks:
          - id: black
            name: black Python formatter
            args: [--target-version, py310]

    - repo: https://github.com/asottile/blacken-docs
      rev: v1.12.1
      hooks:
          - id: blacken-docs
            name: black Python formatter for docstrings
            additional_dependencies: [black==22.3.0]

    - repo: https://github.com/pre-commit/mirrors-isort
      rev: v5.10.1
      hooks:
          - id: isort
            name: sort Python imports
            args: ["--profile", "black", --line-length=72]

    - repo: https://gitlab.com/PyCQA/flake8
      rev: 4.0.1
      hooks:
          - id: flake8
            name: flake8 code style checks
            additional_dependencies:
                - darglint
                - flake8-bugbear
                - flake8-builtins
                - flake8-debugger
                - flake8-docstrings
                - flake8-eradicate
                - flake8-mutable
                # Disabled for now due to random false positives
                # - flake8-rst-docstrings
                - pygments

<<<<<<< HEAD
    - repo: https://github.com/pre-commit/mirrors-mypy
      rev: v0.942
      hooks:
          - id: mypy
            name: mypy static type checker
            args: [--install-types, --non-interactive]
            exclude: |
                (?x)(
                /setup\.py$ |
                /tests/.* |
                /atm_dyn_iconam/.*
                )$
=======
    # TODO(egparedes): activate mypy once current problems are fixed:
    #   * gt4py-functional dependency updated to a version correctly exporting type information
    #   * make mypy work correctly in pre-commit (which passes inputs as files and not as packages)
    #   * fix source code errors detected by mypy
    # - repo: https://github.com/pre-commit/mirrors-mypy
    #   rev: v0.942
    #   hooks:
    #       - id: mypy
    #         name: mypy static type checker
    #         args: [--install-types, --non-interactive]
    #         exclude: |
    #             (?x)(
    #             /setup\.py$ |
    #             /tests/.* |
    #             /atm_dyn_iconam/.*
    #             )$
>>>>>>> 12f57bdf
<|MERGE_RESOLUTION|>--- conflicted
+++ resolved
@@ -117,20 +117,6 @@
                 # - flake8-rst-docstrings
                 - pygments
 
-<<<<<<< HEAD
-    - repo: https://github.com/pre-commit/mirrors-mypy
-      rev: v0.942
-      hooks:
-          - id: mypy
-            name: mypy static type checker
-            args: [--install-types, --non-interactive]
-            exclude: |
-                (?x)(
-                /setup\.py$ |
-                /tests/.* |
-                /atm_dyn_iconam/.*
-                )$
-=======
     # TODO(egparedes): activate mypy once current problems are fixed:
     #   * gt4py-functional dependency updated to a version correctly exporting type information
     #   * make mypy work correctly in pre-commit (which passes inputs as files and not as packages)
@@ -146,5 +132,4 @@
     #             /setup\.py$ |
     #             /tests/.* |
     #             /atm_dyn_iconam/.*
-    #             )$
->>>>>>> 12f57bdf
+    #             )$