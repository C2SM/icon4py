# NOTE: pre-commit runs all hooks from the root folder of the repository,
# as regular git hooks do.

minimum_pre_commit_version: 3.8.0

repos:
  - repo: meta
    hooks:
      - id: check-hooks-apply
      - id: check-useless-excludes

  - repo: https://github.com/macisamuele/language-formatters-pre-commit-hooks
    rev: v2.15.0
    hooks:
      - id: pretty-format-toml
        args: [--autofix, --indent, "2"]
        exclude: tach.toml
      - id: pretty-format-yaml
        args: [--autofix, --preserve-quotes, --indent, "2", --offset, "2"]

  - repo: https://github.com/hukkin/mdformat
    rev: 0.7.22
    hooks:
      - id: mdformat
        additional_dependencies:
          - mdformat-frontmatter
          - mdformat-gfm
          - mdformat-gfm-alerts
          - mdformat-myst
          - mdformat-ruff
          - mdformat-tables
        args: [--number]

  - repo: https://github.com/pre-commit/pre-commit-hooks
    rev: v5.0.0
    hooks:
      - id: check-added-large-files
      - id: check-case-conflict
      - id: check-merge-conflict
      - id: check-shebang-scripts-are-executable
      - id: check-json
      - id: check-toml
      - id: check-yaml
        args: [--unsafe]
      - id: debug-statements
      - id: end-of-file-fixer
        exclude: ^tools/tests/py2fgen/wrappers/references/
      - id: pretty-format-json
        args: [--autofix, --indent, "2"]

  - repo: https://github.com/Lucas-C/pre-commit-hooks
    rev: v1.5.5
    hooks:
      - id: insert-license
        name: add license for all ICON4Py Python source files
        types: [python]
        args: [--comment-style, "|#|", --license-filepath, ./HEADER.txt, --fuzzy-match-generates-todo]
        exclude: ^tools/tests/py2fgen/wrappers/references/

  # The following hooks use development tools which are already managed by 'uv'.
  # To avoid inconsistencies between the development and the pre-commit
  # environments, we run them as local hooks so we can make sure they use
  # exactly the same versions without duplicating the version info.
  - repo: local
    hooks:
      - &uv-managed-hook
        id: uv-managed-base-hook
        name: uv managed hook
        entry: uv --version
        language: python
        additional_dependencies: [uv>=0.6.10]
        stages: [pre-commit]

      - <<: *uv-managed-hook
        id: uv-lock
        name: uv-lock
        description: "Automatically run 'uv lock' on your project dependencies"
        entry: uv lock
        files: ^(uv\.lock|pyproject\.toml|uv\.toml)$
        pass_filenames: false

      - <<: *uv-managed-hook
        id: ruff-check
        name: ruff checker
        entry: uv run --group dev --frozen --isolated ruff check --force-exclude --fix
        types_or: [python, pyi, jupyter]
        exclude: "^(.*/tests/.*|.*/docs/.*|.*/examples/.*)" # TODO(egparedes): remove the exclusions
        require_serial: true

<<<<<<< HEAD
      - <<: *uv-managed-hook
        id: ruff-format
        name: ruff formatter
        entry: uv run --group dev --frozen --isolated ruff format --force-exclude
        types_or: [python, pyi, jupyter]
        require_serial: true

      - <<: *uv-managed-hook
        id: tach
        name: tach module dependency checker
        entry: uv run --group dev --frozen --isolated tach check-external
        pass_filenames: false

      - <<: *uv-managed-hook
        id: mypy
        name: mypy static type checker
        entry: uv run --group dev --frozen --isolated mypy tools/src/icon4py/tools model/atmosphere/dycore/tests/dycore_stencil_tests # model/common/src/icon4py/model/common # TODO(egparedes): fix and activate mypy hook for all packages
        types_or: [python, pyi]
        pass_filenames: false

      - <<: *uv-managed-hook
        id: validate
        name: validate pyproject.toml
        entry: uv run --group dev --frozen --isolated validate-pyproject pyproject.toml
        files: ^pyproject\.toml$
        pass_filenames: false
=======
- repo: local
  hooks:
  - id: mypy
    name: mypy static type checker
    entry: bash -c 'mypy tools/src/icon4py/tools model/atmosphere/dycore/tests/dycore/stencil_tests' # TODO(egparedes): fix and activate mypy hook for all packages
    language: system
    types_or: [python, pyi]
    pass_filenames: false
    require_serial: true
    stages: [pre-commit]
>>>>>>> b9923276
<|MERGE_RESOLUTION|>--- conflicted
+++ resolved
@@ -87,7 +87,6 @@
         exclude: "^(.*/tests/.*|.*/docs/.*|.*/examples/.*)" # TODO(egparedes): remove the exclusions
         require_serial: true
 
-<<<<<<< HEAD
       - <<: *uv-managed-hook
         id: ruff-format
         name: ruff formatter
@@ -104,7 +103,7 @@
       - <<: *uv-managed-hook
         id: mypy
         name: mypy static type checker
-        entry: uv run --group dev --frozen --isolated mypy tools/src/icon4py/tools model/atmosphere/dycore/tests/dycore_stencil_tests # model/common/src/icon4py/model/common # TODO(egparedes): fix and activate mypy hook for all packages
+        entry: uv run --group dev --frozen --isolated mypy tools/src/icon4py/tools model/atmosphere/dycore/tests/dycore/stencil_tests # model/common/src/icon4py/model/common # TODO(egparedes): fix and activate mypy hook for all packages
         types_or: [python, pyi]
         pass_filenames: false
 
@@ -113,16 +112,4 @@
         name: validate pyproject.toml
         entry: uv run --group dev --frozen --isolated validate-pyproject pyproject.toml
         files: ^pyproject\.toml$
-        pass_filenames: false
-=======
-- repo: local
-  hooks:
-  - id: mypy
-    name: mypy static type checker
-    entry: bash -c 'mypy tools/src/icon4py/tools model/atmosphere/dycore/tests/dycore/stencil_tests' # TODO(egparedes): fix and activate mypy hook for all packages
-    language: system
-    types_or: [python, pyi]
-    pass_filenames: false
-    require_serial: true
-    stages: [pre-commit]
->>>>>>> b9923276
+        pass_filenames: false