--- conflicted
+++ resolved
@@ -13,10 +13,6 @@
 /prof
 .profile
 
-<<<<<<< HEAD
-
-=======
->>>>>>> b274a0d7
 ### Sphinx ###
 **/docs/*.rst
 
