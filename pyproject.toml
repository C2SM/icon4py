--- conflicted
+++ resolved
@@ -353,15 +353,9 @@
 url = "https://test.pypi.org/simple/"
 
 [tool.uv.sources]
-<<<<<<< HEAD
-dace = {git = "https://github.com/GridTools/dace", tag = "__gt4py-next-integration_2025_08_28"}
-# ghex = {git = "https://github.com/ghex-org/GHEX.git", branch = "master"}
-gt4py = {git = "https://github.com/havogt/gt4py", branch = "cse_in_fieldop_fusion"}
-=======
 dace = {git = "https://github.com/GridTools/dace", tag = "__gt4py-next-integration_2025_11_26"}
 ghex = {git = "https://github.com/msimberg/GHEX.git", branch = "async-mpi"}
-# gt4py = {git = "https://github.com/GridTools/gt4py", branch = "main"}
->>>>>>> f61a780b
+gt4py = {git = "https://github.com/havogt/gt4py", branch = "cse_in_fieldop_fusion"}
 # gt4py = {index = "test.pypi"}
 icon4py-atmosphere-advection = {workspace = true}
 icon4py-atmosphere-diffusion = {workspace = true}
