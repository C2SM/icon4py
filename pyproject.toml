# -- Build system requirements (PEP 518) --

[build-system]
build-backend = 'setuptools.build_meta'
requires = ['setuptools>=61.0', 'wheel>=0.40.0']

# -- dependency groups --
[dependency-groups]
build = [
  "bump-my-version>=0.16.0",
  "pip>=22.1.1",
  "setuptools>=70.1.1",
  "wheel>=0.45.0",
  "wget>=3.2"
]
dev = [
  {include-group = "build"},
  {include-group = "docs"},
  {include-group = "lint"},
  {include-group = "test"},
  {include-group = "typing"}
]
docs = [
  "esbonio>=0.16.0",
  "myst-parser>=4.0.0",
  "sphinx==7.3.7",
  "sphinx-math-dollar>=1.2.1",
  "sphinx-rtd-theme>=3.0.1",
  "sphinx-toolbox>=3.8.1",
  "TexSoup>=0.3.1"
]
lint = ["pre-commit>=4.0.1", "ruff>=0.8.0", "tach>=0.23.0", 'validate-pyproject-schema-store[all]>=2025.06.13']
scripts = ["typer>=0.12.3", "pytest"]
test = [
  # workspace members
  "icon4py-testing>=0.0.6",
  # external dependencies
  "coverage[toml]>=7.5.0",
  "nox @ git+https://github.com/wntrblm/nox.git@aa09595437608dfe21eb776d8a4bcc0bd5f9916b",  # TODO: remove once there is any release newer than 2024.10.09
  "pytest>=8.0.1",
  "pytest-benchmark>=5.0.0",
  "pytest-cache>=1.0",
  "pytest-cov>=5.0.0",
  "pytest-deadfixtures>=2.2.1",
  "pytest-factoryboy>=2.6.1",
  "pytest-mpi>=0.6",
  "pytest-unused-fixtures>=0.2.0",
  "pytest-xdist[psutil]>=3.5.0"
]
typing = [
  "mypy[faster-cache]>=1.13.0",
  "typing-extensions>=4.11.0",
  "types-cffi>=1.16.0"
]

# -- Standard project description options (PEP 621) --
[project]
authors = [{email = "gridtools@cscs.ch", name = "ETH Zurich"}]
classifiers = [
  'Development Status :: 3 - Alpha',
  'Intended Audience :: Science/Research',
  'License :: OSI Approved :: BSD License',
  'Operating System :: POSIX',
  'Programming Language :: Python',
  'Programming Language :: Python :: 3',
  'Programming Language :: Python :: 3 :: Only',
  'Programming Language :: Python :: 3.10',
  'Programming Language :: Python :: 3.11',
  'Programming Language :: Python :: Implementation :: CPython',
  'Topic :: Scientific/Engineering :: Atmospheric Science',
  'Topic :: Scientific/Engineering :: Mathematics',
  'Topic :: Scientific/Engineering :: Physics'
]
dependencies = [
  "icon4py-atmosphere-advection>=0.0.6",
  "icon4py-atmosphere-diffusion>=0.0.6",
  "icon4py-atmosphere-dycore>=0.0.6",
  "icon4py-atmosphere-microphysics>=0.0.6",
  "icon4py-atmosphere-muphys>=0.0.6",
  "icon4py-common>=0.0.6",
  "icon4py-driver>=0.0.6"
]
description = 'ICON model in Python.'
license = {text = "BSD-3 License"}
name = "icon4py"
readme = "README.md"
requires-python = ">=3.10"
# managed by bump-my-version:
version = "0.0.6"

[project.optional-dependencies]
all = ["icon4py[dace,distributed,fortran,io,testing]"]
cuda11 = ["icon4py-common[cuda11]"]
cuda12 = ["icon4py-common[cuda12]"]
dace = ["icon4py-common[dace]"]
distributed = ["icon4py-common[distributed]"]
fortran = ["icon4py-tools>=0.0.6"]
io = ["icon4py-common[io]"]
testing = ["icon4py-testing"]

[project.urls]
Homepage = 'https://github.com/C2SM/icon4py'

# -- bumpversion --
[tool.bumpversion]
allow_dirty = false
commit = false
current_version = "0.0.6"
ignore_missing_version = false
message = 'Bump icon4py version: {current_version} → {new_version}'
parse = "(?P<major>\\d+)\\.(?P<minor>\\d+)\\.(?P<patch>\\d+)?"
serialize = ["{major}.{minor}.{patch}"]
tag = false

[[tool.bumpversion.files]]
filename = "pyproject.toml"
replace = '''
# managed by bump-my-version:
version = "{new_version}"
'''
search = '''
# managed by bump-my-version:
version = "{current_version}"
'''

# -- mypy --
[tool.mypy]
<<<<<<< HEAD
mypy_path = "model/common/src:model/testing/src:tools/src"
explicit_package_bases = true
namespace_packages = true
=======
>>>>>>> 2164b1c0
disallow_incomplete_defs = true
disallow_untyped_defs = true
explicit_package_bases = true
# exclude = [
# '^tests/py2fgen/*.py',
# ]
ignore_missing_imports = false
implicit_reexport = true
mypy_path = "model/common/src:tools/src"
namespace_packages = true
# install_types = true
# non_interactive = true
show_column_numbers = true
show_error_codes = true
warn_redundant_casts = true
warn_unused_configs = true
warn_unused_ignores = true

# TODO fix gtx.int32 export in gt4py
[[tool.mypy.overrides]]
disable_error_code = ["attr-defined", "name-defined"]
module = '*.stencil_tests.*'
[[tool.mypy.overrides]]
# disable_error_code = ["no-untyped-def", "arg-type"]
ignore_errors = true
module = [
    'icon4py.model.testing.fixtures.datatest',
    'icon4py.model.testing.pytest_hooks',
    'icon4py.model.testing.serialbox',
]

# -- pytest --
[tool.pytest]

[tool.pytest.ini_options]
addopts = ['-p icon4py.model.testing.pytest_hooks', '--strict-markers']
markers = [
  "embedded_remap_error",
  "embedded_static_args",
  "uses_as_offset",
  "skip_value_error",
  "datatest",
  "embedded_only",
  "uses_concat_where",
  "cpu_only",
  "infinite_concat_where"
]

# -- ruff --
[tool.ruff]
line-length = 100
respect-gitignore = true
show-fixes = true
target-version = "py310"

[tool.ruff.format]
docstring-code-format = true

[tool.ruff.lint]
# -- Rules set to be considered --
# A: flake8-builtins
# B: flake8-bugbear
# C4: flake8-comprehensions
# CPY: flake8-copyright
# D: pydocstyle
# DOC: pydoclint
# E: pycodestyle
# ERA: eradicate
# F: Pyflakes
# FA100: future-rewritable-type-annotation
# FBT: flake8-boolean-trap
# FLY: flynt
# I: isort
# ICN: flake8-import-conventions
# ISC: flake8-implicit-str-concat
# N: pep8-naming
# NPY: NumPy-specific rules
# PERF: Perflint
# PGH: pygrep-hooks
# PTH: flake8-use-pathlib
# Q: flake8-quotes
# RUF: Ruff-specific rules
# SIM: flake8-simplify
# T10: flake8-debugger
# TD: flake8-todos
# UP: pyupgrade
# YTT: flake8-2020
exclude = ["**/tests/**"]
explicit-preview-rules = true
extend-select = ["F822"]  # TODO(egparedes): remove when not longer in preview
ignore = [
  'E501',  # [line-too-long]
  'B905'  # [zip-without-explicit-strict]  # TODO(egparedes): remove when possible
]
preview = true  # use only with explicit-preview-rules=true
select = ['A', 'B', 'CPY', 'E', 'ERA', 'F', 'FA100', 'I', 'ISC', 'NPY', 'Q', 'RUF', 'T10', 'YTT']
typing-modules = ['gt4py.eve.extended_typing']
unfixable = []

[tool.ruff.lint.isort]
combine-as-imports = true
known-first-party = ['icon4py']
known-third-party = ['gt4py', 'packaging', 'setuptools']
lines-after-imports = 2
order-by-type = true
section-order = [
  'future',
  'standard-library',
  'third-party',
  'first-party',
  'tests',
  'local-folder'
]
split-on-trailing-comma = false

[tool.ruff.lint.isort.sections]
'tests' = ['tests']

[tool.ruff.lint.mccabe]
max-complexity = 15

[tool.ruff.lint.per-file-ignores]
"**/tests/**/*_test.py" = ["F401", "F811"]
"**/tests/**/fixtures.py" = ["F401", "F811"]
# Ignore spurious errors when explicitly importing fixtures in tests.
# Check: https://github.com/astral-sh/ruff/issues/10662
"**/tests/**/test_*.py" = ["F401", "F811"]

# -- setuptools --
[tool.setuptools]
packages = []

<<<<<<< HEAD
# -- pytest --
[tool.pytest.ini_options]
#addopts = ['-p icon4py.model.testing.pytest_config', '--strict-markers']
markers = [
    "embedded_remap_error",
    "embedded_static_args",
    "uses_as_offset",
    "skip_value_error",
    "datatest",
    "embedded_only",
    "cpu_only",
    "uses_concat_where",
    "gtfn_too_slow",
=======
# -- uv: packages & workspace --
[tool.uv]
conflicts = [
  [
    {extra = "cuda11"},
    {extra = "cuda12"}
  ]
>>>>>>> 2164b1c0
]

[[tool.uv.index]]
explicit = true
name = "test.pypi"
url = "https://test.pypi.org/simple/"

[tool.uv.sources]
# ghex = { git = "https://github.com/ghex-org/GHEX.git", branch = "master" }
# gt4py = {git = "https://github.com/GridTools/gt4py", tag = "icon4py_staging_20250507"}
dace = {git = "https://github.com/GridTools/dace", tag = "__gt4py-next-integration_2025_07_16"}
icon4py-atmosphere-advection = {workspace = true}
icon4py-atmosphere-diffusion = {workspace = true}
icon4py-atmosphere-dycore = {workspace = true}
icon4py-atmosphere-microphysics = {workspace = true}
icon4py-atmosphere-muphys = {workspace = true}
icon4py-common = {workspace = true}
icon4py-driver = {workspace = true}
icon4py-testing = {workspace = true}
icon4py-tools = {workspace = true}
serialbox4py = {index = "test.pypi"}

[tool.uv.workspace]
members = [
  "model/atmosphere/advection",
  "model/atmosphere/diffusion",
  "model/atmosphere/dycore",
  "model/atmosphere/subgrid_scale_physics/microphysics",
  "model/atmosphere/subgrid_scale_physics/muphys",
  "model/common",
  "model/driver",
  "model/testing",
  "tools"
]<|MERGE_RESOLUTION|>--- conflicted
+++ resolved
@@ -29,7 +29,12 @@
   "sphinx-toolbox>=3.8.1",
   "TexSoup>=0.3.1"
 ]
-lint = ["pre-commit>=4.0.1", "ruff>=0.8.0", "tach>=0.23.0", 'validate-pyproject-schema-store[all]>=2025.06.13']
+lint = [
+  "pre-commit>=4.0.1",
+  "ruff>=0.8.0",
+  "tach>=0.23.0",
+  'validate-pyproject-schema-store[all]>=2025.06.13'
+]
 scripts = ["typer>=0.12.3", "pytest"]
 test = [
   # workspace members
@@ -125,12 +130,6 @@
 
 # -- mypy --
 [tool.mypy]
-<<<<<<< HEAD
-mypy_path = "model/common/src:model/testing/src:tools/src"
-explicit_package_bases = true
-namespace_packages = true
-=======
->>>>>>> 2164b1c0
 disallow_incomplete_defs = true
 disallow_untyped_defs = true
 explicit_package_bases = true
@@ -139,7 +138,7 @@
 # ]
 ignore_missing_imports = false
 implicit_reexport = true
-mypy_path = "model/common/src:tools/src"
+mypy_path = "model/common/src:model/testing/src:tools/src"
 namespace_packages = true
 # install_types = true
 # non_interactive = true
@@ -153,13 +152,13 @@
 [[tool.mypy.overrides]]
 disable_error_code = ["attr-defined", "name-defined"]
 module = '*.stencil_tests.*'
+
 [[tool.mypy.overrides]]
-# disable_error_code = ["no-untyped-def", "arg-type"]
 ignore_errors = true
 module = [
-    'icon4py.model.testing.fixtures.datatest',
-    'icon4py.model.testing.pytest_hooks',
-    'icon4py.model.testing.serialbox',
+  'icon4py.model.testing.fixtures.datatest',
+  'icon4py.model.testing.pytest_hooks',
+  'icon4py.model.testing.serialbox'
 ]
 
 # -- pytest --
@@ -176,7 +175,8 @@
   "embedded_only",
   "uses_concat_where",
   "cpu_only",
-  "infinite_concat_where"
+  "infinite_concat_where",
+  "gtfn_too_slow"
 ]
 
 # -- ruff --
@@ -226,7 +226,22 @@
   'B905'  # [zip-without-explicit-strict]  # TODO(egparedes): remove when possible
 ]
 preview = true  # use only with explicit-preview-rules=true
-select = ['A', 'B', 'CPY', 'E', 'ERA', 'F', 'FA100', 'I', 'ISC', 'NPY', 'Q', 'RUF', 'T10', 'YTT']
+select = [
+  'A',
+  'B',
+  'CPY',
+  'E',
+  'ERA',
+  'F',
+  'FA100',
+  'I',
+  'ISC',
+  'NPY',
+  'Q',
+  'RUF',
+  'T10',
+  'YTT'
+]
 typing-modules = ['gt4py.eve.extended_typing']
 unfixable = []
 
@@ -263,30 +278,9 @@
 [tool.setuptools]
 packages = []
 
-<<<<<<< HEAD
-# -- pytest --
-[tool.pytest.ini_options]
-#addopts = ['-p icon4py.model.testing.pytest_config', '--strict-markers']
-markers = [
-    "embedded_remap_error",
-    "embedded_static_args",
-    "uses_as_offset",
-    "skip_value_error",
-    "datatest",
-    "embedded_only",
-    "cpu_only",
-    "uses_concat_where",
-    "gtfn_too_slow",
-=======
 # -- uv: packages & workspace --
 [tool.uv]
-conflicts = [
-  [
-    {extra = "cuda11"},
-    {extra = "cuda12"}
-  ]
->>>>>>> 2164b1c0
-]
+conflicts = [[{extra = "cuda11"}, {extra = "cuda12"}]]
 
 [[tool.uv.index]]
 explicit = true
