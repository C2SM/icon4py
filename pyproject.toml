--- conflicted
+++ resolved
@@ -259,13 +259,6 @@
 [tool.pytest.ini_options]
 #addopts = ['-p icon4py.model.testing.pytest_config', '--strict-markers']
 markers = [
-<<<<<<< HEAD
-    "embedded_remap_error", "embedded_static_args", "uses_as_offset", "skip_value_error", "datatest", "embedded_only", "cpu_only", "infinite_concat_where"
-]
-addopts = ["--import-mode=append"]
-#pythonpath = ["testing"]
-# pytest_plugins="icon4py.model.testing.pytest_hooks"
-=======
     "embedded_remap_error",
     "embedded_static_args",
     "uses_as_offset",
@@ -275,4 +268,6 @@
     "cpu_only",
     "uses_concat_where",
 ]
->>>>>>> 832feab4
+addopts = ["--import-mode=append"]
+#pythonpath = ["testing"]
+# pytest_plugins="icon4py.model.testing.pytest_hooks"