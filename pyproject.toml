# -- Build system requirements (PEP 518) --
[build-system]
build-backend = 'setuptools.build_meta'
requires = ['setuptools>=61.0', 'wheel>=0.40.0']

# -- Standard project description options (PEP 621) --
[project]
authors = [{ email = "gridtools@cscs.ch", name = "ETH Zurich" }]
classifiers = [
    'Development Status :: 3 - Alpha',
    'Intended Audience :: Science/Research',
    'License :: OSI Approved :: BSD License',
    'Operating System :: POSIX',
    'Programming Language :: Python',
    'Programming Language :: Python :: 3',
    'Programming Language :: Python :: 3 :: Only',
    'Programming Language :: Python :: 3.10',
    'Programming Language :: Python :: 3.11',
    'Programming Language :: Python :: Implementation :: CPython',
    'Topic :: Scientific/Engineering :: Atmospheric Science',
    'Topic :: Scientific/Engineering :: Mathematics',
    'Topic :: Scientific/Engineering :: Physics',
]
dependencies = [
    "icon4py-atmosphere-advection>=0.0.6",
    "icon4py-atmosphere-diffusion>=0.0.6",
    "icon4py-atmosphere-dycore>=0.0.6",
    "icon4py-atmosphere-microphysics>=0.0.6",
    "icon4py-atmosphere-muphys>=0.0.6",
    "icon4py-common>=0.0.6",
    "icon4py-driver>=0.0.6",
]
description = 'ICON model in Python.'
license = { text = "BSD-3 License" }
name = "icon4py"
readme = "README.md"
requires-python = ">=3.10"
# managed by bump-my-version:
version = "0.0.6"

[project.optional-dependencies]
all = ["icon4py[dace,distributed,fortran,io,testing]"]
cuda11 = ["icon4py-common[cuda11]"]
cuda12 = ["icon4py-common[cuda12]"]
dace = ["icon4py-common[dace]"]
distributed = ["icon4py-common[distributed]"]
fortran = ["icon4py-tools>=0.0.6"]
io = ["icon4py-common[io]"]
testing = ["icon4py-testing"]

[project.urls]
Homepage = 'https://github.com/C2SM/icon4py'

# -- dependency groups --
[dependency-groups]
build = [
    "bump-my-version>=0.16.0",
    "pip>=22.1.1",
    "setuptools>=70.1.1",
    "wheel>=0.45.0",
    "wget>=3.2",
]
docs = [
    "esbonio>=0.16.0",
    "myst-parser>=4.0.0",
    "sphinx==7.3.7",
    "sphinx-math-dollar>=1.2.1",
    "sphinx-rtd-theme>=3.0.1",
    "sphinx-toolbox>=3.8.1",
    "TexSoup>=0.3.1",
]
lint = ["pre-commit>=4.0.1", "ruff>=0.8.0", "tach>=0.16.0"]
test = [
    # workspace members
    "icon4py-testing>=0.0.6",
    # external dependencies
    "coverage[toml]>=7.5.0",
    "nox @ git+https://github.com/wntrblm/nox.git@aa09595437608dfe21eb776d8a4bcc0bd5f9916b", # TODO: remove once there is any release newer than 2024.10.09
    "pytest>=8.0.1",
    "pytest-benchmark>=5.0.0",
    "pytest-cache>=1.0",
    "pytest-cov>=5.0.0",
    "pytest-factoryboy>=2.6.1",
    "pytest-mpi>=0.6",
    "pytest-xdist[psutil]>=3.5.0",
]
typing = [
    "mypy[faster-cache]>=1.13.0",
    "typing-extensions>=4.11.0",
    "types-cffi>=1.16.0",
]
dev = [
    { include-group = "build" },
    { include-group = "docs" },
    { include-group = "lint" },
    { include-group = "test" },
    { include-group = "typing" },
]

# -- uv: packages & workspace --
[tool.uv]
conflicts = [[{ extra = "cuda11" }, { extra = "cuda12" }]]

[[tool.uv.index]]
name = "test.pypi"
url = "https://test.pypi.org/simple/"
explicit = true

[tool.uv.sources]
# ghex = { git = "https://github.com/ghex-org/GHEX.git", branch = "master" }
<<<<<<< HEAD
gt4py = { git = "https://github.com/GridTools/gt4py", tag = "icon4py_staging_20250718" }
=======
# gt4py = { git = "https://github.com/GridTools/gt4py", tag = "main" }
>>>>>>> 7ff1ad29
dace = { git = "https://github.com/GridTools/dace", tag = "__gt4py-next-integration_2025_07_16" }
icon4py-atmosphere-advection = { workspace = true }
icon4py-atmosphere-diffusion = { workspace = true }
icon4py-atmosphere-dycore = { workspace = true }
icon4py-atmosphere-microphysics = { workspace = true }
icon4py-atmosphere-muphys = { workspace = true }
icon4py-common = { workspace = true }
icon4py-driver = { workspace = true }
icon4py-testing = { workspace = true }
icon4py-tools = { workspace = true }
serialbox4py = { index = "test.pypi" }

[tool.uv.workspace]
members = [
    "model/atmosphere/advection",
    "model/atmosphere/diffusion",
    "model/atmosphere/dycore",
    "model/atmosphere/subgrid_scale_physics/microphysics",
    "model/atmosphere/subgrid_scale_physics/muphys",
    "model/common",
    "model/driver",
    "model/testing",
    "tools",
]

# -- bumpversion --
[tool.bumpversion]
allow_dirty = false
commit = false
current_version = "0.0.6"
ignore_missing_version = false
message = 'Bump icon4py version: {current_version} → {new_version}'
parse = "(?P<major>\\d+)\\.(?P<minor>\\d+)\\.(?P<patch>\\d+)?"
serialize = ["{major}.{minor}.{patch}"]
tag = false

[[tool.bumpversion.files]]
filename = "pyproject.toml"
search = '''
# managed by bump-my-version:
version = "{current_version}"
'''
replace = '''
# managed by bump-my-version:
version = "{new_version}"
'''

# -- mypy --
[tool.mypy]
mypy_path = "model/common/src:tools/src"
explicit_package_bases = true
namespace_packages = true
disallow_incomplete_defs = true
disallow_untyped_defs = true
# exclude = [
#   '^tests/f2ser/*.py',
#   '^tests/icon4pygen/*.py',
#   '^tests/liskov/*.py',
#   '^tests/py2f/*.py',
# ]
ignore_missing_imports = false
implicit_reexport = true
install_types = true
non_interactive = true
show_column_numbers = true
show_error_codes = true
warn_redundant_casts = true
warn_unused_configs = true
warn_unused_ignores = true
# TODO fix gtx.int32 export in gt4py
[[tool.mypy.overrides]]
disable_error_code = ["attr-defined", "name-defined"]
module = '*.dycore_stencil_tests.*'


# -- ruff --
[tool.ruff]
extend-exclude = [
    '.eggs',
    '.gt_cache',
    '.ipynb_checkpoints',
    '.tox',
    '_local_',
    'build',
    'dist',
    'docs',
    '_external_src',
    'tests/_disabled',
    'setup.py',
]
indent-width = 4
line-length = 100
respect-gitignore = true
show-fixes = true
target-version = "py310"

[tool.ruff.format]
docstring-code-format = true
skip-magic-trailing-comma = false

[tool.ruff.lint]
extend-select = ['E', 'F', 'I', 'B', 'A', 'T10', 'ERA', 'NPY', 'RUF']
# # Rules sets:
# E: pycodestyle
# F: Pyflakes
# I: isort
# B: flake8-bugbear
# A: flake8-builtins
# T10: flake8-debugger
# ERA: eradicate
# NPY: NumPy-specific rules
# RUF: Ruff-specific rules
ignore = [
    'E501',   # Line too long (using Bugbear's B950 warning)
    'RUF009', # Do not perform function call in dataclass defaults
    'B010',   # Do not call `setattr` with a constant attribute value.
    'B905',   # Checks for zip calls without an explicit strict parameter.
]

[tool.ruff.lint.isort]
combine-as-imports = true
known-first-party = ['icon4py']
known-third-party = ['gt4py', 'packaging', 'setuptools']
lines-after-imports = 2

[tool.ruff.lint.mccabe]
max-complexity = 15

# -- setuptools --
[tool.setuptools]
packages = []

# -- pytest --
[tool.pytest.ini_options]
addopts = ['-p icon4py.model.testing.pytest_config', '--strict-markers']
markers = [
    "embedded_remap_error",
    "embedded_static_args",
    "uses_as_offset",
    "skip_value_error",
    "datatest",
    "embedded_only",
    "cpu_only",
    "uses_concat_where",
]<|MERGE_RESOLUTION|>--- conflicted
+++ resolved
@@ -108,11 +108,7 @@
 
 [tool.uv.sources]
 # ghex = { git = "https://github.com/ghex-org/GHEX.git", branch = "master" }
-<<<<<<< HEAD
-gt4py = { git = "https://github.com/GridTools/gt4py", tag = "icon4py_staging_20250718" }
-=======
 # gt4py = { git = "https://github.com/GridTools/gt4py", tag = "main" }
->>>>>>> 7ff1ad29
 dace = { git = "https://github.com/GridTools/dace", tag = "__gt4py-next-integration_2025_07_16" }
 icon4py-atmosphere-advection = { workspace = true }
 icon4py-atmosphere-diffusion = { workspace = true }
