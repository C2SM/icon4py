# -- Build system requirements (PEP 518) --
[build-system]
build-backend = 'setuptools.build_meta'
requires = ['setuptools>=61.0', 'wheel>=0.40.0']

# -- Standard project description options (PEP 621) --
[project]
authors = [{email = "gridtools@cscs.ch", name = "ETH Zurich"}]
classifiers = [
  'Development Status :: 3 - Alpha',
  'Intended Audience :: Science/Research',
  'License :: OSI Approved :: BSD License',
  'Operating System :: POSIX',
  'Programming Language :: Python',
  'Programming Language :: Python :: 3',
  'Programming Language :: Python :: 3 :: Only',
  'Programming Language :: Python :: 3.10',
  'Programming Language :: Python :: 3.11',
  'Programming Language :: Python :: Implementation :: CPython',
  'Topic :: Scientific/Engineering :: Atmospheric Science',
  'Topic :: Scientific/Engineering :: Mathematics',
  'Topic :: Scientific/Engineering :: Physics'
]
dependencies = [
    "icon4py-atmosphere-advection>=0.0.6",
    "icon4py-atmosphere-diffusion>=0.0.6",
    "icon4py-atmosphere-dycore>=0.0.6",
    "icon4py-atmosphere-microphysics>=0.0.6",
    "icon4py-common>=0.0.6",
    "icon4py-driver>=0.0.6",
]
description = 'ICON model in Python.'
license = {text = "BSD-3 License"}
name = "icon4py"
readme = "README.md"
requires-python = ">=3.10"
# managed by bump-my-version:
version = "0.0.6"

[project.optional-dependencies]
all = ["icon4py[dace,distributed,fortran,io,testing]"]
cuda11 = ["icon4py-common[cuda11]"]
cuda12 = ["icon4py-common[cuda12]"]
dace = ["icon4py-common[dace]"]
distributed = ["icon4py-common[distributed]"]
fortran = ["icon4py-tools>=0.0.6"]
io = ["icon4py-common[io]"]
testing = ["icon4py-testing"]

[project.urls]
Homepage = 'https://github.com/C2SM/icon4py'

# -- dependency groups --
[dependency-groups]
build = [
    "bump-my-version>=0.16.0",
    "pip>=22.1.1",
    "setuptools>=70.1.1",
    "wheel>=0.45.0",
    "wget>=3.2",
]
docs = [
    "esbonio>=0.16.0",
    "myst-parser>=4.0.0",
    "sphinx==7.3.7",
    "sphinx-math-dollar>=1.2.1",
    "sphinx-rtd-theme>=3.0.1",
    "sphinx-toolbox>=3.8.1",
    "TexSoup>=0.3.1",
]
lint = ["pre-commit>=4.0.1", "ruff>=0.8.0", "tach>=0.16.0"]
test = [
    # workspace members
    "icon4py-testing>=0.0.6",
    # external dependencies
    "coverage[toml]>=7.5.0",
    "nox @ git+https://github.com/wntrblm/nox.git@aa09595437608dfe21eb776d8a4bcc0bd5f9916b",  # TODO: remove once there is any release newer than 2024.10.09
    "pytest>=8.0.1",
    "pytest-benchmark>=5.0.0",
    "pytest-cache>=1.0",
    "pytest-cov>=5.0.0",
    "pytest-factoryboy>=2.6.1",
    "pytest-mpi>=0.6",
    "pytest-xdist[psutil]>=3.5.0",
]
typing = [
    "mypy[faster-cache]>=1.13.0",
    "typing-extensions>=4.11.0",
    "types-cffi>=1.16.0",
]
dev = [
    { include-group = "build" },
    { include-group = "docs" },
    { include-group = "lint" },
    { include-group = "test" },
    { include-group = "typing" },
]

# -- uv: packages & workspace --
[tool.uv]
conflicts = [
  [
    {extra = "cuda11"},
    {extra = "cuda12"},
  ],
]

[[tool.uv.index]]
name = "test.pypi"
url = "https://test.pypi.org/simple/"
explicit = true

[tool.uv.sources]
<<<<<<< HEAD
# ghex = { git = "https://github.com/ghex-org/GHEX.git", branch = "master" }
gt4py = { git = "https://github.com/edopao/gt4py", branch = "gtir-dace" }
=======
# ghex = { git = "https://github.com/ghex-org/GHEX.git", branch = "master"}
# TODO(egparedes): use GT4Py tagged release until #596 & gt4py#1738 are merged
gt4py = { git = "https://github.com/GridTools/gt4py", tag = "icon4py_20241113_cache_fix" }
>>>>>>> 4aa3df31
icon4py-atmosphere-advection = { workspace = true }
icon4py-atmosphere-diffusion = { workspace = true }
icon4py-atmosphere-dycore = { workspace = true }
icon4py-atmosphere-microphysics = { workspace = true }
icon4py-common = { workspace = true }
icon4py-driver = { workspace = true }
icon4py-testing = { workspace = true }
icon4py-tools = { workspace = true }
serialbox4py = { index = "test.pypi" }

[tool.uv.workspace]
members = [
    "model/atmosphere/advection",
    "model/atmosphere/diffusion",
    "model/atmosphere/dycore",
    "model/atmosphere/subgrid_scale_physics/microphysics",
    "model/common",
    "model/driver",
    "model/testing",
    "tools",
]

# -- bumpversion --
[tool.bumpversion]
allow_dirty = false
commit = false
current_version = "0.0.6"
ignore_missing_version = false
message = 'Bump icon4py version: {current_version} → {new_version}'
parse = "(?P<major>\\d+)\\.(?P<minor>\\d+)\\.(?P<patch>\\d+)?"
serialize = ["{major}.{minor}.{patch}"]
tag = false

[[tool.bumpversion.files]]
filename = "pyproject.toml"
search = '''
# managed by bump-my-version:
version = "{current_version}"
'''
replace = '''
# managed by bump-my-version:
version = "{new_version}"
'''

# -- mypy --
[tool.mypy]
mypy_path = "model/common/src:tools/src"
explicit_package_bases = true
namespace_packages = true
disallow_incomplete_defs = true
disallow_untyped_defs = true
# exclude = [
#   '^tests/f2ser/*.py',
#   '^tests/icon4pygen/*.py',
#   '^tests/liskov/*.py',
#   '^tests/py2f/*.py',
# ]
ignore_missing_imports = true
implicit_reexport = true
install_types = true
non_interactive = true
show_column_numbers = true
show_error_codes = true
warn_redundant_casts = true
warn_unused_configs = true
warn_unused_ignores = true

# -- ruff --
[tool.ruff]
extend-exclude = [
    '.eggs',
    '.gt_cache',
    '.ipynb_checkpoints',
    '.tox',
    '_local_',
    'build',
    'dist',
    'docs',
    '_external_src',
    'tests/_disabled',
    'setup.py',
]
indent-width = 4
line-length = 100
respect-gitignore = true
show-fixes = true
target-version = "py310"

[tool.ruff.format]
docstring-code-format = true
skip-magic-trailing-comma = false

[tool.ruff.lint]
extend-select = ['E', 'F', 'I', 'B', 'A', 'T10', 'ERA', 'NPY', 'RUF']
# # Rules sets:
# E: pycodestyle
# F: Pyflakes
# I: isort
# B: flake8-bugbear
# A: flake8-builtins
# T10: flake8-debugger
# ERA: eradicate
# NPY: NumPy-specific rules
# RUF: Ruff-specific rules
ignore = [
    'E501',   # Line too long (using Bugbear's B950 warning)
    'RUF009', # Do not perform function call in dataclass defaults
    'B010',   # Do not call `setattr` with a constant attribute value.
    'B905',   # Checks for zip calls without an explicit strict parameter.
]

[tool.ruff.lint.isort]
combine-as-imports = true
known-first-party = ['icon4py']
known-third-party = ['gt4py', 'packaging', 'setuptools']
lines-after-imports = 2

[tool.ruff.lint.mccabe]
max-complexity = 15

# -- setuptools --
[tool.setuptools]
packages = []

# -- pytest --
[tool.pytest.ini_options]
addopts = ['-p icon4py.model.testing.pytest_config']<|MERGE_RESOLUTION|>--- conflicted
+++ resolved
@@ -111,14 +111,8 @@
 explicit = true
 
 [tool.uv.sources]
-<<<<<<< HEAD
 # ghex = { git = "https://github.com/ghex-org/GHEX.git", branch = "master" }
 gt4py = { git = "https://github.com/edopao/gt4py", branch = "gtir-dace" }
-=======
-# ghex = { git = "https://github.com/ghex-org/GHEX.git", branch = "master"}
-# TODO(egparedes): use GT4Py tagged release until #596 & gt4py#1738 are merged
-gt4py = { git = "https://github.com/GridTools/gt4py", tag = "icon4py_20241113_cache_fix" }
->>>>>>> 4aa3df31
 icon4py-atmosphere-advection = { workspace = true }
 icon4py-atmosphere-diffusion = { workspace = true }
 icon4py-atmosphere-dycore = { workspace = true }
