# -- Build system requirements (PEP 518) --
[build-system]
build-backend = 'setuptools.build_meta'
requires = ['setuptools>=61.0', 'wheel>=0.40.0']

# -- Standard project description options (PEP 621) --
[project]
authors = [{email = "gridtools@cscs.ch", name = "ETH Zurich"}]
classifiers = [
  'Development Status :: 3 - Alpha',
  'Intended Audience :: Science/Research',
  'License :: OSI Approved :: BSD License',
  'Operating System :: POSIX',
  'Programming Language :: Python',
  'Programming Language :: Python :: 3',
  'Programming Language :: Python :: 3 :: Only',
  'Programming Language :: Python :: 3.10',
  'Programming Language :: Python :: 3.11',
  'Programming Language :: Python :: Implementation :: CPython',
  'Topic :: Scientific/Engineering :: Atmospheric Science',
  'Topic :: Scientific/Engineering :: Mathematics',
  'Topic :: Scientific/Engineering :: Physics'
]
dependencies = [
    "icon4py-atmosphere-advection>=0.0.6",
    "icon4py-atmosphere-diffusion>=0.0.6",
    "icon4py-atmosphere-dycore>=0.0.6",
    "icon4py-atmosphere-microphysics>=0.0.6",
    "icon4py-common>=0.0.6",
    "icon4py-driver>=0.0.6",
]
description = 'ICON model in Python.'
license = {text = "BSD-3 License"}
name = "icon4py"
readme = "README.md"
requires-python = ">=3.10"
# managed by bump-my-version:
version = "0.0.6"

[project.optional-dependencies]
all = ["icon4py[dace,distributed,fortran,io,testing]"]
cuda11 = ["icon4py-common[cuda11]"]
cuda12 = ["icon4py-common[cuda12]"]
dace = ["icon4py-common[dace]"]
distributed = ["icon4py-common[distributed]"]
fortran = ["icon4py-tools>=0.0.6"]
io = ["icon4py-common[io]"]
testing = ["icon4py-testing"]

[project.urls]
Homepage = 'https://github.com/C2SM/icon4py'

# -- dependency groups --
[dependency-groups]
build = [
    "bump-my-version>=0.16.0",
    "pip>=22.1.1",
    "setuptools>=70.1.1",
    "wheel>=0.45.0",
    "wget>=3.2",
]
docs = [
    "esbonio>=0.16.0",
    "myst-parser>=4.0.0",
    "sphinx==7.3.7",
    "sphinx-math-dollar>=1.2.1",
    "sphinx-rtd-theme>=3.0.1",
    "sphinx-toolbox>=3.8.1",
    "TexSoup>=0.3.1",
]
lint = ["pre-commit>=4.0.1", "ruff>=0.8.0", "tach>=0.16.0"]
test = [
    # workspace members
    "icon4py-testing>=0.0.6",
    # external dependencies
    "coverage[toml]>=7.5.0",
    "nox @ git+https://github.com/wntrblm/nox.git@aa09595437608dfe21eb776d8a4bcc0bd5f9916b",  # TODO: remove once there is any release newer than 2024.10.09
    "pytest>=8.0.1",
    "pytest-benchmark>=5.0.0",
    "pytest-cache>=1.0",
    "pytest-cov>=5.0.0",
    "pytest-factoryboy>=2.6.1",
    "pytest-mpi>=0.6",
    "pytest-xdist[psutil]>=3.5.0",
]
typing = [
    "mypy[faster-cache]>=1.13.0",
    "typing-extensions>=4.11.0",
    "types-cffi>=1.16.0",
]
dev = [
    { include-group = "build" },
    { include-group = "docs" },
    { include-group = "lint" },
    { include-group = "test" },
    { include-group = "typing" },
]

# -- uv: packages & workspace --
[tool.uv]
conflicts = [
  [
    {extra = "cuda11"},
    {extra = "cuda12"},
  ],
]

[[tool.uv.index]]
name = "test.pypi"
url = "https://test.pypi.org/simple/"
explicit = true

[tool.uv.sources]
# ghex = { git = "https://github.com/ghex-org/GHEX.git", branch = "master" }
<<<<<<< HEAD
dace = { git = "https://github.com/philip-paul-mueller/dace", branch = "gt4py-next-integration" }
gt4py = { git = "https://github.com/edopao/gt4py", branch = "gtir-dace-next" }
=======
gt4py = { git = "https://github.com/GridTools/gt4py", branch = "icon4py_staging" }
>>>>>>> 3a5724de
icon4py-atmosphere-advection = { workspace = true }
icon4py-atmosphere-diffusion = { workspace = true }
icon4py-atmosphere-dycore = { workspace = true }
icon4py-atmosphere-microphysics = { workspace = true }
icon4py-common = { workspace = true }
icon4py-driver = { workspace = true }
icon4py-testing = { workspace = true }
icon4py-tools = { workspace = true }
serialbox4py = { index = "test.pypi" }

[tool.uv.workspace]
members = [
    "model/atmosphere/advection",
    "model/atmosphere/diffusion",
    "model/atmosphere/dycore",
    "model/atmosphere/subgrid_scale_physics/microphysics",
    "model/common",
    "model/driver",
    "model/testing",
    "tools",
]

# -- bumpversion --
[tool.bumpversion]
allow_dirty = false
commit = false
current_version = "0.0.6"
ignore_missing_version = false
message = 'Bump icon4py version: {current_version} → {new_version}'
parse = "(?P<major>\\d+)\\.(?P<minor>\\d+)\\.(?P<patch>\\d+)?"
serialize = ["{major}.{minor}.{patch}"]
tag = false

[[tool.bumpversion.files]]
filename = "pyproject.toml"
search = '''
# managed by bump-my-version:
version = "{current_version}"
'''
replace = '''
# managed by bump-my-version:
version = "{new_version}"
'''

# -- mypy --
[tool.mypy]
mypy_path = "model/common/src:tools/src"
explicit_package_bases = true
namespace_packages = true
disallow_incomplete_defs = true
disallow_untyped_defs = true
# exclude = [
#   '^tests/f2ser/*.py',
#   '^tests/icon4pygen/*.py',
#   '^tests/liskov/*.py',
#   '^tests/py2f/*.py',
# ]
ignore_missing_imports = false
implicit_reexport = true
install_types = true
non_interactive = true
show_column_numbers = true
show_error_codes = true
warn_redundant_casts = true
warn_unused_configs = true
warn_unused_ignores = true
# TODO fix gtx.int32 export in gt4py
[[tool.mypy.overrides]]
disable_error_code = ["attr-defined", "name-defined"]
module = '*.dycore_stencil_tests.*'





# -- ruff --
[tool.ruff]
extend-exclude = [
    '.eggs',
    '.gt_cache',
    '.ipynb_checkpoints',
    '.tox',
    '_local_',
    'build',
    'dist',
    'docs',
    '_external_src',
    'tests/_disabled',
    'setup.py',
]
indent-width = 4
line-length = 100
respect-gitignore = true
show-fixes = true
target-version = "py310"

[tool.ruff.format]
docstring-code-format = true
skip-magic-trailing-comma = false

[tool.ruff.lint]
extend-select = ['E', 'F', 'I', 'B', 'A', 'T10', 'ERA', 'NPY', 'RUF']
# # Rules sets:
# E: pycodestyle
# F: Pyflakes
# I: isort
# B: flake8-bugbear
# A: flake8-builtins
# T10: flake8-debugger
# ERA: eradicate
# NPY: NumPy-specific rules
# RUF: Ruff-specific rules
ignore = [
    'E501',   # Line too long (using Bugbear's B950 warning)
    'RUF009', # Do not perform function call in dataclass defaults
    'B010',   # Do not call `setattr` with a constant attribute value.
    'B905',   # Checks for zip calls without an explicit strict parameter.
]

[tool.ruff.lint.isort]
combine-as-imports = true
known-first-party = ['icon4py']
known-third-party = ['gt4py', 'packaging', 'setuptools']
lines-after-imports = 2

[tool.ruff.lint.mccabe]
max-complexity = 15

# -- setuptools --
[tool.setuptools]
packages = []

# -- pytest --
[tool.pytest.ini_options]
addopts = ['-p icon4py.model.testing.pytest_config']
markers = [
    "embedded_remap_error", "uses_as_offset", "skip_value_error", "datatest", "embedded_only", "cpu_only"
]<|MERGE_RESOLUTION|>--- conflicted
+++ resolved
@@ -112,12 +112,8 @@
 
 [tool.uv.sources]
 # ghex = { git = "https://github.com/ghex-org/GHEX.git", branch = "master" }
-<<<<<<< HEAD
 dace = { git = "https://github.com/philip-paul-mueller/dace", branch = "gt4py-next-integration" }
 gt4py = { git = "https://github.com/edopao/gt4py", branch = "gtir-dace-next" }
-=======
-gt4py = { git = "https://github.com/GridTools/gt4py", branch = "icon4py_staging" }
->>>>>>> 3a5724de
 icon4py-atmosphere-advection = { workspace = true }
 icon4py-atmosphere-diffusion = { workspace = true }
 icon4py-atmosphere-dycore = { workspace = true }
