# -- Build system requirements (PEP 518) --

[build-system]
build-backend = 'setuptools.build_meta'
requires = ['setuptools>=61.0', 'wheel>=0.40.0']

# -- dependency groups --
[dependency-groups]
build = [
  "bump-my-version>=0.16.0",
  "pip>=22.1.1",
  "setuptools>=70.1.1",
  "wheel>=0.45.0",
  "wget>=3.2"
]
dev = [
  {include-group = "build"},
  {include-group = "docs"},
  {include-group = "lint"},
  {include-group = "test"},
  {include-group = "typing"}
]
docs = [
  "esbonio>=0.16.0",
  "myst-parser>=4.0.0",
  "sphinx==7.3.7",
  "sphinx-math-dollar>=1.2.1",
  "sphinx-rtd-theme>=3.0.1",
  "sphinx-toolbox>=3.8.1",
  "TexSoup>=0.3.1"
]
lint = [
  "pre-commit>=4.0.1",
  "ruff>=0.8.0",
  "tach>=0.23.0",
  'validate-pyproject-schema-store[all]>=2025.06.13'
]
scripts = ["typer>=0.12.3", "pytest"]
test = [
  # workspace members
  "icon4py-testing>=0.0.6",
  # external dependencies
  "coverage[toml]>=7.5.0",
  "nox @ git+https://github.com/wntrblm/nox.git@aa09595437608dfe21eb776d8a4bcc0bd5f9916b",  # TODO(): remove once there is any release newer than 2024.10.09
  "pytest>=8.0.1",
  "pytest-benchmark>=5.0.0",
  "pytest-cache>=1.0",
  "pytest-cov>=5.0.0",
  "pytest-deadfixtures>=2.2.1",
  "pytest-factoryboy>=2.6.1",
  "pytest-mpi>=0.6",
  "pytest-unused-fixtures>=0.2.0",
  "pytest-xdist[psutil]>=3.5.0"
]
typing = [
  "mypy[faster-cache]>=1.13.0",
  "typing-extensions>=4.11.0",
  "types-cffi>=1.16.0"
]

# -- Standard project description options (PEP 621) --
[project]
authors = [{email = "gridtools@cscs.ch", name = "ETH Zurich"}]
classifiers = [
  'Development Status :: 3 - Alpha',
  'Intended Audience :: Science/Research',
  'License :: OSI Approved :: BSD License',
  'Operating System :: POSIX',
  'Programming Language :: Python',
  'Programming Language :: Python :: 3',
  'Programming Language :: Python :: 3 :: Only',
  'Programming Language :: Python :: 3.10',
  'Programming Language :: Python :: 3.11',
  'Programming Language :: Python :: Implementation :: CPython',
  'Topic :: Scientific/Engineering :: Atmospheric Science',
  'Topic :: Scientific/Engineering :: Mathematics',
  'Topic :: Scientific/Engineering :: Physics'
]
dependencies = [
  "icon4py-atmosphere-advection>=0.0.6",
  "icon4py-atmosphere-diffusion>=0.0.6",
  "icon4py-atmosphere-dycore>=0.0.6",
  "icon4py-atmosphere-microphysics>=0.0.6",
  "icon4py-atmosphere-muphys>=0.0.6",
  "icon4py-common>=0.0.6",
  "icon4py-driver>=0.0.6"
]
description = 'ICON model in Python.'
license = {text = "BSD-3 License"}
name = "icon4py"
readme = "README.md"
requires-python = ">=3.10"
# managed by bump-my-version:
version = "0.0.6"

[project.optional-dependencies]
all = ["icon4py[dace,distributed,fortran,io,testing]"]
cuda11 = ["icon4py-common[cuda11]"]
cuda12 = ["icon4py-common[cuda12]"]
dace = ["icon4py-common[dace]"]
distributed = ["icon4py-common[distributed]"]
fortran = ["icon4py-tools>=0.0.6"]
io = ["icon4py-common[io]"]
testing = ["icon4py-testing"]

[project.urls]
Homepage = 'https://github.com/C2SM/icon4py'

# -- bumpversion --
[tool.bumpversion]
allow_dirty = false
commit = false
current_version = "0.0.6"
ignore_missing_version = false
message = 'Bump icon4py version: {current_version} → {new_version}'
parse = "(?P<major>\\d+)\\.(?P<minor>\\d+)\\.(?P<patch>\\d+)?"
serialize = ["{major}.{minor}.{patch}"]
tag = false

[[tool.bumpversion.files]]
filename = "pyproject.toml"
replace = '''
# managed by bump-my-version:
version = "{new_version}"
'''
search = '''
# managed by bump-my-version:
version = "{current_version}"
'''

# -- mypy --
[tool.mypy]
disallow_incomplete_defs = true
disallow_untyped_defs = true
explicit_package_bases = true
# exclude = [
# '^tests/py2fgen/*.py',
# ]
ignore_missing_imports = false
implicit_reexport = true
mypy_path = "model/common/src:model/testing/src:tools/src"
namespace_packages = true
# install_types = true
# non_interactive = true
show_column_numbers = true
show_error_codes = true
warn_redundant_casts = true
warn_unused_configs = true
warn_unused_ignores = true

# TODO(): fix gtx.int32 export in gt4py
[[tool.mypy.overrides]]
disable_error_code = ["attr-defined", "name-defined"]
module = '*.stencil_tests.*'

[[tool.mypy.overrides]]
ignore_errors = true
module = [
  'icon4py.model.testing.fixtures.datatest',
  'icon4py.model.testing.pytest_hooks',
  'icon4py.model.testing.serialbox'
]

# -- pytest --
[tool.pytest]

[tool.pytest.ini_options]
addopts = ['-p icon4py.model.testing.pytest_hooks', '--strict-markers']
markers = [
  "embedded_remap_error",
  "embedded_static_args",
  "uses_as_offset",
  "skip_value_error",
  "datatest",
  "embedded_only",
  "uses_concat_where",
  "cpu_only",
  "infinite_concat_where",
  "gtfn_too_slow"
]

# -- ruff --
[tool.ruff]
line-length = 100
respect-gitignore = true
show-fixes = true
target-version = "py310"

[tool.ruff.format]
docstring-code-format = true

[tool.ruff.lint]
# -- Rules set to be considered --
exclude = ["**/tests/**"]
explicit-preview-rules = true
<<<<<<< HEAD
extend-select = [
  'F822',  # TODO(egparedes): remove when not longer in preview
  'PLW0133'  # [useless-exception-statement]
]
=======
>>>>>>> 4701cc49
ignore = [
  'E501',  # [line-too-long]
  'B905',  # [zip-without-explicit-strict]  # TODO(egparedes): remove when possible
  'ISC001',  # [single-line-implicit-string-concatenation]
  'TD003',  # [missing-todo-link]
  'UP038'  # [non-pep604-isinstance]
]
preview = true  # use only with explicit-preview-rules=true
select = [
  'A',  # flake8-builtins
  'B',  # flake8-bugbear
  # 'C4', # flake8-comprehensions
  'CPY',  # flake8-copyright
  # 'D', # pydocstyle
  'DOC',  # pydoclint
  'E',  # pycodestyle
  'ERA',  # eradicate
  'F',  # Pyflakes
  'F822',  # [undefined-export] (preview)  # TODO(egparedes): remove when not longer in preview
  'FA100',  # future-rewritable-type-annotation
  # 'FBT', # flake8-boolean-trap
  'FLY',  # flynt
  'I',  # isort
  # 'ICN', # flake8-import-conventions
  'ISC',  # flake8-implicit-str-concat
  # 'N', # pep8-naming
  'NPY',  # NumPy-specific rules
  'PERF',  # Perflint
  # 'PGH', # pygrep-hooks
  # 'PLC', # Pylint-Convention
  # 'PLE', # Pylint-Error
  # 'PLR', # Pylint-Refactor
  # 'PLW', # Pylint-Warning
  # 'PTH', # flake8-use-pathlib
  'Q',  # flake8-quotes
  'RUF',  # Ruff-specific rules
  # 'SIM', # flake8-simplify
  'T10',  # flake8-debugger
  'TD',  # flake8-todos
  'UP',  # pyupgrade
  'YTT'  # flake8-2020
]
typing-modules = ['gt4py.eve.extended_typing']
unfixable = []

[tool.ruff.lint.isort]
combine-as-imports = true
known-first-party = ['icon4py']
known-third-party = ['gt4py', 'packaging', 'setuptools']
lines-after-imports = 2
order-by-type = true
section-order = [
  'future',
  'standard-library',
  'third-party',
  'first-party',
  'tests',
  'local-folder'
]
split-on-trailing-comma = false

[tool.ruff.lint.isort.sections]
'tests' = ['tests']

[tool.ruff.lint.mccabe]
max-complexity = 15

[tool.ruff.lint.per-file-ignores]
"**/tests/**/*_test.py" = ["F401", "F811"]
"**/tests/**/fixtures.py" = ["F401", "F811"]
# Ignore spurious errors when explicitly importing fixtures in tests.
# Check: https://github.com/astral-sh/ruff/issues/10662
"**/tests/**/test_*.py" = ["F401", "F811"]

# -- setuptools --
[tool.setuptools]
packages = []

# -- uv: packages & workspace --
[tool.uv]
conflicts = [[{extra = "cuda11"}, {extra = "cuda12"}]]

[[tool.uv.index]]
explicit = true
name = "test.pypi"
url = "https://test.pypi.org/simple/"

[tool.uv.sources]
dace = {git = "https://github.com/GridTools/dace", tag = "__gt4py-next-integration_2025_08_06"}
# ghex = {git = "https://github.com/ghex-org/GHEX.git", branch = "master"}
# gt4py = {git = "https://github.com/GridTools/gt4py", branch = "main"}
# gt4py = {index = "test.pypi"}
icon4py-atmosphere-advection = {workspace = true}
icon4py-atmosphere-diffusion = {workspace = true}
icon4py-atmosphere-dycore = {workspace = true}
icon4py-atmosphere-microphysics = {workspace = true}
icon4py-atmosphere-muphys = {workspace = true}
icon4py-common = {workspace = true}
icon4py-driver = {workspace = true}
icon4py-testing = {workspace = true}
icon4py-tools = {workspace = true}
serialbox4py = {index = "test.pypi"}

[tool.uv.workspace]
members = [
  "model/atmosphere/advection",
  "model/atmosphere/diffusion",
  "model/atmosphere/dycore",
  "model/atmosphere/subgrid_scale_physics/microphysics",
  "model/atmosphere/subgrid_scale_physics/muphys",
  "model/common",
  "model/driver",
  "model/testing",
  "tools"
]<|MERGE_RESOLUTION|>--- conflicted
+++ resolved
@@ -193,13 +193,6 @@
 # -- Rules set to be considered --
 exclude = ["**/tests/**"]
 explicit-preview-rules = true
-<<<<<<< HEAD
-extend-select = [
-  'F822',  # TODO(egparedes): remove when not longer in preview
-  'PLW0133'  # [useless-exception-statement]
-]
-=======
->>>>>>> 4701cc49
 ignore = [
   'E501',  # [line-too-long]
   'B905',  # [zip-without-explicit-strict]  # TODO(egparedes): remove when possible
@@ -233,6 +226,7 @@
   # 'PLE', # Pylint-Error
   # 'PLR', # Pylint-Refactor
   # 'PLW', # Pylint-Warning
+  'PLW0133',  # useless-exception-statement
   # 'PTH', # flake8-use-pathlib
   'Q',  # flake8-quotes
   'RUF',  # Ruff-specific rules
