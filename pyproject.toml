--- conflicted
+++ resolved
@@ -107,11 +107,7 @@
 
 [tool.uv.sources]
 # ghex = { git = "https://github.com/ghex-org/GHEX.git", branch = "master" }
-<<<<<<< HEAD
-gt4py = { git = "https://github.com/havogt/gt4py", tag = "icon4py_staging_precompile_2025_04_25" }
-=======
 gt4py = { git = "https://github.com/GridTools/gt4py", tag = "icon4py_staging_20250502" }
->>>>>>> 171a4ee8
 icon4py-atmosphere-advection = { workspace = true }
 icon4py-atmosphere-diffusion = { workspace = true }
 icon4py-atmosphere-dycore = { workspace = true }
