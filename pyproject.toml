# -- Build system requirements (PEP 518) --

[build-system]
build-backend = 'setuptools.build_meta'
requires = ['setuptools>=61.0', 'wheel>=0.40.0']

# -- dependency groups --
[dependency-groups]
build = [
  "bump-my-version>=0.16.0",
  "pip>=22.1.1",
  "setuptools>=70.1.1",
  "wheel>=0.45.0",
  "wget>=3.2"
]
dev = [
  {include-group = "build"},
  {include-group = "docs"},
  {include-group = "lint"},
  {include-group = "test"},
  {include-group = "typing"}
]
docs = [
  "esbonio>=0.16.0",
  "myst-parser>=4.0.0",
  "sphinx==7.3.7",
  "sphinx-math-dollar>=1.2.1",
  "sphinx-rtd-theme>=3.0.1",
  "sphinx-toolbox>=3.8.1",
  "TexSoup>=0.3.1"
]
lint = [
  "pre-commit>=4.0.1",
  "ruff>=0.8.0",
  "tach>=0.23.0",
  'validate-pyproject-schema-store[all]>=2025.06.13'
]
scripts = ["typer>=0.12.3", "pytest"]
test = [
  # workspace members
  "icon4py-testing>=0.0.6",
  # external dependencies
  "coverage[toml]>=7.5.0",
  "nox @ git+https://github.com/wntrblm/nox.git@aa09595437608dfe21eb776d8a4bcc0bd5f9916b",  # TODO(): remove once there is any release newer than 2024.10.09
  "pytest>=8.0.1",
  "pytest-benchmark>=5.0.0",
  "pytest-cache>=1.0",
  "pytest-cov>=5.0.0",
  "pytest-deadfixtures>=2.2.1",
  "pytest-factoryboy>=2.6.1",
  "pytest-mpi>=0.6",
  "pytest-unused-fixtures>=0.2.0",
  "pytest-xdist[psutil]>=3.5.0"
]
typing = [
  "mypy[faster-cache]>=1.13.0",
  "typing-extensions>=4.11.0",
  "types-cffi>=1.16.0"
]

# -- Standard project description options (PEP 621) --
[project]
authors = [{email = "gridtools@cscs.ch", name = "ETH Zurich"}]
classifiers = [
  'Development Status :: 3 - Alpha',
  'Intended Audience :: Science/Research',
  'License :: OSI Approved :: BSD License',
  'Operating System :: POSIX',
  'Programming Language :: Python',
  'Programming Language :: Python :: 3',
  'Programming Language :: Python :: 3 :: Only',
  'Programming Language :: Python :: 3.10',
  'Programming Language :: Python :: 3.11',
  'Programming Language :: Python :: Implementation :: CPython',
  'Topic :: Scientific/Engineering :: Atmospheric Science',
  'Topic :: Scientific/Engineering :: Mathematics',
  'Topic :: Scientific/Engineering :: Physics'
]
dependencies = [
  "icon4py-atmosphere-advection>=0.0.6",
  "icon4py-atmosphere-diffusion>=0.0.6",
  "icon4py-atmosphere-dycore>=0.0.6",
  "icon4py-atmosphere-microphysics>=0.0.6",
  "icon4py-atmosphere-muphys>=0.0.6",
  "icon4py-common>=0.0.6",
  "icon4py-driver>=0.0.6"
]
description = 'ICON model in Python.'
license = {text = "BSD-3 License"}
name = "icon4py"
readme = "README.md"
requires-python = ">=3.10"
# managed by bump-my-version:
version = "0.0.6"

[project.optional-dependencies]
all = ["icon4py[distributed,fortran,io,testing]"]
cuda11 = ["icon4py-common[cuda11]"]
cuda12 = ["icon4py-common[cuda12]"]
distributed = ["icon4py-common[distributed]"]
fortran = ["icon4py-tools>=0.0.6"]
io = ["icon4py-common[io]"]
testing = ["icon4py-testing"]

[project.urls]
Homepage = 'https://github.com/C2SM/icon4py'

# -- bumpversion --
[tool.bumpversion]
allow_dirty = false
commit = false
current_version = "0.0.6"
ignore_missing_version = false
message = 'Bump icon4py version: {current_version} → {new_version}'
parse = "(?P<major>\\d+)\\.(?P<minor>\\d+)\\.(?P<patch>\\d+)?"
serialize = ["{major}.{minor}.{patch}"]
tag = false

[[tool.bumpversion.files]]
filename = "pyproject.toml"
replace = '''
# managed by bump-my-version:
version = "{new_version}"
'''
search = '''
# managed by bump-my-version:
version = "{current_version}"
'''

# -- mypy --
[tool.mypy]
disallow_incomplete_defs = true
disallow_untyped_defs = true
explicit_package_bases = true
# exclude = [
# '^tests/py2fgen/*.py',
# ]
ignore_missing_imports = false
implicit_reexport = true
mypy_path = "model/common/src:model/testing/src:tools/src"
namespace_packages = true
# install_types = true
# non_interactive = true
show_column_numbers = true
show_error_codes = true
warn_redundant_casts = true
warn_unused_configs = true
warn_unused_ignores = true

# TODO(): fix gtx.int32 export in gt4py
[[tool.mypy.overrides]]
disable_error_code = ["attr-defined", "name-defined"]
module = ['*.stencil_tests.*', '*.unit_tests.*']

[[tool.mypy.overrides]]
ignore_errors = true
module = [
  'icon4py.model.testing.pytest_hooks',
  'icon4py.model.testing.serialbox',
  'icon4py.tools.py2fgen.wrappers.diffusion_wrapper',
  'icon4py.tools.py2fgen.wrappers.dycore_wrapper',
  'icon4py.tools.py2fgen.wrappers.grid_wrapper'
]

[[tool.mypy.overrides]]
disallow_untyped_defs = false
module = ['*.dycore.integration_tests.*', '*.dycore.mpi_tests.*']

# -- pytest --
[tool.pytest]

[tool.pytest.ini_options]
addopts = ['-p icon4py.model.testing.pytest_hooks', '--strict-markers']
markers = [
  "embedded_remap_error",
  "embedded_static_args",
  "uses_as_offset",
  "skip_value_error",
  "datatest",
  "embedded_only",
  "uses_concat_where",
  "cpu_only",
  "infinite_concat_where",
  "gtfn_too_slow",
  "continuous_benchmarking",
  "benchmark_only: benchmark only tests without verification"
]
# add all namespace packages to pythonpath to make them available for pytest
pythonpath = [
  "model/atmosphere/diffusion",
  "model/atmosphere/dycore",
  "model/atmosphere/subgrid_scale_physics/microphysics",
  "model/atmosphere/subgrid_scale_physics/muphys",
  "model/common",
  "model/driver",
  "model/testing",
  "tools"
]

# -- ruff --
[tool.ruff]
line-length = 100
respect-gitignore = true
show-fixes = true
target-version = "py310"

[tool.ruff.format]
docstring-code-format = true

[tool.ruff.lint]
# -- Rules set to be considered --
explicit-preview-rules = true
ignore = [
  'E501',  # [line-too-long]
  'B905',  # [zip-without-explicit-strict]  # TODO(egparedes): activate when possible
  'PLR0913',  # [too-many-arguments]  # TODO(egparedes): activate when possible
  'PLR2004',  # [magic-value-comparison]  # TODO(egparedes): activate when possible
  'PLR5501',  # [collapsible-else-if]  # TODO(egparedes): rediscuss in future
  'SIM102',  # [collapsible-if]  # TODO(egparedes): rediscuss in future
  'TD003',  # [missing-todo-link]
  'UP038'  # [non-pep604-isinstance]
]
preview = true  # use only with explicit-preview-rules=true
select = [
  'A',  # flake8-builtins
  'B',  # flake8-bugbear
  # 'C4', #  flake8-comprehensions
  'CPY',  # flake8-copyright
  # 'D', #  pydocstyle
  'DOC',  # pydoclint
  'E',  # pycodestyle
  'ERA',  # eradicate
  'F',  # Pyflakes
  'F822',  # [undefined-export] (preview)  # TODO(egparedes): remove when not longer in preview
  'FA100',  # future-rewritable-type-annotation
  # 'FBT',  # flake8-boolean-trap
  'FLY',  # flynt
  'I',  # isort
  # 'ICN',  # flake8-import-conventions
  'ISC',  # flake8-implicit-str-concat
  # 'N',  # pep8-naming
  'NPY',  # NumPy-specific rules
  'PERF',  # Perflint
  'PGH',  # pygrep-hooks
  'PLC',  # Pylint-Convention
  'PLE',  # Pylint-Error
  'PLR',  # Pylint-Refactor
  'PLW',  # Pylint-Warning
  'PTH',  # flake8-use-pathlib
  'Q',  # flake8-quotes
  'RUF',  # Ruff-specific rules
  'SIM',  # flake8-simplify
  'T10',  # flake8-debugger
  'TD',  # flake8-todos
  'UP',  # pyupgrade
  'YTT'  # flake8-2020
]
typing-modules = ['gt4py.eve.extended_typing']
unfixable = []

[tool.ruff.lint.isort]
combine-as-imports = true
known-first-party = ['icon4py']
known-third-party = ['gt4py', 'packaging', 'setuptools']
lines-after-imports = 2
order-by-type = true
section-order = [
  'future',
  'standard-library',
  'third-party',
  'first-party',
  'tests',
  'local-folder'
]
split-on-trailing-comma = false

[tool.ruff.lint.isort.sections]
'tests' = ['tests']

[tool.ruff.lint.mccabe]
max-complexity = 15

[tool.ruff.lint.per-file-ignores]
# Avoid messing up conditions in gt4py stencils
"**/model/**/stencils/*.py" = ["SIM300"]
# Ignore spurious errors when explicitly importing fixtures in tests (F401, F811).
# Check: https://github.com/astral-sh/ruff/issues/10662
# TODO(havogt): fix error related to PLR0915, PLR0911, TD, RUF012 and remove ignores below
"**/tests/**/*_test.py" = ["F401", "F811", "PLR0915", "PLR0911", "TD", "RUF012"]
"**/tests/**/conftest.py" = ["F401", "F811"]
"**/tests/**/fixtures.py" = [
  "F401",
  "F811",
  "PLR0915",
  "PLR0911",
  "TD",
  "RUF012"
]
"**/tests/**/test_*.py" = ["F401", "F811", "PLR0915", "PLR0911", "TD", "RUF012"]

[tool.ruff.lint.pylint]
max-branches = 12
max-statements = 60

# -- setuptools --
[tool.setuptools]
packages = []

# -- uv: packages & workspace --
[tool.uv]
conflicts = [[{extra = "cuda11"}, {extra = "cuda12"}]]

[[tool.uv.index]]
explicit = true
name = "test.pypi"
url = "https://test.pypi.org/simple/"

[tool.uv.sources]
<<<<<<< HEAD
dace = {git = "https://github.com/GridTools/dace", tag = "__gt4py-next-integration_2025_11_04"}
=======
dace = {git = "https://github.com/GridTools/dace", tag = "__gt4py-next-integration_2025_11_05"}
>>>>>>> 5485bcac
# ghex = {git = "https://github.com/ghex-org/GHEX.git", branch = "master"}
gt4py = {git = "https://github.com/edopao/gt4py", branch = "dace-fix_program_cache"}
# gt4py = {index = "test.pypi"}
icon4py-atmosphere-advection = {workspace = true}
icon4py-atmosphere-diffusion = {workspace = true}
icon4py-atmosphere-dycore = {workspace = true}
icon4py-atmosphere-microphysics = {workspace = true}
icon4py-atmosphere-muphys = {workspace = true}
icon4py-common = {workspace = true}
icon4py-driver = {workspace = true}
icon4py-testing = {workspace = true}
icon4py-tools = {workspace = true}
serialbox4py = {index = "test.pypi"}

[tool.uv.workspace]
members = [
  "model/atmosphere/advection",
  "model/atmosphere/diffusion",
  "model/atmosphere/dycore",
  "model/atmosphere/subgrid_scale_physics/microphysics",
  "model/atmosphere/subgrid_scale_physics/muphys",
  "model/common",
  "model/driver",
  "model/testing",
  "tools"
]<|MERGE_RESOLUTION|>--- conflicted
+++ resolved
@@ -316,13 +316,9 @@
 url = "https://test.pypi.org/simple/"
 
 [tool.uv.sources]
-<<<<<<< HEAD
-dace = {git = "https://github.com/GridTools/dace", tag = "__gt4py-next-integration_2025_11_04"}
-=======
 dace = {git = "https://github.com/GridTools/dace", tag = "__gt4py-next-integration_2025_11_05"}
->>>>>>> 5485bcac
 # ghex = {git = "https://github.com/ghex-org/GHEX.git", branch = "master"}
-gt4py = {git = "https://github.com/edopao/gt4py", branch = "dace-fix_program_cache"}
+# gt4py = {git = "https://github.com/GridTools/gt4py", branch = "main"}
 # gt4py = {index = "test.pypi"}
 icon4py-atmosphere-advection = {workspace = true}
 icon4py-atmosphere-diffusion = {workspace = true}
