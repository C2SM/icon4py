--- conflicted
+++ resolved
@@ -12,11 +12,7 @@
 dependencies = ['mpi4py>=3.1', 'numpy>=1.21']
 description = 'Generic Halo Exchanges: Python API'
 name = 'ghex'
-<<<<<<< HEAD
 version = '0.4.0'
-=======
-version = '0.4.0'  # needs to be adapted
->>>>>>> d289524e
 # note(stubbiali): the following fields are temporarily commented out since both LICENSE and README
 #  files live in a parent directory
 # license = {file = '../../LICENSE'}
