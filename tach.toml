interfaces = []
exclude = []
source_roots = [
    "model/atmosphere/advection/src",
    "model/atmosphere/diffusion/src",
    "model/atmosphere/dycore/src",
    "model/atmosphere/subgrid_scale_physics/microphysics/src",
    "model/atmosphere/subgrid_scale_physics/muphys/src",
    "model/common/src",
    "model/driver/src",
    "model/testing/src",
    "tools/src",
]
exact = true
forbid_circular_dependencies = true
# exclude optional external dependencies
[external]
<<<<<<< HEAD
exclude = ["fprettify", "configargparse", "cupy","ghex", "dace", "mpi4py", "netcdf4","xarray", "uxarray",
    "cftime", "pymetis"]
=======
exclude = [
    "fprettify",
    "configargparse",
    "cupy",
    "ghex",
    "dace",
    "mpi4py",
    "netcdf4",
    "xarray",
    "uxarray",
    "cftime",
    "viztracer",
]
>>>>>>> ad8d2c54
rename = ["serialbox:serialbox4py"]

[[modules]]
path = "icon4py.model.atmosphere.subgrid_scale_physics.muphys"
depends_on = [{ path = "icon4py.model.common" }]

[[modules]]
path = "icon4py.model.atmosphere.advection"
depends_on = [{ path = "icon4py.model.common" }]

[[modules]]
path = "icon4py.model.atmosphere.diffusion"
depends_on = [{ path = "icon4py.model.common" }]

[[modules]]
path = "icon4py.model.atmosphere.dycore"
depends_on = [{ path = "icon4py.model.common" }]

[[modules]]
path = "icon4py.model.atmosphere.subgrid_scale_physics.microphysics"
depends_on = [{ path = "icon4py.model.common" }]

[[modules]]
path = "icon4py.model.common"
depends_on = []

[[modules]]
path = "icon4py.model.driver"
depends_on = [
    { path = "icon4py.model.atmosphere.diffusion" },
    { path = "icon4py.model.atmosphere.dycore" },
    { path = "icon4py.model.common" },
    { path = "icon4py.model.testing" },              # TODO(): remove this dependency when driver is fully standalone
]

[[modules]]
path = "icon4py.model.testing"
depends_on = [{ path = "icon4py.model.common" }]

[[modules]]
path = "icon4py.tools"
depends_on = []

[[modules]]
path = "icon4py.tools.common"


[[modules]]
path = "icon4py.tools.py2fgen"
depends_on = [
    { path = "icon4py.model.atmosphere.diffusion" },
    { path = "icon4py.model.atmosphere.dycore" },
    { path = "icon4py.model.common" },
    { path = "icon4py.tools.common" },
]<|MERGE_RESOLUTION|>--- conflicted
+++ resolved
@@ -15,10 +15,6 @@
 forbid_circular_dependencies = true
 # exclude optional external dependencies
 [external]
-<<<<<<< HEAD
-exclude = ["fprettify", "configargparse", "cupy","ghex", "dace", "mpi4py", "netcdf4","xarray", "uxarray",
-    "cftime", "pymetis"]
-=======
 exclude = [
     "fprettify",
     "configargparse",
@@ -27,12 +23,13 @@
     "dace",
     "mpi4py",
     "netcdf4",
+    "pymetis",
     "xarray",
     "uxarray",
     "cftime",
     "viztracer",
+
 ]
->>>>>>> ad8d2c54
 rename = ["serialbox:serialbox4py"]
 
 [[modules]]
