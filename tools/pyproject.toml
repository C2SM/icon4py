--- conflicted
+++ resolved
@@ -35,13 +35,10 @@
 readme = 'README.md'
 requires-python = '>=3.10'
 
-<<<<<<< HEAD
-=======
 [project.optional-dependencies]
-all = ['icon4pytools[py2f]']
+all = ["icon4pytools[py2f]"]
 py2f = ['cffi>=1.5']
 
->>>>>>> 9bf7a0b9
 [project.scripts]
 f2ser = 'icon4pytools.f2ser.cli:main'
 icon4pygen = 'icon4pytools.icon4pygen.cli:main'
@@ -80,7 +77,7 @@
   '^tests/f2ser/*.py',
   '^tests/icon4pygen/*.py',
   '^tests/liskov/*.py',
-  '^tests/py2fgen/*.py'
+  '^tests/py2f/*.py'
 ]
 ignore_missing_imports = false
 implicit_reexport = true
