--- conflicted
+++ resolved
@@ -30,12 +30,7 @@
   'icon4py-common>=0.0.6',
   # external dependencies
   'cffi>=1.5',
-<<<<<<< HEAD
-  'fprettify>=0.3.7',
   'gt4py==1.0.6',
-=======
-  'gt4py==1.0.5',
->>>>>>> 2164b1c0
   "numpy>=1.23.3",
   'packaging>=20.0',
   'click>=8.1.7',
