--- conflicted
+++ resolved
@@ -14,11 +14,12 @@
 
 from collections import defaultdict
 
+import pytest
+from pytest import mark
+
 import icon4pytools.liskov.parsing.parse as ts
-import pytest
 from icon4pytools.liskov.parsing.exceptions import UnsupportedDirectiveError
 from icon4pytools.liskov.parsing.parse import DirectivesParser
-from pytest import mark
 
 from .conftest import insert_new_lines, scan_for_directives
 from .fortran_samples import (
@@ -81,16 +82,12 @@
 
 @mark.parametrize(
     "stencil, num_directives, num_content",
-<<<<<<< HEAD
-    [(SINGLE_STENCIL, 7, 6), (MULTIPLE_STENCILS, 9, 5)],
-=======
     [
         (SINGLE_STENCIL, 9, 8),
         (SINGLE_STENCIL_WITH_COMMENTS, 9, 8),
         (MULTIPLE_STENCILS, 11, 7),
         (SINGLE_FUSED, 9, 7),
     ],
->>>>>>> 4842cac8
 )
 def test_file_parsing(make_f90_tmpfile, stencil, num_directives, num_content):
     fpath = make_f90_tmpfile(content=stencil)
