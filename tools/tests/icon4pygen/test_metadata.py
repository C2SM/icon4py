--- conflicted
+++ resolved
@@ -43,11 +43,7 @@
 )
 def test_provide_neighbor_table_local(chain):
     expected = False
-<<<<<<< HEAD
-    actual = provide_neighbor_table(chain, is_global=False, force_skip_values=False)
-=======
     actual = _provide_neighbor_table(chain, is_global=False)
->>>>>>> c032bd05
     assert actual.has_skip_values == expected
 
 
@@ -57,11 +53,7 @@
 )
 def test_provide_neighbor_table_global_false_skipvalues(chain):
     expected = False
-<<<<<<< HEAD
-    actual = provide_neighbor_table(chain, is_global=True, force_skip_values=False)
-=======
     actual = _provide_neighbor_table(chain, is_global=True)
->>>>>>> c032bd05
     assert actual.has_skip_values == expected
 
 
@@ -71,11 +63,7 @@
 )
 def test_provide_neighbor_table_global_true_skipvalues(chain):
     expected = True
-<<<<<<< HEAD
-    actual = provide_neighbor_table(chain, is_global=True, force_skip_values=False)
-=======
     actual = _provide_neighbor_table(chain, is_global=True)
->>>>>>> c032bd05
     assert actual.has_skip_values == expected
 
 
