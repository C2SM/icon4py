# ICON4Py - ICON inspired code in Python and GT4Py
#
# Copyright (c) 2022, ETH Zurich and MeteoSwiss
# All rights reserved.
#
# This file is free software: you can redistribute it and/or modify it under
# the terms of the GNU General Public License as published by the
# Free Software Foundation, either version 3 of the License, or any later
# version. See the LICENSE.txt file at the top-level directory of this
# distribution for a copy of the license or check <https://www.gnu.org/licenses/>.
#
# SPDX-License-Identifier: GPL-3.0-or-later

import os
import pkgutil
import re

import icon4py.model.atmosphere.diffusion.stencils as diffusion
import icon4py.model.atmosphere.dycore as dycore
import icon4py.model.common.interpolation.stencils as intp
import pytest
from click.testing import CliRunner

from icon4pytools.icon4pygen.cli import main

from .helpers import get_stencil_module_path


DYCORE_PKG = "atmosphere.dycore"
INTERPOLATION_PKG = "common.interpolation.stencils"
DIFFUSION_PKG = "atmosphere.diffusion.stencils"

LEVELS_PER_THREAD = "1"
BLOCK_SIZE = "128"
OUTPATH = "."


@pytest.fixture
def cli():
    return CliRunner()


def dycore_fencils() -> list[tuple[str, str]]:
    return _fencils(dycore.__file__, DYCORE_PKG)


def interpolation_fencils() -> list[tuple[str, str]]:
    return _fencils(intp.__file__, INTERPOLATION_PKG)


def diffusion_fencils() -> list[tuple[str, str]]:
    return _fencils(diffusion.__file__, DIFFUSION_PKG)


def _fencils(module_name, package_name) -> list[tuple[str, str]]:
    pkgpath = os.path.dirname(module_name)
    stencils = [name for _, name, _ in pkgutil.iter_modules([pkgpath])]
    fencils = [(package_name, stencil) for stencil in stencils]
    return fencils


def check_cpp_codegen(fname: str) -> None:
    stencil_name = fname.replace(".cpp", "")
    patterns = [
        "#include <.*>",
        "using .*;",
        "template <.*>",
        f"class {stencil_name}",
        "GpuTriMesh",
        "dim3",
        "static void setup",
        "void run",
        "copy_pointers",
        f"void run_{stencil_name}",
        f"bool verify_{stencil_name}",
        f"void run_and_verify_{stencil_name}",
        f"void setup_{stencil_name}",
        f"void free_{stencil_name}",
    ]
    check_for_matches(fname, patterns)


def check_fortran_codegen(fname: str) -> None:
    stencil_name = fname.replace(".f90", "")
    patterns = [
        f"module {stencil_name}",
        "use, intrinsic :: iso_c_binding",
        f"run_{stencil_name}",
        f"run_and_verify_{stencil_name}",
        f"setup_{stencil_name}",
        f"free_{stencil_name}",
        f"wrap_run_{stencil_name}",
    ]
    check_for_matches(fname, patterns)


def check_header_codegen(fname: str) -> None:
    stencil_name = fname.replace(".h", "")
    patterns = [
        '#include ".*"',
        f"void run_{stencil_name}",
        f"bool verify_{stencil_name}",
        f"void run_and_verify_{stencil_name}",
        f"void setup_{stencil_name}",
        f"void free_{stencil_name}",
    ]
    check_for_matches(fname, patterns)


def check_gridtools_codegen(fname: str) -> None:
    stencil_name = fname.replace(".hpp", "")
    patterns = ["#include <.*>", "using .*;", f"inline auto {stencil_name}"]
    check_for_matches(fname, patterns)


def check_for_matches(fname: str, patterns: list[str]) -> None:
    with open(fname, "r") as f:
        code = f.read()
        for pattern in patterns:
            matches = re.findall(pattern, code, re.MULTILINE)
            assert matches


def check_code_was_generated(stencil_name: str) -> None:
    check_gridtools_codegen(f"{stencil_name}.hpp")
    check_fortran_codegen(f"{stencil_name}.f90")
    check_header_codegen(f"{stencil_name}.h")
    check_cpp_codegen(f"{stencil_name}.cpp")


<<<<<<< HEAD
@pytest.mark.skip("raises exception due to dims in offset provider")
@pytest.mark.parametrize(("stencil_module", "stencil_name"), atm_dyn_iconam_fencils())
def test_codegen_atm_dyn_iconam(cli, stencil_module, stencil_name) -> None:
=======
@pytest.mark.parametrize(
    ("stencil_module", "stencil_name"),
    dycore_fencils() + interpolation_fencils() + diffusion_fencils(),
)
def test_codegen_dycore(cli, stencil_module, stencil_name) -> None:
>>>>>>> e0747364
    module_path = get_stencil_module_path(stencil_module, stencil_name)
    with cli.isolated_filesystem():
        result = cli.invoke(main, [module_path, BLOCK_SIZE, LEVELS_PER_THREAD, OUTPATH])
        assert result.exit_code == 0
        check_code_was_generated(stencil_name)


def test_invalid_module_path(cli) -> None:
    module_path = get_stencil_module_path("some_module", "foo")
    result = cli.invoke(main, [module_path, BLOCK_SIZE, LEVELS_PER_THREAD, OUTPATH])
    assert result.exit_code == 1
    assert isinstance(result.exception, ModuleNotFoundError)


@pytest.mark.skip("raises exception due to dims in offset provider")
def test_codegen_mo_nh_diffusion_stencil_14(cli) -> None:
    stencil_name = "mo_nh_diffusion_stencil_14"
    module_path = get_stencil_module_path("atm_dyn_iconam", stencil_name)
    with cli.isolated_filesystem():
        result = cli.invoke(main, [module_path, BLOCK_SIZE, LEVELS_PER_THREAD, OUTPATH])
        assert result.exit_code == 0
        check_code_was_generated(stencil_name)<|MERGE_RESOLUTION|>--- conflicted
+++ resolved
@@ -39,6 +39,12 @@
 def cli():
     return CliRunner()
 
+
+def atm_dyn_iconam_fencils() -> list[tuple[str, str]]:
+    pkgpath = os.path.dirname(icon4py.atm_dyn_iconam.__file__)
+    stencils = [name for _, name, _ in pkgutil.iter_modules([pkgpath])]
+    fencils = [("atm_dyn_iconam", stencil) for stencil in stencils]
+    return fencils
 
 def dycore_fencils() -> list[tuple[str, str]]:
     return _fencils(dycore.__file__, DYCORE_PKG)
@@ -128,17 +134,11 @@
     check_cpp_codegen(f"{stencil_name}.cpp")
 
 
-<<<<<<< HEAD
-@pytest.mark.skip("raises exception due to dims in offset provider")
-@pytest.mark.parametrize(("stencil_module", "stencil_name"), atm_dyn_iconam_fencils())
-def test_codegen_atm_dyn_iconam(cli, stencil_module, stencil_name) -> None:
-=======
 @pytest.mark.parametrize(
     ("stencil_module", "stencil_name"),
     dycore_fencils() + interpolation_fencils() + diffusion_fencils(),
 )
 def test_codegen_dycore(cli, stencil_module, stencil_name) -> None:
->>>>>>> e0747364
     module_path = get_stencil_module_path(stencil_module, stencil_name)
     with cli.isolated_filesystem():
         result = cli.invoke(main, [module_path, BLOCK_SIZE, LEVELS_PER_THREAD, OUTPATH])
@@ -150,14 +150,4 @@
     module_path = get_stencil_module_path("some_module", "foo")
     result = cli.invoke(main, [module_path, BLOCK_SIZE, LEVELS_PER_THREAD, OUTPATH])
     assert result.exit_code == 1
-    assert isinstance(result.exception, ModuleNotFoundError)
-
-
-@pytest.mark.skip("raises exception due to dims in offset provider")
-def test_codegen_mo_nh_diffusion_stencil_14(cli) -> None:
-    stencil_name = "mo_nh_diffusion_stencil_14"
-    module_path = get_stencil_module_path("atm_dyn_iconam", stencil_name)
-    with cli.isolated_filesystem():
-        result = cli.invoke(main, [module_path, BLOCK_SIZE, LEVELS_PER_THREAD, OUTPATH])
-        assert result.exit_code == 0
-        check_code_was_generated(stencil_name)+    assert isinstance(result.exception, ModuleNotFoundError)