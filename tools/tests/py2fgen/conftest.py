# ICON4Py - ICON inspired code in Python and GT4Py
#
# Copyright (c) 2022-2024, ETH Zurich and MeteoSwiss
# All rights reserved.
#
# Please, refer to the LICENSE file in the root directory.
# SPDX-License-Identifier: BSD-3-Clause
import pathlib

import pytest
<<<<<<< HEAD
from gt4py.next.embedded.nd_array_field import NdArrayField
from icon4py.model.atmosphere.diffusion import diffusion
from icon4py.model.atmosphere.dycore.nh_solve import solve_nonhydro as solve_nh
from icon4py.model.common.settings import xp
=======
>>>>>>> 043e7bcc


@pytest.fixture
def samples_path():
<<<<<<< HEAD
    return Path(__file__).parent / "fortran_samples"


def compare_values_shallow(value1, value2, obj_name="value"):
    # Handle comparison of NdArrayField objects
    if isinstance(value1, NdArrayField) and isinstance(value2, NdArrayField):
        try:
            xp.testing.assert_equal(value1.ndarray, value2.ndarray)  # Compare arrays for equality
            return True, None
        except AssertionError:
            return False, f"Array mismatch for {obj_name}"

    # Handle comparison of dictionaries
    if isinstance(value1, dict) and isinstance(value2, dict):
        if value1.keys() != value2.keys():
            return False, f"Dict keys mismatch for {obj_name}: {value1.keys()} != {value2.keys()}"
        result, error_message = compare_objects(value1, value2, obj_name)
        if not result:
            return False, error_message

        return True, None

    # Handle comparison of tuples
    if isinstance(value1, tuple) and isinstance(value2, tuple):
        if len(value1) != len(value2):
            return False, f"Tuple length mismatch for {obj_name}: {len(value1)} != {len(value2)}"
        for index, (item1, item2) in enumerate(zip(value1, value2, strict=False)):
            result, error_message = compare_values_shallow(item1, item2, f"{obj_name}[{index}]")
            if not result:
                return False, error_message
        return True, None

    # Handle comparison of objects with attributes (__dict__)
    if hasattr(value1, "__dict__") and hasattr(value2, "__dict__"):
        result, error_message = compare_objects(value1, value2, obj_name)
        if not result:
            return False, error_message
        return True, None

    # Check if both values are instances of numpy scalar types
    if isinstance(value1, xp.ScalarType) and isinstance(value2, xp.ScalarType):
        if value1 != value2:
            return False, f"Value mismatch for {obj_name}: {value1} != {value2}"
        return True, None

    # Handle comparison of numpy/cupy array objects
    if isinstance(value1, xp.ndarray) and isinstance(value2, xp.ndarray):
        try:
            xp.testing.assert_equal(value1, value2)  # Compare arrays for equality
            return True, None
        except AssertionError:
            return False, f"Array mismatch for {obj_name}"

    # Direct comparison for other types
    if value1 != value2:
        return False, f"Value mismatch for {obj_name}: {value1} != {value2}"

    return True, None


def compare_objects(obj1, obj2, obj_name="object"):
    # Check if both objects are instances of numpy scalar types
    if isinstance(obj1, xp.ScalarType) and isinstance(obj2, xp.ScalarType):
        if obj1 != obj2:
            return False, f"Value mismatch for {obj_name}: {obj1} != {obj2}"
        return True, None

    # Check if both objects are lists
    if isinstance(obj1, list) and isinstance(obj2, list):
        # Check if lists have the same length
        if len(obj1) != len(obj2):
            return False, f"Length mismatch for {obj_name}: {len(obj1)} != {len(obj2)}"

        # Compare each element in the lists
        for index, (item1, item2) in enumerate(zip(obj1, obj2, strict=False)):
            result, error_message = compare_objects(item1, item2, f"{obj_name}[{index}]")
            if not result:
                return False, error_message
        return True, None

    # Check if both objects are instances of the same class
    if obj1.__class__ != obj2.__class__:
        return False, f"Class mismatch for {obj_name}: {obj1.__class__} != {obj2.__class__}"

    # Shallowly compare the attributes of both objects
    for attr, value in vars(obj1).items():
        other_value = getattr(obj2, attr, None)
        result, error_message = compare_values_shallow(value, other_value, f"{obj_name}.{attr}")
        if not result:
            return False, error_message

    return True, None


# TODO: the configuration code is replicated across the codebase currently. In future, the configuration should be read from an external file.
def construct_diffusion_config(name: str, ndyn_substeps: int = 5):
    if name.lower() in "mch_ch_r04b09_dsl":
        return r04b09_diffusion_config(ndyn_substeps)
    elif name.lower() in "exclaim_ape_r02b04":
        return exclaim_ape_diffusion_config(ndyn_substeps)


def r04b09_diffusion_config(
    ndyn_substeps,  # imported `ndyn_substeps` fixture
) -> diffusion.DiffusionConfig:
    """
    Create DiffusionConfig matching MCH_CH_r04b09_dsl.

    Set values to the ones used in the  MCH_CH_r04b09_dsl experiment where they differ
    from the default.
    """
    return diffusion.DiffusionConfig(
        diffusion_type=diffusion.DiffusionType.SMAGORINSKY_4TH_ORDER,
        hdiff_w=True,
        hdiff_vn=True,
        type_t_diffu=2,
        type_vn_diffu=1,
        hdiff_efdt_ratio=24.0,
        hdiff_w_efdt_ratio=15.0,
        smagorinski_scaling_factor=0.025,
        zdiffu_t=True,
        thslp_zdiffu=0.02,
        thhgtd_zdiffu=125.0,
        velocity_boundary_diffusion_denom=150.0,
        max_nudging_coeff=0.075,
        n_substeps=ndyn_substeps,
        shear_type=diffusion.TurbulenceShearForcingType.VERTICAL_HORIZONTAL_OF_HORIZONTAL_VERTICAL_WIND,
    )


def exclaim_ape_diffusion_config(ndyn_substeps):
    """Create DiffusionConfig matching EXCLAIM_APE_R04B02.

    Set values to the ones used in the  EXCLAIM_APE_R04B02 experiment where they differ
    from the default.
    """
    return diffusion.DiffusionConfig(
        diffusion_type=diffusion.DiffusionType.SMAGORINSKY_4TH_ORDER,
        hdiff_w=True,
        hdiff_vn=True,
        zdiffu_t=False,
        type_t_diffu=2,
        type_vn_diffu=1,
        hdiff_efdt_ratio=24.0,
        smagorinski_scaling_factor=0.025,
        hdiff_temp=True,
        n_substeps=ndyn_substeps,
    )


def construct_solve_nh_config(name: str, ndyn_substeps: int = 5):
    if name.lower() in "mch_ch_r04b09_dsl":
        return _mch_ch_r04b09_dsl_nonhydrostatic_config(ndyn_substeps)
    elif name.lower() in "exclaim_ape_r02b04":
        return _exclaim_ape_nonhydrostatic_config(ndyn_substeps)


def _mch_ch_r04b09_dsl_nonhydrostatic_config(ndyn_substeps):
    """Create configuration matching the mch_chR04b09_dsl experiment."""
    config = solve_nh.NonHydrostaticConfig(
        ndyn_substeps_var=ndyn_substeps,
        divdamp_order=24,
        iau_wgt_dyn=1.0,
        divdamp_fac=0.004,
        max_nudging_coeff=0.075,
    )
    return config


def _exclaim_ape_nonhydrostatic_config(ndyn_substeps):
    """Create configuration for EXCLAIM APE experiment."""
    return solve_nh.NonHydrostaticConfig(
        rayleigh_coeff=0.1,
        divdamp_order=24,
        ndyn_substeps_var=ndyn_substeps,
    )
=======
    return pathlib.Path(__file__).parent / "fortran_samples"
>>>>>>> 043e7bcc
<|MERGE_RESOLUTION|>--- conflicted
+++ resolved
@@ -8,194 +8,8 @@
 import pathlib
 
 import pytest
-<<<<<<< HEAD
-from gt4py.next.embedded.nd_array_field import NdArrayField
-from icon4py.model.atmosphere.diffusion import diffusion
-from icon4py.model.atmosphere.dycore.nh_solve import solve_nonhydro as solve_nh
-from icon4py.model.common.settings import xp
-=======
->>>>>>> 043e7bcc
 
 
 @pytest.fixture
 def samples_path():
-<<<<<<< HEAD
-    return Path(__file__).parent / "fortran_samples"
-
-
-def compare_values_shallow(value1, value2, obj_name="value"):
-    # Handle comparison of NdArrayField objects
-    if isinstance(value1, NdArrayField) and isinstance(value2, NdArrayField):
-        try:
-            xp.testing.assert_equal(value1.ndarray, value2.ndarray)  # Compare arrays for equality
-            return True, None
-        except AssertionError:
-            return False, f"Array mismatch for {obj_name}"
-
-    # Handle comparison of dictionaries
-    if isinstance(value1, dict) and isinstance(value2, dict):
-        if value1.keys() != value2.keys():
-            return False, f"Dict keys mismatch for {obj_name}: {value1.keys()} != {value2.keys()}"
-        result, error_message = compare_objects(value1, value2, obj_name)
-        if not result:
-            return False, error_message
-
-        return True, None
-
-    # Handle comparison of tuples
-    if isinstance(value1, tuple) and isinstance(value2, tuple):
-        if len(value1) != len(value2):
-            return False, f"Tuple length mismatch for {obj_name}: {len(value1)} != {len(value2)}"
-        for index, (item1, item2) in enumerate(zip(value1, value2, strict=False)):
-            result, error_message = compare_values_shallow(item1, item2, f"{obj_name}[{index}]")
-            if not result:
-                return False, error_message
-        return True, None
-
-    # Handle comparison of objects with attributes (__dict__)
-    if hasattr(value1, "__dict__") and hasattr(value2, "__dict__"):
-        result, error_message = compare_objects(value1, value2, obj_name)
-        if not result:
-            return False, error_message
-        return True, None
-
-    # Check if both values are instances of numpy scalar types
-    if isinstance(value1, xp.ScalarType) and isinstance(value2, xp.ScalarType):
-        if value1 != value2:
-            return False, f"Value mismatch for {obj_name}: {value1} != {value2}"
-        return True, None
-
-    # Handle comparison of numpy/cupy array objects
-    if isinstance(value1, xp.ndarray) and isinstance(value2, xp.ndarray):
-        try:
-            xp.testing.assert_equal(value1, value2)  # Compare arrays for equality
-            return True, None
-        except AssertionError:
-            return False, f"Array mismatch for {obj_name}"
-
-    # Direct comparison for other types
-    if value1 != value2:
-        return False, f"Value mismatch for {obj_name}: {value1} != {value2}"
-
-    return True, None
-
-
-def compare_objects(obj1, obj2, obj_name="object"):
-    # Check if both objects are instances of numpy scalar types
-    if isinstance(obj1, xp.ScalarType) and isinstance(obj2, xp.ScalarType):
-        if obj1 != obj2:
-            return False, f"Value mismatch for {obj_name}: {obj1} != {obj2}"
-        return True, None
-
-    # Check if both objects are lists
-    if isinstance(obj1, list) and isinstance(obj2, list):
-        # Check if lists have the same length
-        if len(obj1) != len(obj2):
-            return False, f"Length mismatch for {obj_name}: {len(obj1)} != {len(obj2)}"
-
-        # Compare each element in the lists
-        for index, (item1, item2) in enumerate(zip(obj1, obj2, strict=False)):
-            result, error_message = compare_objects(item1, item2, f"{obj_name}[{index}]")
-            if not result:
-                return False, error_message
-        return True, None
-
-    # Check if both objects are instances of the same class
-    if obj1.__class__ != obj2.__class__:
-        return False, f"Class mismatch for {obj_name}: {obj1.__class__} != {obj2.__class__}"
-
-    # Shallowly compare the attributes of both objects
-    for attr, value in vars(obj1).items():
-        other_value = getattr(obj2, attr, None)
-        result, error_message = compare_values_shallow(value, other_value, f"{obj_name}.{attr}")
-        if not result:
-            return False, error_message
-
-    return True, None
-
-
-# TODO: the configuration code is replicated across the codebase currently. In future, the configuration should be read from an external file.
-def construct_diffusion_config(name: str, ndyn_substeps: int = 5):
-    if name.lower() in "mch_ch_r04b09_dsl":
-        return r04b09_diffusion_config(ndyn_substeps)
-    elif name.lower() in "exclaim_ape_r02b04":
-        return exclaim_ape_diffusion_config(ndyn_substeps)
-
-
-def r04b09_diffusion_config(
-    ndyn_substeps,  # imported `ndyn_substeps` fixture
-) -> diffusion.DiffusionConfig:
-    """
-    Create DiffusionConfig matching MCH_CH_r04b09_dsl.
-
-    Set values to the ones used in the  MCH_CH_r04b09_dsl experiment where they differ
-    from the default.
-    """
-    return diffusion.DiffusionConfig(
-        diffusion_type=diffusion.DiffusionType.SMAGORINSKY_4TH_ORDER,
-        hdiff_w=True,
-        hdiff_vn=True,
-        type_t_diffu=2,
-        type_vn_diffu=1,
-        hdiff_efdt_ratio=24.0,
-        hdiff_w_efdt_ratio=15.0,
-        smagorinski_scaling_factor=0.025,
-        zdiffu_t=True,
-        thslp_zdiffu=0.02,
-        thhgtd_zdiffu=125.0,
-        velocity_boundary_diffusion_denom=150.0,
-        max_nudging_coeff=0.075,
-        n_substeps=ndyn_substeps,
-        shear_type=diffusion.TurbulenceShearForcingType.VERTICAL_HORIZONTAL_OF_HORIZONTAL_VERTICAL_WIND,
-    )
-
-
-def exclaim_ape_diffusion_config(ndyn_substeps):
-    """Create DiffusionConfig matching EXCLAIM_APE_R04B02.
-
-    Set values to the ones used in the  EXCLAIM_APE_R04B02 experiment where they differ
-    from the default.
-    """
-    return diffusion.DiffusionConfig(
-        diffusion_type=diffusion.DiffusionType.SMAGORINSKY_4TH_ORDER,
-        hdiff_w=True,
-        hdiff_vn=True,
-        zdiffu_t=False,
-        type_t_diffu=2,
-        type_vn_diffu=1,
-        hdiff_efdt_ratio=24.0,
-        smagorinski_scaling_factor=0.025,
-        hdiff_temp=True,
-        n_substeps=ndyn_substeps,
-    )
-
-
-def construct_solve_nh_config(name: str, ndyn_substeps: int = 5):
-    if name.lower() in "mch_ch_r04b09_dsl":
-        return _mch_ch_r04b09_dsl_nonhydrostatic_config(ndyn_substeps)
-    elif name.lower() in "exclaim_ape_r02b04":
-        return _exclaim_ape_nonhydrostatic_config(ndyn_substeps)
-
-
-def _mch_ch_r04b09_dsl_nonhydrostatic_config(ndyn_substeps):
-    """Create configuration matching the mch_chR04b09_dsl experiment."""
-    config = solve_nh.NonHydrostaticConfig(
-        ndyn_substeps_var=ndyn_substeps,
-        divdamp_order=24,
-        iau_wgt_dyn=1.0,
-        divdamp_fac=0.004,
-        max_nudging_coeff=0.075,
-    )
-    return config
-
-
-def _exclaim_ape_nonhydrostatic_config(ndyn_substeps):
-    """Create configuration for EXCLAIM APE experiment."""
-    return solve_nh.NonHydrostaticConfig(
-        rayleigh_coeff=0.1,
-        divdamp_order=24,
-        ndyn_substeps_var=ndyn_substeps,
-    )
-=======
-    return pathlib.Path(__file__).parent / "fortran_samples"
->>>>>>> 043e7bcc
+    return pathlib.Path(__file__).parent / "fortran_samples"