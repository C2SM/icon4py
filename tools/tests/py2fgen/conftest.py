# ICON4Py - ICON inspired code in Python and GT4Py
#
# Copyright (c) 2022-2024, ETH Zurich and MeteoSwiss
# All rights reserved.
#
# Please, refer to the LICENSE file in the root directory.
# SPDX-License-Identifier: BSD-3-Clause

from pathlib import Path

import pytest
from gt4py.next.embedded.nd_array_field import NdArrayField
<<<<<<< HEAD
=======
from icon4py.model.atmosphere.diffusion import diffusion
>>>>>>> a48353dd
from icon4py.model.common.settings import xp


@pytest.fixture
def samples_path():
    return Path(__file__).parent / "fortran_samples"


def compare_values_shallow(value1, value2, obj_name="value"):
    # Handle comparison of NdArrayField objects
    if isinstance(value1, NdArrayField) and isinstance(value2, NdArrayField):
        try:
            xp.testing.assert_equal(value1.ndarray, value2.ndarray)  # Compare arrays for equality
            return True, None
        except AssertionError:
            return False, f"Array mismatch for {obj_name}"

    # Handle comparison of dictionaries
    if isinstance(value1, dict) and isinstance(value2, dict):
        if value1.keys() != value2.keys():
            return False, f"Dict keys mismatch for {obj_name}: {value1.keys()} != {value2.keys()}"
        result, error_message = compare_objects(value1, value2, obj_name)
        if not result:
            return False, error_message

        return True, None

    # Handle comparison of tuples
    if isinstance(value1, tuple) and isinstance(value2, tuple):
        if len(value1) != len(value2):
            return False, f"Tuple length mismatch for {obj_name}: {len(value1)} != {len(value2)}"
        for index, (item1, item2) in enumerate(zip(value1, value2, strict=False)):
            result, error_message = compare_values_shallow(item1, item2, f"{obj_name}[{index}]")
            if not result:
                return False, error_message
        return True, None

    # Handle comparison of objects with attributes (__dict__)
    if hasattr(value1, "__dict__") and hasattr(value2, "__dict__"):
        result, error_message = compare_objects(value1, value2, obj_name)
        if not result:
            return False, error_message
        return True, None

    # Check if both values are instances of numpy scalar types
    if isinstance(value1, xp.ScalarType) and isinstance(value2, xp.ScalarType):
        if value1 != value2:
            return False, f"Value mismatch for {obj_name}: {value1} != {value2}"
        return True, None

    # Handle comparison of numpy/cupy array objects
    if isinstance(value1, xp.ndarray) and isinstance(value2, xp.ndarray):
        try:
            xp.testing.assert_equal(value1, value2)  # Compare arrays for equality
            return True, None
        except AssertionError:
            return False, f"Array mismatch for {obj_name}"

    # Direct comparison for other types
    if value1 != value2:
        return False, f"Value mismatch for {obj_name}: {value1} != {value2}"

    return True, None


<<<<<<< HEAD
def compare_dicts_shallow(dict1, dict2, obj_name="dict"):
    if dict1.keys() != dict2.keys():
        return False, f"Dict keys mismatch for {obj_name}: {dict1.keys()} != {dict2.keys()}"
    return True, None


def compare_tuples_shallow(tuple1, tuple2, obj_name="tuple"):
    if len(tuple1) != len(tuple2):
        return False, f"Tuple length mismatch for {obj_name}: {len(tuple1)} != {len(tuple2)}"
    return True, None


=======
>>>>>>> a48353dd
def compare_objects(obj1, obj2, obj_name="object"):
    # Check if both objects are instances of numpy scalar types
    if isinstance(obj1, xp.ScalarType) and isinstance(obj2, xp.ScalarType):
        if obj1 != obj2:
            return False, f"Value mismatch for {obj_name}: {obj1} != {obj2}"
        return True, None

    # Check if both objects are lists
    if isinstance(obj1, list) and isinstance(obj2, list):
        # Check if lists have the same length
        if len(obj1) != len(obj2):
            return False, f"Length mismatch for {obj_name}: {len(obj1)} != {len(obj2)}"

        # Compare each element in the lists
        for index, (item1, item2) in enumerate(zip(obj1, obj2, strict=False)):
            result, error_message = compare_objects(item1, item2, f"{obj_name}[{index}]")
            if not result:
                return False, error_message
        return True, None

    # Check if both objects are instances of the same class
    if obj1.__class__ != obj2.__class__:
        return False, f"Class mismatch for {obj_name}: {obj1.__class__} != {obj2.__class__}"

    # Shallowly compare the attributes of both objects
    for attr, value in vars(obj1).items():
        other_value = getattr(obj2, attr, None)
        result, error_message = compare_values_shallow(value, other_value, f"{obj_name}.{attr}")
        if not result:
            return False, error_message

<<<<<<< HEAD
    return True, None
=======
    return True, None


# TODO: this code is replicated across the codebase currently. The configuration should be read from an external file.
def construct_diffusion_config(name: str, ndyn_substeps: int = 5):
    if name.lower() in "mch_ch_r04b09_dsl":
        return r04b09_diffusion_config(ndyn_substeps)
    elif name.lower() in "exclaim_ape_r02b04":
        return exclaim_ape_diffusion_config(ndyn_substeps)


def r04b09_diffusion_config(
    ndyn_substeps,  # imported `ndyn_substeps` fixture
) -> diffusion.DiffusionConfig:
    """
    Create DiffusionConfig matching MCH_CH_r04b09_dsl.

    Set values to the ones used in the  MCH_CH_r04b09_dsl experiment where they differ
    from the default.
    """
    return diffusion.DiffusionConfig(
        diffusion_type=diffusion.DiffusionType.SMAGORINSKY_4TH_ORDER,
        hdiff_w=True,
        hdiff_vn=True,
        type_t_diffu=2,
        type_vn_diffu=1,
        hdiff_efdt_ratio=24.0,
        hdiff_w_efdt_ratio=15.0,
        smagorinski_scaling_factor=0.025,
        zdiffu_t=True,
        thslp_zdiffu=0.02,
        thhgtd_zdiffu=125.0,
        velocity_boundary_diffusion_denom=150.0,
        max_nudging_coeff=0.075,
        n_substeps=ndyn_substeps,
        shear_type=diffusion.TurbulenceShearForcingType.VERTICAL_HORIZONTAL_OF_HORIZONTAL_VERTICAL_WIND,
    )


def exclaim_ape_diffusion_config(ndyn_substeps):
    """Create DiffusionConfig matching EXCLAIM_APE_R04B02.

    Set values to the ones used in the  EXCLAIM_APE_R04B02 experiment where they differ
    from the default.
    """
    return diffusion.DiffusionConfig(
        diffusion_type=diffusion.DiffusionType.SMAGORINSKY_4TH_ORDER,
        hdiff_w=True,
        hdiff_vn=True,
        zdiffu_t=False,
        type_t_diffu=2,
        type_vn_diffu=1,
        hdiff_efdt_ratio=24.0,
        smagorinski_scaling_factor=0.025,
        hdiff_temp=True,
        n_substeps=ndyn_substeps,
    )
>>>>>>> a48353dd
<|MERGE_RESOLUTION|>--- conflicted
+++ resolved
@@ -10,10 +10,7 @@
 
 import pytest
 from gt4py.next.embedded.nd_array_field import NdArrayField
-<<<<<<< HEAD
-=======
 from icon4py.model.atmosphere.diffusion import diffusion
->>>>>>> a48353dd
 from icon4py.model.common.settings import xp
 
 
@@ -79,21 +76,6 @@
     return True, None
 
 
-<<<<<<< HEAD
-def compare_dicts_shallow(dict1, dict2, obj_name="dict"):
-    if dict1.keys() != dict2.keys():
-        return False, f"Dict keys mismatch for {obj_name}: {dict1.keys()} != {dict2.keys()}"
-    return True, None
-
-
-def compare_tuples_shallow(tuple1, tuple2, obj_name="tuple"):
-    if len(tuple1) != len(tuple2):
-        return False, f"Tuple length mismatch for {obj_name}: {len(tuple1)} != {len(tuple2)}"
-    return True, None
-
-
-=======
->>>>>>> a48353dd
 def compare_objects(obj1, obj2, obj_name="object"):
     # Check if both objects are instances of numpy scalar types
     if isinstance(obj1, xp.ScalarType) and isinstance(obj2, xp.ScalarType):
@@ -125,9 +107,6 @@
         if not result:
             return False, error_message
 
-<<<<<<< HEAD
-    return True, None
-=======
     return True, None
 
 
@@ -184,5 +163,4 @@
         smagorinski_scaling_factor=0.025,
         hdiff_temp=True,
         n_substeps=ndyn_substeps,
-    )
->>>>>>> a48353dd
+    )