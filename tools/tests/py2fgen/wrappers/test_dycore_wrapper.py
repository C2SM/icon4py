# ICON4Py - ICON inspired code in Python and GT4Py
#
# Copyright (c) 2022-2024, ETH Zurich and MeteoSwiss
# All rights reserved.
#
# Please, refer to the LICENSE file in the root directory.
# SPDX-License-Identifier: BSD-3-Clause

import logging
from unittest import mock

import cffi
import gt4py.next as gtx
import pytest

from icon4py.model.atmosphere.dycore import dycore_states, solve_nonhydro as solve_nh
from icon4py.model.common import dimension as dims, model_options, utils as common_utils
from icon4py.model.common.grid import horizontal as h_grid, vertical as v_grid
from icon4py.model.common.grid.vertical import VerticalGridConfig
from icon4py.model.common.states import prognostic_state as prognostics
from icon4py.model.common.utils import data_allocation as data_alloc
from icon4py.model.testing import (
    datatest_utils as dt_utils,
    helpers,
)
from icon4py.tools import py2fgen
from icon4py.tools.py2fgen import test_utils
from icon4py.tools.py2fgen.wrappers import (
    common as wrapper_common,
    dycore_wrapper,
)

from . import utils
from .test_grid_init import grid_init  # noqa: F401


logging.basicConfig(level=logging.INFO)


@pytest.fixture
def solve_nh_init(
    grid_savepoint,
    interpolation_savepoint,
    metrics_savepoint,
    ndyn_substeps,
):
    itime_scheme = dycore_states.TimeSteppingScheme.MOST_EFFICIENT
    iadv_rhotheta = dycore_states.RhoThetaAdvectionType.MIURA
    igradp_method = dycore_states.HorizontalPressureDiscretizationType.TAYLOR_HYDRO
    ndyn_substeps = ndyn_substeps
    rayleigh_type = model_options.RayleighType.KLEMP
    rayleigh_coeff = 0.05
    divdamp_order = dycore_states.DivergenceDampingOrder.COMBINED
    is_iau_active = False
    iau_wgt_dyn = 1.0
    divdamp_type = 3
    divdamp_trans_start = 12500.0
    divdamp_trans_end = 17500.0
    l_vert_nested = False
    rhotheta_offctr = -0.1
    veladv_offctr = 0.25
    nudge_max_coeff = 0.375
    divdamp_fac = 0.004
    divdamp_fac2 = 0.004
    divdamp_fac3 = 0.004
    divdamp_fac4 = 0.004
    divdamp_z = 32500.0
    divdamp_z2 = 40000.0
    divdamp_z3 = 60000.0
    divdamp_z4 = 80000.0

    # vertical grid params
    num_levels = 65
    lowest_layer_thickness = 20.0
    model_top_height = 23000.0
    stretch_factor = 0.65
    rayleigh_damping_height = 12500.0

    # vertical params
    vct_a = test_utils.array_to_array_info(grid_savepoint.vct_a().ndarray)
    vct_b = test_utils.array_to_array_info(grid_savepoint.vct_b().ndarray)
    nflat_gradp = gtx.int32(
        grid_savepoint.nflat_gradp() + 1
    )  # undo the -1 to go back to Fortran value

    # metric state parameters
    bdy_halo_c = test_utils.array_to_array_info(metrics_savepoint.bdy_halo_c().ndarray)
    mask_prog_halo_c = test_utils.array_to_array_info(metrics_savepoint.mask_prog_halo_c().ndarray)
    rayleigh_w = test_utils.array_to_array_info(metrics_savepoint.rayleigh_w().ndarray)
    exner_exfac = test_utils.array_to_array_info(metrics_savepoint.exner_exfac().ndarray)
    exner_ref_mc = test_utils.array_to_array_info(metrics_savepoint.exner_ref_mc().ndarray)
    wgtfac_c = test_utils.array_to_array_info(metrics_savepoint.wgtfac_c().ndarray)
    wgtfacq_c = test_utils.array_to_array_info(metrics_savepoint.wgtfacq_c_dsl().ndarray)
    inv_ddqz_z_full = test_utils.array_to_array_info(metrics_savepoint.inv_ddqz_z_full().ndarray)
    rho_ref_mc = test_utils.array_to_array_info(metrics_savepoint.rho_ref_mc().ndarray)
    theta_ref_mc = test_utils.array_to_array_info(metrics_savepoint.theta_ref_mc().ndarray)
    vwind_expl_wgt = test_utils.array_to_array_info(metrics_savepoint.vwind_expl_wgt().ndarray)
    d_exner_dz_ref_ic = test_utils.array_to_array_info(
        metrics_savepoint.d_exner_dz_ref_ic().ndarray
    )
    ddqz_z_half = test_utils.array_to_array_info(metrics_savepoint.ddqz_z_half().ndarray)
    theta_ref_ic = test_utils.array_to_array_info(metrics_savepoint.theta_ref_ic().ndarray)
    d2dexdz2_fac1_mc = test_utils.array_to_array_info(metrics_savepoint.d2dexdz2_fac1_mc().ndarray)
    d2dexdz2_fac2_mc = test_utils.array_to_array_info(metrics_savepoint.d2dexdz2_fac2_mc().ndarray)
    rho_ref_me = test_utils.array_to_array_info(metrics_savepoint.rho_ref_me().ndarray)
    theta_ref_me = test_utils.array_to_array_info(metrics_savepoint.theta_ref_me().ndarray)
    ddxn_z_full = test_utils.array_to_array_info(metrics_savepoint.ddxn_z_full().ndarray)

    zdiff_gradp_field = metrics_savepoint._get_field(
        "zdiff_gradp_dsl", dims.EdgeDim, dims.E2CDim, dims.KDim
    )
    zdiff_gradp = test_utils.array_to_array_info(zdiff_gradp_field.ndarray)

    vertoffset_gradp_field = metrics_savepoint._get_field(
        "vertoffset_gradp_dsl", dims.EdgeDim, dims.E2CDim, dims.KDim, dtype=gtx.int32
    )
    vertoffset_gradp = test_utils.array_to_array_info(vertoffset_gradp_field.ndarray)

    pg_edgeidx_dsl = test_utils.array_to_array_info(metrics_savepoint.pg_edgeidx_dsl().ndarray)
    pg_exdist = test_utils.array_to_array_info(metrics_savepoint.pg_exdist().ndarray)
    ddqz_z_full_e = test_utils.array_to_array_info(metrics_savepoint.ddqz_z_full_e().ndarray)
    ddxt_z_full = test_utils.array_to_array_info(metrics_savepoint.ddxt_z_full().ndarray)
    wgtfac_e = test_utils.array_to_array_info(metrics_savepoint.wgtfac_e().ndarray)
    wgtfacq_e = test_utils.array_to_array_info(metrics_savepoint.wgtfacq_e_dsl(num_levels).ndarray)
    vwind_impl_wgt = test_utils.array_to_array_info(metrics_savepoint.vwind_impl_wgt().ndarray)
    hmask_dd3d = test_utils.array_to_array_info(metrics_savepoint.hmask_dd3d().ndarray)
    scalfac_dd3d = test_utils.array_to_array_info(metrics_savepoint.scalfac_dd3d().ndarray)
    coeff1_dwdz = test_utils.array_to_array_info(metrics_savepoint.coeff1_dwdz().ndarray)
    coeff2_dwdz = test_utils.array_to_array_info(metrics_savepoint.coeff2_dwdz().ndarray)

    coeff_gradekin_field = metrics_savepoint._get_field("coeff_gradekin", dims.EdgeDim, dims.E2CDim)
    coeff_gradekin = test_utils.array_to_array_info(coeff_gradekin_field.ndarray)

    # interpolation state parameters
    c_lin_e = test_utils.array_to_array_info(interpolation_savepoint.c_lin_e().ndarray)
    c_intp = test_utils.array_to_array_info(interpolation_savepoint.c_intp().ndarray)
    e_flx_avg = test_utils.array_to_array_info(interpolation_savepoint.e_flx_avg().ndarray)
    geofac_grdiv = test_utils.array_to_array_info(interpolation_savepoint.geofac_grdiv().ndarray)
    geofac_rot = test_utils.array_to_array_info(interpolation_savepoint.geofac_rot().ndarray)

    pos_on_tplane_e_1_field = interpolation_savepoint._get_field(
        "pos_on_tplane_e_x", dims.EdgeDim, dims.E2CDim
    )
    pos_on_tplane_e_1 = test_utils.array_to_array_info(pos_on_tplane_e_1_field.ndarray)

    pos_on_tplane_e_2_field = interpolation_savepoint._get_field(
        "pos_on_tplane_e_y", dims.EdgeDim, dims.E2CDim
    )
    pos_on_tplane_e_2 = test_utils.array_to_array_info(pos_on_tplane_e_2_field.ndarray)

    rbf_vec_coeff_e = test_utils.array_to_array_info(
        interpolation_savepoint.rbf_vec_coeff_e().ndarray
    )
    e_bln_c_s = test_utils.array_to_array_info(interpolation_savepoint.e_bln_c_s().ndarray)
    rbf_coeff_1 = test_utils.array_to_array_info(interpolation_savepoint.rbf_vec_coeff_v1().ndarray)
    rbf_coeff_2 = test_utils.array_to_array_info(interpolation_savepoint.rbf_vec_coeff_v2().ndarray)
    geofac_div = test_utils.array_to_array_info(interpolation_savepoint.geofac_div().ndarray)
    geofac_n2s = test_utils.array_to_array_info(interpolation_savepoint.geofac_n2s().ndarray)
    geofac_grg_x = test_utils.array_to_array_info(interpolation_savepoint.geofac_grg()[0].ndarray)
    geofac_grg_y = test_utils.array_to_array_info(interpolation_savepoint.geofac_grg()[1].ndarray)
    nudgecoeff_e = test_utils.array_to_array_info(interpolation_savepoint.nudgecoeff_e().ndarray)

    # other params
    c_owner_mask = test_utils.array_to_array_info(grid_savepoint.c_owner_mask().ndarray)

    ffi = cffi.FFI()
    dycore_wrapper.solve_nh_init(
        ffi=ffi,
        perf_counters=None,
        vct_a=vct_a,
        vct_b=vct_b,
        c_lin_e=c_lin_e,
        c_intp=c_intp,
        e_flx_avg=e_flx_avg,
        geofac_grdiv=geofac_grdiv,
        geofac_rot=geofac_rot,
        pos_on_tplane_e_1=pos_on_tplane_e_1,
        pos_on_tplane_e_2=pos_on_tplane_e_2,
        rbf_vec_coeff_e=rbf_vec_coeff_e,
        e_bln_c_s=e_bln_c_s,
        rbf_coeff_1=rbf_coeff_1,
        rbf_coeff_2=rbf_coeff_2,
        geofac_div=geofac_div,
        geofac_n2s=geofac_n2s,
        geofac_grg_x=geofac_grg_x,
        geofac_grg_y=geofac_grg_y,
        nudgecoeff_e=nudgecoeff_e,
        bdy_halo_c=bdy_halo_c,
        mask_prog_halo_c=mask_prog_halo_c,
        rayleigh_w=rayleigh_w,
        exner_exfac=exner_exfac,
        exner_ref_mc=exner_ref_mc,
        wgtfac_c=wgtfac_c,
        wgtfacq_c=wgtfacq_c,
        inv_ddqz_z_full=inv_ddqz_z_full,
        rho_ref_mc=rho_ref_mc,
        theta_ref_mc=theta_ref_mc,
        vwind_expl_wgt=vwind_expl_wgt,
        d_exner_dz_ref_ic=d_exner_dz_ref_ic,
        ddqz_z_half=ddqz_z_half,
        theta_ref_ic=theta_ref_ic,
        d2dexdz2_fac1_mc=d2dexdz2_fac1_mc,
        d2dexdz2_fac2_mc=d2dexdz2_fac2_mc,
        rho_ref_me=rho_ref_me,
        theta_ref_me=theta_ref_me,
        ddxn_z_full=ddxn_z_full,
        zdiff_gradp=zdiff_gradp,
        vertoffset_gradp=vertoffset_gradp,
        ipeidx_dsl=pg_edgeidx_dsl,
        pg_exdist=pg_exdist,
        ddqz_z_full_e=ddqz_z_full_e,
        ddxt_z_full=ddxt_z_full,
        wgtfac_e=wgtfac_e,
        wgtfacq_e=wgtfacq_e,
        vwind_impl_wgt=vwind_impl_wgt,
        hmask_dd3d=hmask_dd3d,
        scalfac_dd3d=scalfac_dd3d,
        coeff1_dwdz=coeff1_dwdz,
        coeff2_dwdz=coeff2_dwdz,
        coeff_gradekin=coeff_gradekin,
        c_owner_mask=c_owner_mask,
        rayleigh_damping_height=rayleigh_damping_height,
        itime_scheme=itime_scheme,
        iadv_rhotheta=iadv_rhotheta,
        igradp_method=igradp_method,
        ndyn_substeps=ndyn_substeps,
        rayleigh_type=rayleigh_type,
        rayleigh_coeff=rayleigh_coeff,
        divdamp_order=divdamp_order,
        is_iau_active=is_iau_active,
        iau_wgt_dyn=iau_wgt_dyn,
        divdamp_type=divdamp_type,
        divdamp_trans_start=divdamp_trans_start,
        divdamp_trans_end=divdamp_trans_end,
        l_vert_nested=l_vert_nested,
        rhotheta_offctr=rhotheta_offctr,
        veladv_offctr=veladv_offctr,
        nudge_max_coeff=nudge_max_coeff,
        divdamp_fac=divdamp_fac,
        divdamp_fac2=divdamp_fac2,
        divdamp_fac3=divdamp_fac3,
        divdamp_fac4=divdamp_fac4,
        divdamp_z=divdamp_z,
        divdamp_z2=divdamp_z2,
        divdamp_z3=divdamp_z3,
        divdamp_z4=divdamp_z4,
        lowest_layer_thickness=lowest_layer_thickness,
        model_top_height=model_top_height,
        stretch_factor=stretch_factor,
        nflat_gradp=nflat_gradp,
        num_levels=num_levels,
        backend=wrapper_common.BackendIntEnum.DEFAULT,
    )


@pytest.mark.datatest
@pytest.mark.parametrize(
    "istep_init, substep_init, istep_exit, substep_exit, at_initial_timestep", [(1, 1, 2, 1, True)]
)
@pytest.mark.parametrize(
    "experiment, step_date_init, step_date_exit",
    [
        (
            dt_utils.REGIONAL_EXPERIMENT,
            "2021-06-20T12:00:10.000",
            "2021-06-20T12:00:10.000",
        ),
    ],
)
@pytest.mark.parametrize("ndyn_substeps", (2,))
def test_dycore_wrapper_granule_inputs(
    grid_init,  # noqa: F811  # initializes the grid as side-effect
    istep_init,
    istep_exit,
    substep_init,
    substep_exit,
    step_date_init,
    step_date_exit,
    experiment,
    ndyn_substeps,
    savepoint_nonhydro_init,
    lowest_layer_thickness,
    model_top_height,
    stretch_factor,
    damping_height,
    grid_savepoint,
    metrics_savepoint,
    interpolation_savepoint,
    caplog,
    icon_grid,
    at_initial_timestep,
    backend,
):
    caplog.set_level(logging.DEBUG)

    # savepoints
    sp = savepoint_nonhydro_init

    # --- Granule input parameters for dycore init

    # non hydrostatic config parameters
    itime_scheme = dycore_states.TimeSteppingScheme.MOST_EFFICIENT
    iadv_rhotheta = dycore_states.RhoThetaAdvectionType.MIURA
    igradp_method = dycore_states.HorizontalPressureDiscretizationType.TAYLOR_HYDRO
    ndyn_substeps = ndyn_substeps
    rayleigh_type = model_options.RayleighType.KLEMP
    rayleigh_coeff = 0.05
    divdamp_order = dycore_states.DivergenceDampingOrder.COMBINED
    is_iau_active = False
    iau_wgt_dyn = 1.0
    divdamp_type = 3
    divdamp_trans_start = 12500.0
    divdamp_trans_end = 17500.0
    l_vert_nested = False
    rhotheta_offctr = -0.1
    veladv_offctr = 0.25
    nudge_max_coeff = 0.375  # note: this is the ICON value (scaled with the default physics-dynamics timestep ratio)
    divdamp_fac = 0.004
    divdamp_fac2 = 0.004
    divdamp_fac3 = 0.004
    divdamp_fac4 = 0.004
    divdamp_z = 32500.0
    divdamp_z2 = 40000.0
    divdamp_z3 = 60000.0
    divdamp_z4 = 80000.0

    # vertical grid params
    num_levels = 65
    lowest_layer_thickness = 20.0
    model_top_height = 23000.0
    stretch_factor = 0.65
    rayleigh_damping_height = 12500.0

    # vertical params
    vct_a = test_utils.array_to_array_info(grid_savepoint.vct_a().ndarray)
    vct_b = test_utils.array_to_array_info(grid_savepoint.vct_b().ndarray)
    nflat_gradp = gtx.int32(
        grid_savepoint.nflat_gradp() + 1
    )  # undo the -1 to go back to Fortran value

    # other params
    dtime = sp.get_metadata("dtime").get("dtime")
    lprep_adv = sp.get_metadata("prep_adv").get("prep_adv")

    # metric state parameters
    bdy_halo_c = test_utils.array_to_array_info(metrics_savepoint.bdy_halo_c().ndarray)
    mask_prog_halo_c = test_utils.array_to_array_info(metrics_savepoint.mask_prog_halo_c().ndarray)
    rayleigh_w = test_utils.array_to_array_info(metrics_savepoint.rayleigh_w().ndarray)
    exner_exfac = test_utils.array_to_array_info(metrics_savepoint.exner_exfac().ndarray)
    exner_ref_mc = test_utils.array_to_array_info(metrics_savepoint.exner_ref_mc().ndarray)
    wgtfac_c = test_utils.array_to_array_info(metrics_savepoint.wgtfac_c().ndarray)
    wgtfacq_c = test_utils.array_to_array_info(metrics_savepoint.wgtfacq_c_dsl().ndarray)
    inv_ddqz_z_full = test_utils.array_to_array_info(metrics_savepoint.inv_ddqz_z_full().ndarray)
    rho_ref_mc = test_utils.array_to_array_info(metrics_savepoint.rho_ref_mc().ndarray)
    theta_ref_mc = test_utils.array_to_array_info(metrics_savepoint.theta_ref_mc().ndarray)
    vwind_expl_wgt = test_utils.array_to_array_info(metrics_savepoint.vwind_expl_wgt().ndarray)
    d_exner_dz_ref_ic = test_utils.array_to_array_info(
        metrics_savepoint.d_exner_dz_ref_ic().ndarray
    )
    ddqz_z_half = test_utils.array_to_array_info(metrics_savepoint.ddqz_z_half().ndarray)
    theta_ref_ic = test_utils.array_to_array_info(metrics_savepoint.theta_ref_ic().ndarray)
    d2dexdz2_fac1_mc = test_utils.array_to_array_info(metrics_savepoint.d2dexdz2_fac1_mc().ndarray)
    d2dexdz2_fac2_mc = test_utils.array_to_array_info(metrics_savepoint.d2dexdz2_fac2_mc().ndarray)
    rho_ref_me = test_utils.array_to_array_info(metrics_savepoint.rho_ref_me().ndarray)
    theta_ref_me = test_utils.array_to_array_info(metrics_savepoint.theta_ref_me().ndarray)
    ddxn_z_full = test_utils.array_to_array_info(metrics_savepoint.ddxn_z_full().ndarray)

    zdiff_gradp_field = metrics_savepoint._get_field(
        "zdiff_gradp_dsl", dims.EdgeDim, dims.E2CDim, dims.KDim
    )
    zdiff_gradp = test_utils.array_to_array_info(zdiff_gradp_field.ndarray)

    vertoffset_gradp_field = metrics_savepoint._get_field(
        "vertoffset_gradp_dsl", dims.EdgeDim, dims.E2CDim, dims.KDim, dtype=gtx.int32
    )
    vertoffset_gradp = test_utils.array_to_array_info(vertoffset_gradp_field.ndarray)

    pg_edgeidx_dsl = test_utils.array_to_array_info(metrics_savepoint.pg_edgeidx_dsl().ndarray)
    pg_exdist = test_utils.array_to_array_info(metrics_savepoint.pg_exdist().ndarray)
    ddqz_z_full_e = test_utils.array_to_array_info(metrics_savepoint.ddqz_z_full_e().ndarray)
    ddxt_z_full = test_utils.array_to_array_info(metrics_savepoint.ddxt_z_full().ndarray)
    wgtfac_e = test_utils.array_to_array_info(metrics_savepoint.wgtfac_e().ndarray)
    wgtfacq_e = test_utils.array_to_array_info(metrics_savepoint.wgtfacq_e_dsl(num_levels).ndarray)
    vwind_impl_wgt = test_utils.array_to_array_info(metrics_savepoint.vwind_impl_wgt().ndarray)
    hmask_dd3d = test_utils.array_to_array_info(metrics_savepoint.hmask_dd3d().ndarray)
    scalfac_dd3d = test_utils.array_to_array_info(metrics_savepoint.scalfac_dd3d().ndarray)
    coeff1_dwdz = test_utils.array_to_array_info(metrics_savepoint.coeff1_dwdz().ndarray)
    coeff2_dwdz = test_utils.array_to_array_info(metrics_savepoint.coeff2_dwdz().ndarray)

    coeff_gradekin_field = metrics_savepoint._get_field("coeff_gradekin", dims.EdgeDim, dims.E2CDim)
    coeff_gradekin = test_utils.array_to_array_info(coeff_gradekin_field.ndarray)

    # interpolation state parameters
    c_lin_e = test_utils.array_to_array_info(interpolation_savepoint.c_lin_e().ndarray)
    c_intp = test_utils.array_to_array_info(interpolation_savepoint.c_intp().ndarray)
    e_flx_avg = test_utils.array_to_array_info(interpolation_savepoint.e_flx_avg().ndarray)
    geofac_grdiv = test_utils.array_to_array_info(interpolation_savepoint.geofac_grdiv().ndarray)
    geofac_rot = test_utils.array_to_array_info(interpolation_savepoint.geofac_rot().ndarray)

    pos_on_tplane_e_1_field = interpolation_savepoint._get_field(
        "pos_on_tplane_e_x", dims.EdgeDim, dims.E2CDim
    )
    pos_on_tplane_e_1 = test_utils.array_to_array_info(pos_on_tplane_e_1_field.ndarray)

    pos_on_tplane_e_2_field = interpolation_savepoint._get_field(
        "pos_on_tplane_e_y", dims.EdgeDim, dims.E2CDim
    )
    pos_on_tplane_e_2 = test_utils.array_to_array_info(pos_on_tplane_e_2_field.ndarray)

    rbf_vec_coeff_e = test_utils.array_to_array_info(
        interpolation_savepoint.rbf_vec_coeff_e().ndarray
    )
    e_bln_c_s = test_utils.array_to_array_info(interpolation_savepoint.e_bln_c_s().ndarray)
    rbf_coeff_1 = test_utils.array_to_array_info(interpolation_savepoint.rbf_vec_coeff_v1().ndarray)
    rbf_coeff_2 = test_utils.array_to_array_info(interpolation_savepoint.rbf_vec_coeff_v2().ndarray)
    geofac_div = test_utils.array_to_array_info(interpolation_savepoint.geofac_div().ndarray)
    geofac_n2s = test_utils.array_to_array_info(interpolation_savepoint.geofac_n2s().ndarray)
    geofac_grg_x = test_utils.array_to_array_info(interpolation_savepoint.geofac_grg()[0].ndarray)
    geofac_grg_y = test_utils.array_to_array_info(interpolation_savepoint.geofac_grg()[1].ndarray)
    nudgecoeff_e = test_utils.array_to_array_info(interpolation_savepoint.nudgecoeff_e().ndarray)

    # other params
    c_owner_mask = test_utils.array_to_array_info(grid_savepoint.c_owner_mask().ndarray)

    # --- Granule input parameters for dycore run
    second_order_divdamp_factor = sp.divdamp_fac_o2()

    # PrepAdvection
    vn_traj = test_utils.array_to_array_info(sp.vn_traj().ndarray)
    vol_flx_ic = test_utils.array_to_array_info(
        data_alloc.zero_field(icon_grid, dims.CellDim, dims.KDim).ndarray
    )  # TODO sp.vol_flx_ic()
    mass_flx_me = test_utils.array_to_array_info(sp.mass_flx_me().ndarray)
    mass_flx_ic = test_utils.array_to_array_info(sp.mass_flx_ic().ndarray)

    # Diagnostic state parameters
    theta_v_ic = test_utils.array_to_array_info(sp.theta_v_ic().ndarray)
    exner_pr = test_utils.array_to_array_info(sp.exner_pr().ndarray)
    rho_ic = test_utils.array_to_array_info(sp.rho_ic().ndarray)
    ddt_exner_phy = test_utils.array_to_array_info(sp.ddt_exner_phy().ndarray)
    grf_tend_rho = test_utils.array_to_array_info(sp.grf_tend_rho().ndarray)
    grf_tend_thv = test_utils.array_to_array_info(sp.grf_tend_thv().ndarray)
    grf_tend_w = test_utils.array_to_array_info(sp.grf_tend_w().ndarray)
    mass_fl_e = test_utils.array_to_array_info(sp.mass_fl_e().ndarray)
    ddt_vn_phy = test_utils.array_to_array_info(sp.ddt_vn_phy().ndarray)
    grf_tend_vn = test_utils.array_to_array_info(sp.grf_tend_vn().ndarray)
    ddt_vn_apc_ntl1 = test_utils.array_to_array_info(sp.ddt_vn_apc_pc(0).ndarray)
    ddt_vn_apc_ntl2 = test_utils.array_to_array_info(sp.ddt_vn_apc_pc(1).ndarray)
    ddt_w_adv_ntl1 = test_utils.array_to_array_info(sp.ddt_w_adv_pc(0).ndarray)
    ddt_w_adv_ntl2 = test_utils.array_to_array_info(sp.ddt_w_adv_pc(1).ndarray)
    vt = test_utils.array_to_array_info(sp.vt().ndarray)
    vn_ie = test_utils.array_to_array_info(sp.vn_ie().ndarray)
    vn_incr_field = data_alloc.zero_field(icon_grid, dims.EdgeDim, dims.KDim)
    vn_incr = test_utils.array_to_array_info(vn_incr_field.ndarray)
    rho_incr_field = data_alloc.zero_field(icon_grid, dims.CellDim, dims.KDim)
    rho_incr = test_utils.array_to_array_info(rho_incr_field.ndarray)
    exner_incr_field = data_alloc.zero_field(icon_grid, dims.CellDim, dims.KDim)
    exner_incr = test_utils.array_to_array_info(exner_incr_field.ndarray)
    w_concorr_c = test_utils.array_to_array_info(sp.w_concorr_c().ndarray)
    exner_dyn_incr = test_utils.array_to_array_info(sp.exner_dyn_incr().ndarray)

    # Prognostic state parameters
    w_now = test_utils.array_to_array_info(sp.w_now().ndarray)
    vn_now = test_utils.array_to_array_info(sp.vn_now().ndarray)
    theta_v_now = test_utils.array_to_array_info(sp.theta_v_now().ndarray)
    rho_now = test_utils.array_to_array_info(sp.rho_now().ndarray)
    exner_now = test_utils.array_to_array_info(sp.exner_now().ndarray)

    w_new = test_utils.array_to_array_info(sp.w_new().ndarray)
    vn_new = test_utils.array_to_array_info(sp.vn_new().ndarray)
    theta_v_new = test_utils.array_to_array_info(sp.theta_v_new().ndarray)
    rho_new = test_utils.array_to_array_info(sp.rho_new().ndarray)
    exner_new = test_utils.array_to_array_info(sp.exner_new().ndarray)

    # using fortran indices
    substep = substep_init

    # --- Expected objects that form inputs into init function ---
    expected_icon_grid = icon_grid
    expected_edge_geometry = grid_savepoint.construct_edge_geometry()
    expected_cell_geometry = grid_savepoint.construct_cell_geometry()
    expected_interpolation_state = dycore_states.InterpolationState(
        c_lin_e=interpolation_savepoint.c_lin_e(),
        c_intp=interpolation_savepoint.c_intp(),
        e_flx_avg=interpolation_savepoint.e_flx_avg(),
        geofac_grdiv=interpolation_savepoint.geofac_grdiv(),
        geofac_rot=interpolation_savepoint.geofac_rot(),
        pos_on_tplane_e_1=interpolation_savepoint.pos_on_tplane_e_x(),
        pos_on_tplane_e_2=interpolation_savepoint.pos_on_tplane_e_y(),
        rbf_vec_coeff_e=interpolation_savepoint.rbf_vec_coeff_e(),
        e_bln_c_s=data_alloc.flatten_first_two_dims(
            dims.CEDim, field=interpolation_savepoint.e_bln_c_s()
        ),
        rbf_coeff_1=interpolation_savepoint.rbf_vec_coeff_v1(),
        rbf_coeff_2=interpolation_savepoint.rbf_vec_coeff_v2(),
        geofac_div=data_alloc.flatten_first_two_dims(
            dims.CEDim, field=interpolation_savepoint.geofac_div()
        ),
        geofac_n2s=interpolation_savepoint.geofac_n2s(),
        geofac_grg_x=interpolation_savepoint.geofac_grg()[0],
        geofac_grg_y=interpolation_savepoint.geofac_grg()[1],
        nudgecoeff_e=interpolation_savepoint.nudgecoeff_e(),
    )
    expected_metric_state = dycore_states.MetricStateNonHydro(
        bdy_halo_c=metrics_savepoint.bdy_halo_c(),
        mask_prog_halo_c=metrics_savepoint.mask_prog_halo_c(),
        rayleigh_w=metrics_savepoint.rayleigh_w(),
        time_extrapolation_parameter_for_exner=metrics_savepoint.exner_exfac(),
        reference_exner_at_cells_on_model_levels=metrics_savepoint.exner_ref_mc(),
        wgtfac_c=metrics_savepoint.wgtfac_c(),
        wgtfacq_c=metrics_savepoint.wgtfacq_c_dsl(),
        inv_ddqz_z_full=metrics_savepoint.inv_ddqz_z_full(),
<<<<<<< HEAD
        rho_ref_mc=metrics_savepoint.rho_ref_mc(),
        theta_ref_mc=metrics_savepoint.theta_ref_mc(),
        vertical_explicit_weight=metrics_savepoint.vwind_expl_wgt(),
        d_exner_dz_ref_ic=metrics_savepoint.d_exner_dz_ref_ic(),
=======
        reference_rho_at_cells_on_model_levels=metrics_savepoint.rho_ref_mc(),
        reference_theta_at_cells_on_model_levels=metrics_savepoint.theta_ref_mc(),
        vwind_expl_wgt=metrics_savepoint.vwind_expl_wgt(),
        ddz_of_reference_exner_at_cells_on_half_levels=metrics_savepoint.d_exner_dz_ref_ic(),
>>>>>>> 008015f4
        ddqz_z_half=metrics_savepoint.ddqz_z_half(),
        reference_theta_at_cells_on_half_levels=metrics_savepoint.theta_ref_ic(),
        d2dexdz2_fac1_mc=metrics_savepoint.d2dexdz2_fac1_mc(),
        d2dexdz2_fac2_mc=metrics_savepoint.d2dexdz2_fac2_mc(),
        reference_rho_at_edges_on_model_levels=metrics_savepoint.rho_ref_me(),
        reference_theta_at_edges_on_model_levels=metrics_savepoint.theta_ref_me(),
        ddxn_z_full=metrics_savepoint.ddxn_z_full(),
        zdiff_gradp=metrics_savepoint.zdiff_gradp(),
        vertoffset_gradp=metrics_savepoint.vertoffset_gradp(),
        pg_edgeidx_dsl=metrics_savepoint.pg_edgeidx_dsl(),
        pg_exdist=metrics_savepoint.pg_exdist(),
        ddqz_z_full_e=metrics_savepoint.ddqz_z_full_e(),
        ddxt_z_full=metrics_savepoint.ddxt_z_full(),
        wgtfac_e=metrics_savepoint.wgtfac_e(),
        wgtfacq_e=metrics_savepoint.wgtfacq_e_dsl(num_levels),
        vertical_implicit_weight=metrics_savepoint.vwind_impl_wgt(),
        horizontal_mask_for_3d_divdamp=metrics_savepoint.hmask_dd3d(),
        scaling_factor_for_3d_divdamp=metrics_savepoint.scalfac_dd3d(),
        coeff1_dwdz=metrics_savepoint.coeff1_dwdz(),
        coeff2_dwdz=metrics_savepoint.coeff2_dwdz(),
        coeff_gradekin=metrics_savepoint.coeff_gradekin(),
    )
    expected_vertical_config = VerticalGridConfig(
        icon_grid.num_levels,
        lowest_layer_thickness=lowest_layer_thickness,
        model_top_height=model_top_height,
        stretch_factor=stretch_factor,
        rayleigh_damping_height=damping_height,
    )
    expected_vertical_params = v_grid.VerticalGrid(
        config=expected_vertical_config,
        vct_a=grid_savepoint.vct_a(),
        vct_b=grid_savepoint.vct_b(),
        _min_index_flat_horizontal_grad_pressure=grid_savepoint.nflat_gradp(),
    )
    expected_config = utils.construct_solve_nh_config(experiment, ndyn_substeps)
    expected_additional_parameters = solve_nh.NonHydrostaticParams(expected_config)

    # --- Expected objects that form inputs into run function ---
    expected_diagnostic_state_nh = dycore_states.DiagnosticStateNonHydro(
        tangential_wind=sp.vt(),
        vn_on_half_levels=sp.vn_ie(),
        contravariant_correction_at_cells_on_half_levels=sp.w_concorr_c(),
        theta_v_at_cells_on_half_levels=sp.theta_v_ic(),
        perturbed_exner_at_cells_on_model_levels=sp.exner_pr(),
        rho_at_cells_on_half_levels=sp.rho_ic(),
        ddt_exner_phy=sp.ddt_exner_phy(),
        grf_tend_rho=sp.grf_tend_rho(),
        grf_tend_thv=sp.grf_tend_thv(),
        grf_tend_w=sp.grf_tend_w(),
<<<<<<< HEAD
        mass_flux_at_edges_on_model_levels=sp.mass_fl_e(),
        normal_wind_tendency_due_to_physics_process=sp.ddt_vn_phy(),
=======
        mass_fl_e=sp.mass_fl_e(),
        normal_wind_tendency_due_to_slow_physics_process=sp.ddt_vn_phy(),
>>>>>>> 008015f4
        grf_tend_vn=sp.grf_tend_vn(),
        normal_wind_advective_tendency=common_utils.PredictorCorrectorPair(
            sp.ddt_vn_apc_pc(0), sp.ddt_vn_apc_pc(1)
        ),
        vertical_wind_advective_tendency=common_utils.PredictorCorrectorPair(
            sp.ddt_w_adv_pc(0), sp.ddt_w_adv_pc(1)
        ),
        rho_iau_increment=rho_incr_field,  # sp.rho_incr(),
        normal_wind_iau_increment=vn_incr_field,  # sp.vn_incr(),
        exner_iau_increment=exner_incr_field,  # sp.exner_incr(),
        exner_dynamical_increment=sp.exner_dyn_incr(),
    )
    prognostic_state_nnow = prognostics.PrognosticState(
        w=sp.w_now(),
        vn=sp.vn_now(),
        theta_v=sp.theta_v_now(),
        rho=sp.rho_now(),
        exner=sp.exner_now(),
    )
    prognostic_state_nnew = prognostics.PrognosticState(
        w=sp.w_new(),
        vn=sp.vn_new(),
        theta_v=sp.theta_v_new(),
        rho=sp.rho_new(),
        exner=sp.exner_new(),
    )
    expected_prognostic_states = common_utils.TimeStepPair(
        prognostic_state_nnow, prognostic_state_nnew
    )

    expected_prep_adv = dycore_states.PrepAdvection(
        vn_traj=sp.vn_traj(),
        mass_flx_me=sp.mass_flx_me(),
        dynamical_vertical_mass_flux_at_cells_on_half_levels=sp.mass_flx_ic(),
        dynamical_vertical_volumetric_flux_at_cells_on_half_levels=data_alloc.zero_field(
            icon_grid, dims.CellDim, dims.KDim
        ),  # TODO: sp.vol_flx_ic(),
    )
    expected_second_order_divdamp_factor = sp.divdamp_fac_o2()
    expected_dtime = sp.get_metadata("dtime").get("dtime")
    expected_lprep_adv = sp.get_metadata("prep_adv").get("prep_adv")
    expected_at_first_substep = substep_init == 1
    expected_at_last_substep = substep_init == ndyn_substeps

    ffi = cffi.FFI()

    # --- Mock and Test SolveNonhydro.init ---
    with mock.patch(
        "icon4py.model.atmosphere.dycore.solve_nonhydro.SolveNonhydro.__init__",
        return_value=None,
    ) as mock_init:
        dycore_wrapper.solve_nh_init(
            ffi=ffi,
            perf_counters=None,
            vct_a=vct_a,
            vct_b=vct_b,
            c_lin_e=c_lin_e,
            c_intp=c_intp,
            e_flx_avg=e_flx_avg,
            geofac_grdiv=geofac_grdiv,
            geofac_rot=geofac_rot,
            pos_on_tplane_e_1=pos_on_tplane_e_1,
            pos_on_tplane_e_2=pos_on_tplane_e_2,
            rbf_vec_coeff_e=rbf_vec_coeff_e,
            e_bln_c_s=e_bln_c_s,
            rbf_coeff_1=rbf_coeff_1,
            rbf_coeff_2=rbf_coeff_2,
            geofac_div=geofac_div,
            geofac_n2s=geofac_n2s,
            geofac_grg_x=geofac_grg_x,
            geofac_grg_y=geofac_grg_y,
            nudgecoeff_e=nudgecoeff_e,
            bdy_halo_c=bdy_halo_c,
            mask_prog_halo_c=mask_prog_halo_c,
            rayleigh_w=rayleigh_w,
            exner_exfac=exner_exfac,
            exner_ref_mc=exner_ref_mc,
            wgtfac_c=wgtfac_c,
            wgtfacq_c=wgtfacq_c,
            inv_ddqz_z_full=inv_ddqz_z_full,
            rho_ref_mc=rho_ref_mc,
            theta_ref_mc=theta_ref_mc,
            vwind_expl_wgt=vwind_expl_wgt,
            d_exner_dz_ref_ic=d_exner_dz_ref_ic,
            ddqz_z_half=ddqz_z_half,
            theta_ref_ic=theta_ref_ic,
            d2dexdz2_fac1_mc=d2dexdz2_fac1_mc,
            d2dexdz2_fac2_mc=d2dexdz2_fac2_mc,
            rho_ref_me=rho_ref_me,
            theta_ref_me=theta_ref_me,
            ddxn_z_full=ddxn_z_full,
            zdiff_gradp=zdiff_gradp,
            vertoffset_gradp=vertoffset_gradp,
            ipeidx_dsl=pg_edgeidx_dsl,
            pg_exdist=pg_exdist,
            ddqz_z_full_e=ddqz_z_full_e,
            ddxt_z_full=ddxt_z_full,
            wgtfac_e=wgtfac_e,
            wgtfacq_e=wgtfacq_e,
            vwind_impl_wgt=vwind_impl_wgt,
            hmask_dd3d=hmask_dd3d,
            scalfac_dd3d=scalfac_dd3d,
            coeff1_dwdz=coeff1_dwdz,
            coeff2_dwdz=coeff2_dwdz,
            coeff_gradekin=coeff_gradekin,
            c_owner_mask=c_owner_mask,
            rayleigh_damping_height=rayleigh_damping_height,
            itime_scheme=itime_scheme,
            iadv_rhotheta=iadv_rhotheta,
            igradp_method=igradp_method,
            ndyn_substeps=ndyn_substeps,
            rayleigh_type=rayleigh_type,
            rayleigh_coeff=rayleigh_coeff,
            divdamp_order=divdamp_order,
            is_iau_active=is_iau_active,
            iau_wgt_dyn=iau_wgt_dyn,
            divdamp_type=divdamp_type,
            divdamp_trans_start=divdamp_trans_start,
            divdamp_trans_end=divdamp_trans_end,
            l_vert_nested=l_vert_nested,
            rhotheta_offctr=rhotheta_offctr,
            veladv_offctr=veladv_offctr,
            nudge_max_coeff=nudge_max_coeff,
            divdamp_fac=divdamp_fac,
            divdamp_fac2=divdamp_fac2,
            divdamp_fac3=divdamp_fac3,
            divdamp_fac4=divdamp_fac4,
            divdamp_z=divdamp_z,
            divdamp_z2=divdamp_z2,
            divdamp_z3=divdamp_z3,
            divdamp_z4=divdamp_z4,
            lowest_layer_thickness=lowest_layer_thickness,
            model_top_height=model_top_height,
            stretch_factor=stretch_factor,
            nflat_gradp=nflat_gradp,
            num_levels=num_levels,
            backend=wrapper_common.BackendIntEnum.DEFAULT,
        )

        # Check input arguments to SolveNonhydro.init
        captured_args, captured_kwargs = mock_init.call_args

        # special case of grid._id as we do not use this arg in the wrapper as we cant pass strings from Fortran to the wrapper
        try:
            result, error_message = utils.compare_objects(
                captured_kwargs["grid"], expected_icon_grid
            )
            assert result, f"Grid comparison failed: {error_message}"
        except AssertionError as e:
            error_message = str(e)
            if "object.connectivities" not in error_message:
                raise
            else:
                pass

        result, error_message = utils.compare_objects(captured_kwargs["config"], expected_config)
        assert result, f"Config comparison failed: {error_message}"

        result, error_message = utils.compare_objects(
            captured_kwargs["params"], expected_additional_parameters
        )
        assert result, f"Params comparison failed: {error_message}"

        result, error_message = utils.compare_objects(
            captured_kwargs["metric_state_nonhydro"], expected_metric_state
        )
        assert result, f"Metric State comparison failed: {error_message}"

        result, error_message = utils.compare_objects(
            captured_kwargs["interpolation_state"], expected_interpolation_state
        )
        assert result, f"Interpolation State comparison failed: {error_message}"

        result, error_message = utils.compare_objects(
            captured_kwargs["vertical_params"], expected_vertical_params
        )
        assert result, f"Vertical Params comparison failed: {error_message}"

        result, error_message = utils.compare_objects(
            captured_kwargs["edge_geometry"], expected_edge_geometry
        )
        assert result, f"Edge Geometry comparison failed: {error_message}"

        result, error_message = utils.compare_objects(
            captured_kwargs["cell_geometry"], expected_cell_geometry
        )
        assert result, f"Cell Geometry comparison failed: {error_message}"

        result, error_message = utils.compare_objects(
            captured_kwargs["owner_mask"], grid_savepoint.c_owner_mask()
        )
        assert result, f"Owner Mask comparison failed: {error_message}"

    # --- Mock and Test SolveNonhydro.run ---
    with mock.patch(
        "icon4py.model.atmosphere.dycore.solve_nonhydro.SolveNonhydro.time_step"
    ) as mock_init:
        dycore_wrapper.solve_nh_run(
            ffi=ffi,
            perf_counters=None,
            rho_now=rho_now,
            rho_new=rho_new,
            exner_now=exner_now,
            exner_new=exner_new,
            w_now=w_now,
            w_new=w_new,
            theta_v_now=theta_v_now,
            theta_v_new=theta_v_new,
            vn_now=vn_now,
            vn_new=vn_new,
            w_concorr_c=w_concorr_c,
            ddt_vn_apc_ntl1=ddt_vn_apc_ntl1,
            ddt_vn_apc_ntl2=ddt_vn_apc_ntl2,
            ddt_w_adv_ntl1=ddt_w_adv_ntl1,
            ddt_w_adv_ntl2=ddt_w_adv_ntl2,
            theta_v_ic=theta_v_ic,
            rho_ic=rho_ic,
            exner_pr=exner_pr,
            exner_dyn_incr=exner_dyn_incr,
            ddt_exner_phy=ddt_exner_phy,
            grf_tend_rho=grf_tend_rho,
            grf_tend_thv=grf_tend_thv,
            grf_tend_w=grf_tend_w,
            mass_fl_e=mass_fl_e,
            ddt_vn_phy=ddt_vn_phy,
            grf_tend_vn=grf_tend_vn,
            vn_ie=vn_ie,
            vt=vt,
            vn_incr=vn_incr,
            rho_incr=rho_incr,
            exner_incr=exner_incr,
            mass_flx_me=mass_flx_me,
            mass_flx_ic=mass_flx_ic,
            vol_flx_ic=vol_flx_ic,
            vn_traj=vn_traj,
            dtime=dtime,
            lprep_adv=lprep_adv,
            at_initial_timestep=at_initial_timestep,
            divdamp_fac_o2=second_order_divdamp_factor,
            ndyn_substeps=ndyn_substeps,
            idyn_timestep=substep,
        )

        # Check input arguments to SolveNonhydro.time_step
        captured_args, captured_kwargs = mock_init.call_args

        result, error_message = utils.compare_objects(
            captured_kwargs["diagnostic_state_nh"], expected_diagnostic_state_nh
        )
        assert result, f"Diagnostic State comparison failed: {error_message}"

        result, error_message = utils.compare_objects(
            captured_kwargs["prognostic_states"], expected_prognostic_states
        )
        assert result, f"Prognostic State comparison failed: {error_message}"

        result, error_message = utils.compare_objects(
            captured_kwargs["prep_adv"], expected_prep_adv
        )
        assert result, f"Prep Advection comparison failed: {error_message}"

        result, error_message = utils.compare_objects(
            captured_kwargs["second_order_divdamp_factor"], expected_second_order_divdamp_factor
        )
        assert result, f"Divdamp Factor comparison failed: {error_message}"

        result, error_message = utils.compare_objects(captured_kwargs["dtime"], expected_dtime)
        assert result, f"dtime comparison failed: {error_message}"

        result, error_message = utils.compare_objects(
            captured_kwargs["lprep_adv"], expected_lprep_adv
        )
        assert result, f"Prep Advection flag comparison failed: {error_message}"

        result, error_message = utils.compare_objects(
            captured_kwargs["at_first_substep"], expected_at_first_substep
        )
        assert result, f"First Substep comparison failed: {error_message}"

        result, error_message = utils.compare_objects(
            captured_kwargs["at_last_substep"], expected_at_last_substep
        )
        assert result, f"Last Substep comparison failed: {error_message}"


@pytest.mark.datatest
@pytest.mark.parametrize(
    "istep_init, substep_init, istep_exit, substep_exit, at_initial_timestep", [(1, 1, 2, 1, True)]
)
@pytest.mark.parametrize(
    "experiment,step_date_init, step_date_exit",
    [
        (
            dt_utils.REGIONAL_EXPERIMENT,
            "2021-06-20T12:00:10.000",
            "2021-06-20T12:00:10.000",
        ),
    ],
)
def test_granule_solve_nonhydro_single_step_regional(
    grid_init,  # noqa: F811  # initializes the grid as side-effect
    solve_nh_init,  # initializes solve_nh as side-effect
    istep_init,
    istep_exit,
    substep_init,
    substep_exit,
    step_date_init,
    step_date_exit,
    experiment,
    ndyn_substeps,
    savepoint_nonhydro_init,
    savepoint_nonhydro_exit,
    savepoint_nonhydro_step_final,
    caplog,
    icon_grid,
    at_initial_timestep,
    backend,
):
    caplog.set_level(logging.DEBUG)

    # savepoints
    sp = savepoint_nonhydro_init
    sp_step_exit = savepoint_nonhydro_step_final

    # other params
    dtime = sp.get_metadata("dtime").get("dtime")
    lprep_adv = sp.get_metadata("prep_adv").get("prep_adv")

    # solve nh run parameters
    second_order_divdamp_factor = sp.divdamp_fac_o2()  # This is a scalar, don't convert

    # PrepAdvection
    vn_traj = test_utils.array_to_array_info(sp.vn_traj().ndarray)
    vol_flx_ic = test_utils.array_to_array_info(
        data_alloc.zero_field(icon_grid, dims.CellDim, dims.KDim).ndarray
    )
    mass_flx_me = test_utils.array_to_array_info(sp.mass_flx_me().ndarray)
    mass_flx_ic = test_utils.array_to_array_info(sp.mass_flx_ic().ndarray)

    # Diagnostic state parameters
    theta_v_ic = test_utils.array_to_array_info(sp.theta_v_ic().ndarray)
    exner_pr = test_utils.array_to_array_info(sp.exner_pr().ndarray)
    rho_ic = test_utils.array_to_array_info(sp.rho_ic().ndarray)
    ddt_exner_phy = test_utils.array_to_array_info(sp.ddt_exner_phy().ndarray)
    grf_tend_rho = test_utils.array_to_array_info(sp.grf_tend_rho().ndarray)
    grf_tend_thv = test_utils.array_to_array_info(sp.grf_tend_thv().ndarray)
    grf_tend_w = test_utils.array_to_array_info(sp.grf_tend_w().ndarray)
    mass_fl_e = test_utils.array_to_array_info(sp.mass_fl_e().ndarray)
    ddt_vn_phy = test_utils.array_to_array_info(sp.ddt_vn_phy().ndarray)
    grf_tend_vn = test_utils.array_to_array_info(sp.grf_tend_vn().ndarray)
    ddt_vn_apc_ntl1 = test_utils.array_to_array_info(sp.ddt_vn_apc_pc(0).ndarray)
    ddt_vn_apc_ntl2 = test_utils.array_to_array_info(sp.ddt_vn_apc_pc(1).ndarray)
    ddt_w_adv_ntl1 = test_utils.array_to_array_info(sp.ddt_w_adv_pc(0).ndarray)
    ddt_w_adv_ntl2 = test_utils.array_to_array_info(sp.ddt_w_adv_pc(1).ndarray)
    vt = test_utils.array_to_array_info(sp.vt().ndarray)
    vn_ie = test_utils.array_to_array_info(sp.vn_ie().ndarray)
    vn_incr = test_utils.array_to_array_info(
        data_alloc.zero_field(icon_grid, dims.EdgeDim, dims.KDim).ndarray
    )
    rho_incr = test_utils.array_to_array_info(
        data_alloc.zero_field(icon_grid, dims.CellDim, dims.KDim).ndarray
    )
    exner_incr = test_utils.array_to_array_info(
        data_alloc.zero_field(icon_grid, dims.CellDim, dims.KDim).ndarray
    )
    w_concorr_c = test_utils.array_to_array_info(sp.w_concorr_c().ndarray)
    exner_dyn_incr = test_utils.array_to_array_info(sp.exner_dyn_incr().ndarray)

    # Prognostic state parameters
    w_now = test_utils.array_to_array_info(sp.w_now().ndarray)
    vn_now = test_utils.array_to_array_info(sp.vn_now().ndarray)
    theta_v_now = test_utils.array_to_array_info(sp.theta_v_now().ndarray)
    rho_now = test_utils.array_to_array_info(sp.rho_now().ndarray)
    exner_now = test_utils.array_to_array_info(sp.exner_now().ndarray)

    w_new = test_utils.array_to_array_info(sp.w_new().ndarray)
    vn_new = test_utils.array_to_array_info(sp.vn_new().ndarray)
    theta_v_new = test_utils.array_to_array_info(sp.theta_v_new().ndarray)
    rho_new = test_utils.array_to_array_info(sp.rho_new().ndarray)
    exner_new = test_utils.array_to_array_info(sp.exner_new().ndarray)

    # using fortran indices
    substep = substep_init

    ffi = cffi.FFI()
    dycore_wrapper.solve_nh_run(
        ffi=ffi,
        perf_counters=None,
        rho_now=rho_now,
        rho_new=rho_new,
        exner_now=exner_now,
        exner_new=exner_new,
        w_now=w_now,
        w_new=w_new,
        theta_v_now=theta_v_now,
        theta_v_new=theta_v_new,
        vn_now=vn_now,
        vn_new=vn_new,
        w_concorr_c=w_concorr_c,
        ddt_vn_apc_ntl1=ddt_vn_apc_ntl1,
        ddt_vn_apc_ntl2=ddt_vn_apc_ntl2,
        ddt_w_adv_ntl1=ddt_w_adv_ntl1,
        ddt_w_adv_ntl2=ddt_w_adv_ntl2,
        theta_v_ic=theta_v_ic,
        rho_ic=rho_ic,
        exner_pr=exner_pr,
        exner_dyn_incr=exner_dyn_incr,
        ddt_exner_phy=ddt_exner_phy,
        grf_tend_rho=grf_tend_rho,
        grf_tend_thv=grf_tend_thv,
        grf_tend_w=grf_tend_w,
        mass_fl_e=mass_fl_e,
        ddt_vn_phy=ddt_vn_phy,
        grf_tend_vn=grf_tend_vn,
        vn_ie=vn_ie,
        vt=vt,
        vn_incr=vn_incr,
        rho_incr=rho_incr,
        exner_incr=exner_incr,
        mass_flx_me=mass_flx_me,
        mass_flx_ic=mass_flx_ic,
        vn_traj=vn_traj,
        vol_flx_ic=vol_flx_ic,
        dtime=dtime,
        lprep_adv=lprep_adv,
        at_initial_timestep=at_initial_timestep,
        divdamp_fac_o2=second_order_divdamp_factor,  # This is a scalar
        ndyn_substeps=ndyn_substeps,
        idyn_timestep=substep,
    )

    # Comparison asserts should now use py2fgen.as_array
    assert helpers.dallclose(
        py2fgen.as_array(ffi, theta_v_new, py2fgen.FLOAT64),
        sp_step_exit.theta_v_new().asnumpy(),
    )

    assert helpers.dallclose(
        py2fgen.as_array(ffi, exner_new, py2fgen.FLOAT64), sp_step_exit.exner_new().asnumpy()
    )

    assert helpers.dallclose(
        py2fgen.as_array(ffi, vn_new, py2fgen.FLOAT64),
        savepoint_nonhydro_exit.vn_new().asnumpy(),
        rtol=1e-12,
        atol=1e-13,
    )

    assert helpers.dallclose(
        py2fgen.as_array(ffi, rho_new, py2fgen.FLOAT64),
        savepoint_nonhydro_exit.rho_new().asnumpy(),
    )

    assert helpers.dallclose(
        py2fgen.as_array(ffi, w_new, py2fgen.FLOAT64),
        savepoint_nonhydro_exit.w_new().asnumpy(),
        atol=8e-14,
    )

    assert helpers.dallclose(
        py2fgen.as_array(ffi, exner_dyn_incr, py2fgen.FLOAT64),
        savepoint_nonhydro_exit.exner_dyn_incr().asnumpy(),
        atol=1e-14,
    )


@pytest.mark.datatest
@pytest.mark.parametrize("experiment", [dt_utils.REGIONAL_EXPERIMENT])
@pytest.mark.parametrize(
    "istep_init, substep_init, step_date_init, istep_exit, substep_exit, step_date_exit, vn_only, at_initial_timestep",
    [
        (1, 1, "2021-06-20T12:00:10.000", 2, 2, "2021-06-20T12:00:10.000", False, True),
        (1, 1, "2021-06-20T12:00:20.000", 2, 2, "2021-06-20T12:00:20.000", True, False),
    ],
)
def test_granule_solve_nonhydro_multi_step_regional(
    grid_init,  # noqa: F811  # initializes the grid as side-effect
    solve_nh_init,  # initializes solve_nh as side-effect
    step_date_init,
    step_date_exit,
    istep_exit,
    substep_init,
    substep_exit,
    icon_grid,
    savepoint_nonhydro_init,
    savepoint_nonhydro_exit,
    savepoint_nonhydro_step_final,
    experiment,
    ndyn_substeps,
    vn_only,  # TODO we don't use that value?
    at_initial_timestep,
    backend,
):
    # savepoints
    sp = savepoint_nonhydro_init
    sp_step_exit = savepoint_nonhydro_step_final

    # other params
    dtime = sp.get_metadata("dtime").get("dtime")
    lprep_adv = sp.get_metadata("prep_adv").get("prep_adv")

    # solve nh run parameters
    linit = sp.get_metadata("linit").get("linit")
    second_order_divdamp_factor = sp.divdamp_fac_o2()

    # PrepAdvection
    vn_traj = test_utils.array_to_array_info(sp.vn_traj().ndarray)
    vol_flx_ic = test_utils.array_to_array_info(
        data_alloc.zero_field(icon_grid, dims.CellDim, dims.KDim).ndarray
    )
    mass_flx_me = test_utils.array_to_array_info(sp.mass_flx_me().ndarray)
    mass_flx_ic = test_utils.array_to_array_info(sp.mass_flx_ic().ndarray)

    # Diagnostic state parameters
    theta_v_ic = test_utils.array_to_array_info(sp.theta_v_ic().ndarray)
    exner_pr = test_utils.array_to_array_info(sp.exner_pr().ndarray)
    rho_ic = test_utils.array_to_array_info(sp.rho_ic().ndarray)
    ddt_exner_phy = test_utils.array_to_array_info(sp.ddt_exner_phy().ndarray)
    grf_tend_rho = test_utils.array_to_array_info(sp.grf_tend_rho().ndarray)
    grf_tend_thv = test_utils.array_to_array_info(sp.grf_tend_thv().ndarray)
    grf_tend_w = test_utils.array_to_array_info(sp.grf_tend_w().ndarray)
    mass_fl_e = test_utils.array_to_array_info(sp.mass_fl_e().ndarray)
    ddt_vn_phy = test_utils.array_to_array_info(sp.ddt_vn_phy().ndarray)
    grf_tend_vn = test_utils.array_to_array_info(sp.grf_tend_vn().ndarray)
    ddt_vn_apc_ntl1 = test_utils.array_to_array_info(sp.ddt_vn_apc_pc(0).ndarray)
    ddt_vn_apc_ntl2 = test_utils.array_to_array_info(sp.ddt_vn_apc_pc(1).ndarray)
    if linit:
        ddt_w_adv_ntl1 = test_utils.array_to_array_info(sp.ddt_w_adv_pc(0).ndarray)
        ddt_w_adv_ntl2 = test_utils.array_to_array_info(sp.ddt_w_adv_pc(1).ndarray)
    else:
        ddt_w_adv_ntl1 = test_utils.array_to_array_info(sp.ddt_w_adv_pc(1).ndarray)
        ddt_w_adv_ntl2 = test_utils.array_to_array_info(sp.ddt_w_adv_pc(0).ndarray)
    vt = test_utils.array_to_array_info(sp.vt().ndarray)
    vn_ie = test_utils.array_to_array_info(sp.vn_ie().ndarray)
    vn_incr = test_utils.array_to_array_info(
        data_alloc.zero_field(icon_grid, dims.EdgeDim, dims.KDim).ndarray
    )
    rho_incr = test_utils.array_to_array_info(
        data_alloc.zero_field(icon_grid, dims.CellDim, dims.KDim).ndarray
    )
    exner_incr = test_utils.array_to_array_info(
        data_alloc.zero_field(icon_grid, dims.CellDim, dims.KDim).ndarray
    )
    w_concorr_c = test_utils.array_to_array_info(sp.w_concorr_c().ndarray)
    exner_dyn_incr = test_utils.array_to_array_info(sp.exner_dyn_incr().ndarray)

    # Prognostic state parameters
    w_now = test_utils.array_to_array_info(sp.w_now().ndarray)
    vn_now = test_utils.array_to_array_info(sp.vn_now().ndarray)
    theta_v_now = test_utils.array_to_array_info(sp.theta_v_now().ndarray)
    rho_now = test_utils.array_to_array_info(sp.rho_now().ndarray)
    exner_now = test_utils.array_to_array_info(sp.exner_now().ndarray)

    w_new = test_utils.array_to_array_info(sp.w_new().ndarray)
    vn_new = test_utils.array_to_array_info(sp.vn_new().ndarray)
    theta_v_new = test_utils.array_to_array_info(sp.theta_v_new().ndarray)
    rho_new = test_utils.array_to_array_info(sp.rho_new().ndarray)
    exner_new = test_utils.array_to_array_info(sp.exner_new().ndarray)

    ffi = cffi.FFI()
    # use fortran indices in the driving loop to compute i_substep
    for i_substep in range(1, ndyn_substeps + 1):
        if not (at_initial_timestep and i_substep == 1):
            ddt_w_adv_ntl1, ddt_w_adv_ntl2 = ddt_w_adv_ntl2, ddt_w_adv_ntl1
        if not i_substep == 1:
            ddt_vn_apc_ntl1, ddt_vn_apc_ntl2 = ddt_vn_apc_ntl2, ddt_vn_apc_ntl1

        dycore_wrapper.solve_nh_run(
            ffi=ffi,
            perf_counters=None,
            rho_now=rho_now,
            rho_new=rho_new,
            exner_now=exner_now,
            exner_new=exner_new,
            w_now=w_now,
            w_new=w_new,
            theta_v_now=theta_v_now,
            theta_v_new=theta_v_new,
            vn_now=vn_now,
            vn_new=vn_new,
            w_concorr_c=w_concorr_c,
            ddt_vn_apc_ntl1=ddt_vn_apc_ntl1,
            ddt_vn_apc_ntl2=ddt_vn_apc_ntl2,
            ddt_w_adv_ntl1=ddt_w_adv_ntl1,
            ddt_w_adv_ntl2=ddt_w_adv_ntl2,
            theta_v_ic=theta_v_ic,
            rho_ic=rho_ic,
            exner_pr=exner_pr,
            exner_dyn_incr=exner_dyn_incr,
            ddt_exner_phy=ddt_exner_phy,
            grf_tend_rho=grf_tend_rho,
            grf_tend_thv=grf_tend_thv,
            grf_tend_w=grf_tend_w,
            mass_fl_e=mass_fl_e,
            ddt_vn_phy=ddt_vn_phy,
            grf_tend_vn=grf_tend_vn,
            vn_ie=vn_ie,
            vt=vt,
            vn_incr=vn_incr,
            rho_incr=rho_incr,
            exner_incr=exner_incr,
            mass_flx_me=mass_flx_me,
            mass_flx_ic=mass_flx_ic,
            vn_traj=vn_traj,
            vol_flx_ic=vol_flx_ic,
            dtime=dtime,
            lprep_adv=lprep_adv,
            at_initial_timestep=at_initial_timestep,
            divdamp_fac_o2=second_order_divdamp_factor,
            ndyn_substeps=ndyn_substeps,
            idyn_timestep=i_substep,
        )

        w_new, w_now = w_now, w_new
        vn_new, vn_now = vn_now, vn_new
        theta_v_new, theta_v_now = theta_v_now, theta_v_new
        rho_new, rho_now = rho_now, rho_new
        exner_new, exner_now = exner_now, exner_new

    cell_start_lb_plus2 = icon_grid.start_index(
        h_grid.domain(dims.CellDim)(h_grid.Zone.LATERAL_BOUNDARY_LEVEL_3)
    )
    edge_start_lb_plus4 = icon_grid.start_index(
        h_grid.domain(dims.EdgeDim)(h_grid.Zone.LATERAL_BOUNDARY_LEVEL_5)
    )

    assert helpers.dallclose(
        py2fgen.as_array(ffi, rho_ic, py2fgen.FLOAT64)[cell_start_lb_plus2:, :],
        savepoint_nonhydro_exit.rho_ic().asnumpy()[cell_start_lb_plus2:, :],
    )

    assert helpers.dallclose(
        py2fgen.as_array(ffi, theta_v_ic, py2fgen.FLOAT64)[cell_start_lb_plus2:, :],
        savepoint_nonhydro_exit.theta_v_ic().asnumpy()[cell_start_lb_plus2:, :],
    )

    assert helpers.dallclose(
        py2fgen.as_array(ffi, mass_fl_e, py2fgen.FLOAT64)[edge_start_lb_plus4:, :],
        savepoint_nonhydro_exit.mass_fl_e().asnumpy()[edge_start_lb_plus4:, :],
        atol=5e-7,
    )

    assert helpers.dallclose(
        py2fgen.as_array(ffi, mass_flx_me, py2fgen.FLOAT64),
        savepoint_nonhydro_exit.mass_flx_me().asnumpy(),
        atol=5e-7,
    )

    assert helpers.dallclose(
        py2fgen.as_array(ffi, vn_traj, py2fgen.FLOAT64),
        savepoint_nonhydro_exit.vn_traj().asnumpy(),
        atol=1e-12,
    )

    # we compare against _now fields as _new and _now are switched internally in the granule.
    assert helpers.dallclose(
        py2fgen.as_array(ffi, theta_v_now, py2fgen.FLOAT64),
        sp_step_exit.theta_v_new().asnumpy(),
        atol=5e-7,
    )

    assert helpers.dallclose(
        py2fgen.as_array(ffi, rho_now, py2fgen.FLOAT64),
        savepoint_nonhydro_exit.rho_new().asnumpy(),
    )

    assert helpers.dallclose(
        py2fgen.as_array(ffi, exner_now, py2fgen.FLOAT64),
        sp_step_exit.exner_new().asnumpy(),
    )

    assert helpers.dallclose(
        py2fgen.as_array(ffi, w_now, py2fgen.FLOAT64),
        savepoint_nonhydro_exit.w_new().asnumpy(),
        atol=8e-14,
    )

    assert helpers.dallclose(
        py2fgen.as_array(ffi, vn_now, py2fgen.FLOAT64),
        savepoint_nonhydro_exit.vn_new().asnumpy(),
        atol=5e-13,
    )
    assert helpers.dallclose(
        py2fgen.as_array(ffi, exner_dyn_incr, py2fgen.FLOAT64),
        savepoint_nonhydro_exit.exner_dyn_incr().asnumpy(),
        atol=1e-14,
    )<|MERGE_RESOLUTION|>--- conflicted
+++ resolved
@@ -510,17 +510,10 @@
         wgtfac_c=metrics_savepoint.wgtfac_c(),
         wgtfacq_c=metrics_savepoint.wgtfacq_c_dsl(),
         inv_ddqz_z_full=metrics_savepoint.inv_ddqz_z_full(),
-<<<<<<< HEAD
-        rho_ref_mc=metrics_savepoint.rho_ref_mc(),
-        theta_ref_mc=metrics_savepoint.theta_ref_mc(),
-        vertical_explicit_weight=metrics_savepoint.vwind_expl_wgt(),
-        d_exner_dz_ref_ic=metrics_savepoint.d_exner_dz_ref_ic(),
-=======
         reference_rho_at_cells_on_model_levels=metrics_savepoint.rho_ref_mc(),
         reference_theta_at_cells_on_model_levels=metrics_savepoint.theta_ref_mc(),
-        vwind_expl_wgt=metrics_savepoint.vwind_expl_wgt(),
+        vertical_explicit_weight=metrics_savepoint.vwind_expl_wgt(),
         ddz_of_reference_exner_at_cells_on_half_levels=metrics_savepoint.d_exner_dz_ref_ic(),
->>>>>>> 008015f4
         ddqz_z_half=metrics_savepoint.ddqz_z_half(),
         reference_theta_at_cells_on_half_levels=metrics_savepoint.theta_ref_ic(),
         d2dexdz2_fac1_mc=metrics_savepoint.d2dexdz2_fac1_mc(),
@@ -567,17 +560,12 @@
         theta_v_at_cells_on_half_levels=sp.theta_v_ic(),
         perturbed_exner_at_cells_on_model_levels=sp.exner_pr(),
         rho_at_cells_on_half_levels=sp.rho_ic(),
-        ddt_exner_phy=sp.ddt_exner_phy(),
+        exner_tendency_due_to_slow_physics=sp.ddt_exner_phy(),
         grf_tend_rho=sp.grf_tend_rho(),
         grf_tend_thv=sp.grf_tend_thv(),
         grf_tend_w=sp.grf_tend_w(),
-<<<<<<< HEAD
         mass_flux_at_edges_on_model_levels=sp.mass_fl_e(),
-        normal_wind_tendency_due_to_physics_process=sp.ddt_vn_phy(),
-=======
-        mass_fl_e=sp.mass_fl_e(),
         normal_wind_tendency_due_to_slow_physics_process=sp.ddt_vn_phy(),
->>>>>>> 008015f4
         grf_tend_vn=sp.grf_tend_vn(),
         normal_wind_advective_tendency=common_utils.PredictorCorrectorPair(
             sp.ddt_vn_apc_pc(0), sp.ddt_vn_apc_pc(1)
