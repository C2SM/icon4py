--- conflicted
+++ resolved
@@ -40,24 +40,14 @@
 #elif USE_SQUARE_ERROR
    call square_error(input, result, rc)
 #elif PROFILE_SQUARE_FROM_FUNCTION
-<<<<<<< HEAD
+
 
     call square_from_function(input, result, rc)
-
-=======
-    call square_from_function(input, result, rc)
-    do n = 1, 100
->>>>>>> 6a494343
     call profile_enable(rc)
     do n = 1, 100
     call square_from_function(input, result, rc)
     end do
     call profile_disable(rc)
-<<<<<<< HEAD
-
-=======
-    end do
->>>>>>> 6a494343
 #else
    call square(input, result, rc)
 #endif
