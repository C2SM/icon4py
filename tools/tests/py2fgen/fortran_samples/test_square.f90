program call_square_wrapper_cffi_plugin
   use, intrinsic :: iso_c_binding
   use square_plugin
   implicit none
   character(len=100) :: str_buffer
   integer(c_int) :: cdim, kdim, i, j, rc, n
   logical :: computation_correct
   real(c_double), dimension(:, :), allocatable :: input, result

   ! array dimensions
   cdim = 1800
   kdim = 1000

   !$ACC enter data create(input, result)

   ! allocate arrays (allocate in column-major order)
   allocate (input(cdim, kdim))
   allocate (result(cdim, kdim))

   ! initialise arrays
   input = 5.0d0
   result = 0.0d0

   !$ACC data copyin(input, result)

   ! print array shapes and values before computation
   print *, "Fortran Arrays before calling Python:"
   write (str_buffer, '("Shape of input = ", I2, ",", I2)') size(input, 1), size(input, 2)
   print *, trim(str_buffer)
   write (str_buffer, '("Shape of result = ", I2, ",", I2)') size(result, 1), size(result, 2)
   print *, trim(str_buffer)
   print *
   print *, "input = ", input
   print *
   print *, "result = ", result
   print *

#ifdef USE_SQUARE_FROM_FUNCTION
   call square_from_function(input, result, rc)
#elif USE_SQUARE_ERROR
   call square_error(input, result, rc)
#elif PROFILE_SQUARE_FROM_FUNCTION
<<<<<<< HEAD

    call square_from_function(input, result, rc)

=======
    call square_from_function(input, result, rc)
    do n = 1, 100
>>>>>>> c508dde0
    call profile_enable(rc)
    do n = 1, 100
    call square_from_function(input, result, rc)
    end do
    call profile_disable(rc)
<<<<<<< HEAD

=======
    end do
>>>>>>> c508dde0
#else
   call square(input, result, rc)
#endif
   if (rc /= 0) then
       print *, "Python failed with exit code = ", rc
       call exit(1)
   end if

   !$ACC update host(input, result)

   ! print array shapes and values before computation
   print *, "Fortran arrays after calling Python:"
   write (str_buffer, '("Shape of input = ", I2, ",", I2)') size(input, 1), size(input, 2)
   print *, trim(str_buffer)
   write (str_buffer, '("Shape of result = ", I2, ",", I2)') size(result, 1), size(result, 2)
   print *, trim(str_buffer)
   print *
   print *, "input = ", input
   print *
   print *, "result = ", result
   print *

   ! Assert each element of result is the square of the corresponding element in input
   computation_correct = .true.
   do i = 1, cdim
      do j = 1, kdim
         if (result(i, j) /= input(i, j)**2) then
            print *, "Error: result(", i, ",", j, ") =", result(i, j), &
               "is not the square of input(", i, ",", j, ") =", input(i, j)
            computation_correct = .false.
            exit
         end if
      end do
      if (.not. computation_correct) exit
   end do

   !$ACC end data
   !$ACC exit data delete(input, result)

   ! deallocate arrays
   deallocate (input, result)

   ! Check and print the result of the assertion
   if (computation_correct) then
      print *, "passed: result has expected values."
   else
      print *, "failed: result does not have the expected values."
   end if
end program call_square_wrapper_cffi_plugin<|MERGE_RESOLUTION|>--- conflicted
+++ resolved
@@ -3,13 +3,13 @@
    use square_plugin
    implicit none
    character(len=100) :: str_buffer
-   integer(c_int) :: cdim, kdim, i, j, rc, n
+   integer(c_int) :: cdim, kdim, i, j, rc
    logical :: computation_correct
    real(c_double), dimension(:, :), allocatable :: input, result
 
    ! array dimensions
-   cdim = 1800
-   kdim = 1000
+   cdim = 18
+   kdim = 10
 
    !$ACC enter data create(input, result)
 
@@ -40,24 +40,15 @@
 #elif USE_SQUARE_ERROR
    call square_error(input, result, rc)
 #elif PROFILE_SQUARE_FROM_FUNCTION
-<<<<<<< HEAD
 
     call square_from_function(input, result, rc)
 
-=======
-    call square_from_function(input, result, rc)
-    do n = 1, 100
->>>>>>> c508dde0
     call profile_enable(rc)
     do n = 1, 100
     call square_from_function(input, result, rc)
     end do
     call profile_disable(rc)
-<<<<<<< HEAD
 
-=======
-    end do
->>>>>>> c508dde0
 #else
    call square(input, result, rc)
 #endif
