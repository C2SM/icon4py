program call_square_wrapper_cffi_plugin
   use, intrinsic :: iso_c_binding
   use square_plugin
   implicit none
   character(len=100) :: str_buffer
   integer(c_int) :: cdim, kdim, i, j, rc
   logical :: computation_correct
   real(c_double), dimension(:, :), allocatable :: input, result

   ! array dimensions
   cdim = 1800
   kdim = 1000

   !$ACC enter data create(input, result)

   ! allocate arrays (allocate in column-major order)
   allocate (input(cdim, kdim))
   allocate (result(cdim, kdim))

   ! initialise arrays
   input = 5.0d0
   result = 0.0d0

   !$ACC data copyin(input, result)

   ! print array shapes and values before computation
   print *, "Fortran Arrays before calling Python:"
   write (str_buffer, '("Shape of input = ", I2, ",", I2)') size(input, 1), size(input, 2)
   print *, trim(str_buffer)
   write (str_buffer, '("Shape of result = ", I2, ",", I2)') size(result, 1), size(result, 2)
   print *, trim(str_buffer)
   print *
   print *, "input = ", input
   print *
   print *, "result = ", result
   print *

#ifdef USE_SQUARE_FROM_FUNCTION
   call square_from_function(input, result, rc)
#elif USE_SQUARE_ERROR
   call square_error(input, result, rc)
#elif PROFILE_SQUARE_FROM_FUNCTION

<<<<<<< HEAD
    call square_from_function(input, result, rc)

=======

    call square_from_function(input, result, rc)
>>>>>>> e1ef0315
    call profile_enable(rc)
    do n = 1, 100
    call square_from_function(input, result, rc)
    end do
    call profile_disable(rc)
<<<<<<< HEAD

=======
>>>>>>> e1ef0315
#else
   call square(input, result, rc)
#endif
   if (rc /= 0) then
       print *, "Python failed with exit code = ", rc
       call exit(1)
   end if

   !$ACC update host(input, result)

   ! print array shapes and values before computation
   print *, "Fortran arrays after calling Python:"
   write (str_buffer, '("Shape of input = ", I2, ",", I2)') size(input, 1), size(input, 2)
   print *, trim(str_buffer)
   write (str_buffer, '("Shape of result = ", I2, ",", I2)') size(result, 1), size(result, 2)
   print *, trim(str_buffer)
   print *
   print *, "input = ", input
   print *
   print *, "result = ", result
   print *

   ! Assert each element of result is the square of the corresponding element in input
   computation_correct = .true.
   do i = 1, cdim
      do j = 1, kdim
         if (result(i, j) /= input(i, j)**2) then
            print *, "Error: result(", i, ",", j, ") =", result(i, j), &
               "is not the square of input(", i, ",", j, ") =", input(i, j)
            computation_correct = .false.
            exit
         end if
      end do
      if (.not. computation_correct) exit
   end do

   !$ACC end data
   !$ACC exit data delete(input, result)

   ! deallocate arrays
   deallocate (input, result)

   ! Check and print the result of the assertion
   if (computation_correct) then
      print *, "passed: result has expected values."
   else
      print *, "failed: result does not have the expected values."
   end if
end program call_square_wrapper_cffi_plugin<|MERGE_RESOLUTION|>--- conflicted
+++ resolved
@@ -3,13 +3,13 @@
    use square_plugin
    implicit none
    character(len=100) :: str_buffer
-   integer(c_int) :: cdim, kdim, i, j, rc
+   integer(c_int) :: cdim, kdim, i, j, rc, n
    logical :: computation_correct
    real(c_double), dimension(:, :), allocatable :: input, result
 
    ! array dimensions
-   cdim = 1800
-   kdim = 1000
+   cdim = 18
+   kdim = 10
 
    !$ACC enter data create(input, result)
 
@@ -40,23 +40,12 @@
 #elif USE_SQUARE_ERROR
    call square_error(input, result, rc)
 #elif PROFILE_SQUARE_FROM_FUNCTION
-
-<<<<<<< HEAD
     call square_from_function(input, result, rc)
-
-=======
-
+    do n = 1, 100
+    call profile_enable(rc)
     call square_from_function(input, result, rc)
->>>>>>> e1ef0315
-    call profile_enable(rc)
-    do n = 1, 100
-    call square_from_function(input, result, rc)
+    call profile_disable(rc)
     end do
-    call profile_disable(rc)
-<<<<<<< HEAD
-
-=======
->>>>>>> e1ef0315
 #else
    call square(input, result, rc)
 #endif
