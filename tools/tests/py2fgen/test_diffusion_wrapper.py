# ICON4Py - ICON inspired code in Python and GT4Py
#
# Copyright (c) 2022-2024, ETH Zurich and MeteoSwiss
# All rights reserved.
#
# Please, refer to the LICENSE file in the root directory.
# SPDX-License-Identifier: BSD-3-Clause

from unittest import mock

import gt4py.next as gtx
import numpy as np
import pytest
from icon4py.model.atmosphere.diffusion import diffusion, diffusion_states
from icon4py.model.common import constants, dimension as dims
from icon4py.model.common.grid import geometry as geom, vertical as v_grid
from icon4py.model.common.test_utils import datatest_utils as dt_utils, helpers

from icon4pytools.py2fgen.wrappers import diffusion_wrapper, wrapper_dimension as w_dim

<<<<<<< HEAD
from . import conftest
=======
from . import utils
>>>>>>> 043e7bcc


@pytest.mark.parametrize(
    "experiment, step_date_init, step_date_exit",
    [
        (dt_utils.REGIONAL_EXPERIMENT, "2021-06-20T12:00:10.000", "2021-06-20T12:00:10.000"),
    ],
)
@pytest.mark.parametrize("ndyn_substeps", (2,))
def test_diffusion_wrapper_granule_inputs(
    savepoint_diffusion_init,
    savepoint_diffusion_exit,
    interpolation_savepoint,
    metrics_savepoint,
    grid_savepoint,
    icon_grid,
    experiment,
    lowest_layer_thickness,
    model_top_height,
    stretch_factor,
    damping_height,
    ndyn_substeps,
):
    # --- Define Diffusion Configuration ---
    diffusion_type = diffusion.DiffusionType.SMAGORINSKY_4TH_ORDER
    hdiff_w = True
    hdiff_vn = True
    hdiff_temp = True
    type_t_diffu = 2
    type_vn_diffu = 1
    hdiff_efdt_ratio = 24.0
    smagorinski_scaling_factor = 0.025
    zdiffu_t = True
    thslp_zdiffu = 0.02
    thhgtd_zdiffu = 125.0
    denom_diffu_v = 150.0
    nudge_max_coeff = 0.075 * constants.DEFAULT_PHYSICS_DYNAMICS_TIMESTEP_RATIO
    itype_sher = (
        diffusion.TurbulenceShearForcingType.VERTICAL_HORIZONTAL_OF_HORIZONTAL_VERTICAL_WIND
    )
    nflat_gradp = grid_savepoint.nflat_gradp()

    # --- Global Grid Parameters ---
    global_root, global_level = dt_utils.get_global_grid_params(experiment)

    # --- Extract Grid Parameters from Savepoint ---
    tangent_orientation = grid_savepoint.tangent_orientation()
    inverse_primal_edge_lengths = grid_savepoint.inverse_primal_edge_lengths()
    inv_dual_edge_length = grid_savepoint.inv_dual_edge_length()
    inv_vert_vert_length = grid_savepoint.inv_vert_vert_length()
    edge_areas = grid_savepoint.edge_areas()
    f_e = grid_savepoint.f_e()
    cell_areas = grid_savepoint.cell_areas()
    primal_normal_vert_x = grid_savepoint.primal_normal_vert_x()
    primal_normal_vert_y = grid_savepoint.primal_normal_vert_y()
    dual_normal_vert_x = grid_savepoint.dual_normal_vert_x()
    dual_normal_vert_y = grid_savepoint.dual_normal_vert_y()
    primal_normal_cell_x = grid_savepoint.primal_normal_cell_x()
    primal_normal_cell_y = grid_savepoint.primal_normal_cell_y()
    dual_normal_cell_x = grid_savepoint.dual_normal_cell_x()
    dual_normal_cell_y = grid_savepoint.dual_normal_cell_y()
    cell_center_lat = grid_savepoint.cell_center_lat()
    cell_center_lon = grid_savepoint.cell_center_lon()
    edge_center_lat = grid_savepoint.edge_center_lat()
    edge_center_lon = grid_savepoint.edge_center_lon()
    primal_normal_x = grid_savepoint.primal_normal_x()
    primal_normal_y = grid_savepoint.primal_normal_y()

    # --- Extract Metric State Parameters ---
    vct_a = grid_savepoint.vct_a()
    vct_b = grid_savepoint.vct_b()
    theta_ref_mc = metrics_savepoint.theta_ref_mc()
    wgtfac_c = metrics_savepoint.wgtfac_c()
    mask_hdiff = metrics_savepoint.mask_hdiff()
    zd_diffcoef = metrics_savepoint.zd_diffcoef()

    # todo: special handling, determine if this is necessary for Fortran arrays too
    zd_vertoffset = np.squeeze(
        metrics_savepoint.serializer.read("zd_vertoffset", metrics_savepoint.savepoint)
    )
    zd_vertoffset = metrics_savepoint._reduce_to_dim_size(
        zd_vertoffset, (dims.CellDim, dims.C2E2CDim, dims.KDim)
    )
    zd_vertoffset = gtx.as_field(
        (dims.CellDim, dims.E2CDim, dims.KDim),
        zd_vertoffset,
    )

    zd_intcoef = np.squeeze(metrics_savepoint.serializer.read("vcoef", metrics_savepoint.savepoint))
    zd_intcoef = metrics_savepoint._reduce_to_dim_size(
        zd_intcoef, (dims.CellDim, dims.C2E2CDim, dims.KDim)
    )
    zd_intcoef = gtx.as_field(
        (dims.CellDim, dims.E2CDim, dims.KDim),
        zd_intcoef,
    )

    # --- Extract Interpolation State Parameters ---
    e_bln_c_s = interpolation_savepoint.e_bln_c_s()
    geofac_div = interpolation_savepoint.geofac_div()
    geofac_grg_x, geofac_grg_y = interpolation_savepoint.geofac_grg()
    geofac_n2s = interpolation_savepoint.geofac_n2s()
    nudgecoeff_e = interpolation_savepoint.nudgecoeff_e()
    rbf_coeff_1 = interpolation_savepoint.rbf_vec_coeff_v1()
    rbf_coeff_2 = interpolation_savepoint.rbf_vec_coeff_v2()

    # --- Extract Diagnostic and Prognostic State Parameters ---
    hdef_ic = savepoint_diffusion_init.hdef_ic()
    div_ic = savepoint_diffusion_init.div_ic()
    dwdx = savepoint_diffusion_init.dwdx()
    dwdy = savepoint_diffusion_init.dwdy()
    w = savepoint_diffusion_init.w()
    vn = savepoint_diffusion_init.vn()
    exner = savepoint_diffusion_init.exner()
    theta_v = savepoint_diffusion_init.theta_v()
    rho = savepoint_diffusion_init.rho()
    dtime = savepoint_diffusion_init.get_metadata("dtime")["dtime"]

    # --- Set Up Grid Parameters ---
    num_vertices = grid_savepoint.num(dims.VertexDim)
    num_cells = grid_savepoint.num(dims.CellDim)
    num_edges = grid_savepoint.num(dims.EdgeDim)
    vertical_size = grid_savepoint.num(dims.KDim)
    limited_area = grid_savepoint.get_metadata("limited_area").get("limited_area")

    cell_starts = gtx.as_field((w_dim.CellIndexDim,), grid_savepoint._read_int32("c_start_index"))
    cell_ends = gtx.as_field((w_dim.CellIndexDim,), grid_savepoint._read_int32("c_end_index"))
    vertex_starts = gtx.as_field(
        (w_dim.VertexIndexDim,), grid_savepoint._read_int32("v_start_index")
    )
    vertex_ends = gtx.as_field((w_dim.VertexIndexDim,), grid_savepoint._read_int32("v_end_index"))
    edge_starts = gtx.as_field((w_dim.EdgeIndexDim,), grid_savepoint._read_int32("e_start_index"))
    edge_ends = gtx.as_field((w_dim.EdgeIndexDim,), grid_savepoint._read_int32("e_end_index"))

    c2e = gtx.as_field((dims.CellDim, dims.C2EDim), grid_savepoint._read_int32("c2e"))
    e2c = gtx.as_field((dims.EdgeDim, dims.E2CDim), grid_savepoint._read_int32("e2c"))
    c2e2c = gtx.as_field((dims.CellDim, dims.C2E2CDim), grid_savepoint._read_int32("c2e2c"))
    e2c2e = gtx.as_field((dims.EdgeDim, dims.E2C2EDim), grid_savepoint._read_int32("e2c2e"))
    e2v = gtx.as_field((dims.EdgeDim, dims.E2VDim), grid_savepoint._read_int32("e2v"))
    v2e = gtx.as_field((dims.VertexDim, dims.V2EDim), grid_savepoint._read_int32("v2e"))
    v2c = gtx.as_field((dims.VertexDim, dims.V2CDim), grid_savepoint._read_int32("v2c"))
    e2c2v = gtx.as_field((dims.EdgeDim, dims.E2C2VDim), grid_savepoint._read_int32("e2c2v"))
    c2v = gtx.as_field((dims.CellDim, dims.C2VDim), grid_savepoint._read_int32("c2v"))

    # --- Expected objects that form inputs into init and run functions
    expected_icon_grid = icon_grid
    expected_dtime = savepoint_diffusion_init.get_metadata("dtime").get("dtime")
    expected_edge_geometry: geom.EdgeParams = grid_savepoint.construct_edge_geometry()
    expected_cell_geometry: geom.CellParams = grid_savepoint.construct_cell_geometry()
    expected_interpolation_state = diffusion_states.DiffusionInterpolationState(
        e_bln_c_s=helpers.as_1D_sparse_field(interpolation_savepoint.e_bln_c_s(), dims.CEDim),
        rbf_coeff_1=interpolation_savepoint.rbf_vec_coeff_v1(),
        rbf_coeff_2=interpolation_savepoint.rbf_vec_coeff_v2(),
        geofac_div=helpers.as_1D_sparse_field(interpolation_savepoint.geofac_div(), dims.CEDim),
        geofac_n2s=interpolation_savepoint.geofac_n2s(),
        geofac_grg_x=interpolation_savepoint.geofac_grg()[0],
        geofac_grg_y=interpolation_savepoint.geofac_grg()[1],
        nudgecoeff_e=interpolation_savepoint.nudgecoeff_e(),
    )
    expected_metric_state = diffusion_states.DiffusionMetricState(
        mask_hdiff=metrics_savepoint.mask_hdiff(),
        theta_ref_mc=metrics_savepoint.theta_ref_mc(),
        wgtfac_c=metrics_savepoint.wgtfac_c(),
        zd_intcoef=metrics_savepoint.zd_intcoef(),
        zd_vertoffset=metrics_savepoint.zd_vertoffset(),
        zd_diffcoef=metrics_savepoint.zd_diffcoef(),
    )
    expected_diagnostic_state = diffusion_states.DiffusionDiagnosticState(
        hdef_ic=savepoint_diffusion_init.hdef_ic(),
        div_ic=savepoint_diffusion_init.div_ic(),
        dwdx=savepoint_diffusion_init.dwdx(),
        dwdy=savepoint_diffusion_init.dwdy(),
    )
    expected_prognostic_state = savepoint_diffusion_init.construct_prognostics()
    expected_vertical_config = v_grid.VerticalGridConfig(
        icon_grid.num_levels,
        lowest_layer_thickness=lowest_layer_thickness,
        model_top_height=model_top_height,
        stretch_factor=stretch_factor,
        rayleigh_damping_height=damping_height,
    )
    expected_vertical_params = v_grid.VerticalGrid(
        config=expected_vertical_config,
        vct_a=grid_savepoint.vct_a(),
        vct_b=grid_savepoint.vct_b(),
        _min_index_flat_horizontal_grad_pressure=grid_savepoint.nflat_gradp(),
    )
<<<<<<< HEAD
    expected_config = conftest.construct_diffusion_config(experiment, ndyn_substeps)
=======
    expected_config = utils.construct_diffusion_config(experiment, ndyn_substeps)
>>>>>>> 043e7bcc
    expected_additional_parameters = diffusion.DiffusionParams(expected_config)

    # --- Initialize the Grid ---
    diffusion_wrapper.grid_init(
        cell_starts=cell_starts,
        cell_ends=cell_ends,
        vertex_starts=vertex_starts,
        vertex_ends=vertex_ends,
        edge_starts=edge_starts,
        edge_ends=edge_ends,
        c2e=c2e,
        e2c=e2c,
        c2e2c=c2e2c,
        e2c2e=e2c2e,
        e2v=e2v,
        v2e=v2e,
        v2c=v2c,
        e2c2v=e2c2v,
        c2v=c2v,
        global_root=global_root,
        global_level=global_level,
        num_vertices=num_vertices,
        num_cells=num_cells,
        num_edges=num_edges,
        vertical_size=vertical_size,
        limited_area=limited_area,
    )

    # --- Mock and Test Diffusion.init ---
    with mock.patch("icon4py.model.atmosphere.diffusion.diffusion.Diffusion.init") as mock_init:
        diffusion_wrapper.diffusion_init(
            vct_a=vct_a,
            vct_b=vct_b,
            theta_ref_mc=theta_ref_mc,
            wgtfac_c=wgtfac_c,
            e_bln_c_s=e_bln_c_s,
            geofac_div=geofac_div,
            geofac_grg_x=geofac_grg_x,
            geofac_grg_y=geofac_grg_y,
            geofac_n2s=geofac_n2s,
            nudgecoeff_e=nudgecoeff_e,
            rbf_coeff_1=rbf_coeff_1,
            rbf_coeff_2=rbf_coeff_2,
            mask_hdiff=mask_hdiff,
            zd_diffcoef=zd_diffcoef,
            zd_vertoffset=zd_vertoffset,
            zd_intcoef=zd_intcoef,
            ndyn_substeps=ndyn_substeps,
            rayleigh_damping_height=damping_height,
            nflat_gradp=nflat_gradp,
            diffusion_type=diffusion_type,
            hdiff_w=hdiff_w,
            hdiff_vn=hdiff_vn,
            zdiffu_t=zdiffu_t,
            type_t_diffu=type_t_diffu,
            type_vn_diffu=type_vn_diffu,
            hdiff_efdt_ratio=hdiff_efdt_ratio,
            smagorinski_scaling_factor=smagorinski_scaling_factor,
            hdiff_temp=hdiff_temp,
            thslp_zdiffu=thslp_zdiffu,
            thhgtd_zdiffu=thhgtd_zdiffu,
            denom_diffu_v=denom_diffu_v,
            nudge_max_coeff=nudge_max_coeff,
            itype_sher=itype_sher.value,
            tangent_orientation=tangent_orientation,
            inverse_primal_edge_lengths=inverse_primal_edge_lengths,
            inv_dual_edge_length=inv_dual_edge_length,
            inv_vert_vert_length=inv_vert_vert_length,
            edge_areas=edge_areas,
            f_e=f_e,
            cell_center_lat=cell_center_lat,
            cell_center_lon=cell_center_lon,
            cell_areas=cell_areas,
            primal_normal_vert_x=primal_normal_vert_x,
            primal_normal_vert_y=primal_normal_vert_y,
            dual_normal_vert_x=dual_normal_vert_x,
            dual_normal_vert_y=dual_normal_vert_y,
            primal_normal_cell_x=primal_normal_cell_x,
            primal_normal_cell_y=primal_normal_cell_y,
            dual_normal_cell_x=dual_normal_cell_x,
            dual_normal_cell_y=dual_normal_cell_y,
            edge_center_lat=edge_center_lat,
            edge_center_lon=edge_center_lon,
            primal_normal_x=primal_normal_x,
            primal_normal_y=primal_normal_y,
            global_root=global_root,
            global_level=global_level,
            lowest_layer_thickness=lowest_layer_thickness,
            model_top_height=model_top_height,
            stretch_factor=stretch_factor,
        )

        # Check input arguments to Diffusion.init
        captured_args, captured_kwargs = mock_init.call_args

        # special case of grid._id as we do not use this arg in the wrapper as we cant pass strings from Fortran to the wrapper
        try:
<<<<<<< HEAD
            result, error_message = conftest.compare_objects(
=======
            result, error_message = utils.compare_objects(
>>>>>>> 043e7bcc
                captured_kwargs["grid"], expected_icon_grid
            )
            assert result, f"Grid comparison failed: {error_message}"
        except AssertionError as e:
            error_message = str(e)
            if "object.connectivities" not in error_message:
                raise
            else:
                pass

<<<<<<< HEAD
        result, error_message = conftest.compare_objects(captured_kwargs["config"], expected_config)
        assert result, f"Config comparison failed: {error_message}"

        result, error_message = conftest.compare_objects(
=======
        result, error_message = utils.compare_objects(captured_kwargs["config"], expected_config)
        assert result, f"Config comparison failed: {error_message}"

        result, error_message = utils.compare_objects(
>>>>>>> 043e7bcc
            captured_kwargs["params"], expected_additional_parameters
        )
        assert result, f"Params comparison failed: {error_message}"

<<<<<<< HEAD
        result, error_message = conftest.compare_objects(
=======
        result, error_message = utils.compare_objects(
>>>>>>> 043e7bcc
            captured_kwargs["vertical_grid"], expected_vertical_params
        )
        assert result, f"Vertical Grid comparison failed: {error_message}"

<<<<<<< HEAD
        result, error_message = conftest.compare_objects(
=======
        result, error_message = utils.compare_objects(
>>>>>>> 043e7bcc
            captured_kwargs["metric_state"], expected_metric_state
        )
        assert result, f"Metric State comparison failed: {error_message}"

<<<<<<< HEAD
        result, error_message = conftest.compare_objects(
=======
        result, error_message = utils.compare_objects(
>>>>>>> 043e7bcc
            captured_kwargs["interpolation_state"], expected_interpolation_state
        )
        assert result, f"Interpolation State comparison failed: {error_message}"

<<<<<<< HEAD
        result, error_message = conftest.compare_objects(
=======
        result, error_message = utils.compare_objects(
>>>>>>> 043e7bcc
            captured_kwargs["edge_params"], expected_edge_geometry
        )
        assert result, f"Edge Params comparison failed: {error_message}"

<<<<<<< HEAD
        result, error_message = conftest.compare_objects(
=======
        result, error_message = utils.compare_objects(
>>>>>>> 043e7bcc
            captured_kwargs["cell_params"], expected_cell_geometry
        )
        assert result, f"Cell Params comparison failed: {error_message}"

    # --- Mock and Test Diffusion.run ---
    with mock.patch("icon4py.model.atmosphere.diffusion.diffusion.Diffusion.run") as mock_run:
        diffusion_wrapper.diffusion_run(
            w=w,
            vn=vn,
            exner=exner,
            theta_v=theta_v,
            rho=rho,
            hdef_ic=hdef_ic,
            div_ic=div_ic,
            dwdx=dwdx,
            dwdy=dwdy,
            dtime=dtime,
            linit=False,
        )

        # Check input arguments to Diffusion.run
        captured_args, captured_kwargs = mock_run.call_args
<<<<<<< HEAD
        assert conftest.compare_objects(
            captured_kwargs["diagnostic_state"], expected_diagnostic_state
        )
        assert conftest.compare_objects(
            captured_kwargs["prognostic_state"], expected_prognostic_state
        )
=======
        assert utils.compare_objects(captured_kwargs["diagnostic_state"], expected_diagnostic_state)
        assert utils.compare_objects(captured_kwargs["prognostic_state"], expected_prognostic_state)
>>>>>>> 043e7bcc
        assert captured_kwargs["dtime"] == expected_dtime


@pytest.mark.parametrize(
    "experiment, step_date_init, step_date_exit",
    [
        (dt_utils.REGIONAL_EXPERIMENT, "2021-06-20T12:00:10.000", "2021-06-20T12:00:10.000"),
    ],
)
@pytest.mark.parametrize("ndyn_substeps", (2,))
def test_diffusion_wrapper_single_step(
    savepoint_diffusion_init,
    savepoint_diffusion_exit,
    interpolation_savepoint,
    metrics_savepoint,
    grid_savepoint,
    experiment,
    lowest_layer_thickness,
    model_top_height,
    stretch_factor,
    damping_height,
    ndyn_substeps,
    step_date_init,
    step_date_exit,
):
    # Hardcoded DiffusionConfig parameters
    diffusion_type = diffusion.DiffusionType.SMAGORINSKY_4TH_ORDER
    hdiff_w = True
    hdiff_vn = True
    hdiff_temp = True
    type_t_diffu = 2
    type_vn_diffu = 1
    hdiff_efdt_ratio = 24.0
    smagorinski_scaling_factor = 0.025
    zdiffu_t = True
    thslp_zdiffu = 0.02
    thhgtd_zdiffu = 125.0
    denom_diffu_v = 150.0
    nudge_max_coeff = (
        0.075 * constants.DEFAULT_PHYSICS_DYNAMICS_TIMESTEP_RATIO
    )  # this is done in ICON, so we replicate it here
    itype_sher = (
        diffusion.TurbulenceShearForcingType.VERTICAL_HORIZONTAL_OF_HORIZONTAL_VERTICAL_WIND
    )
    nflat_gradp = grid_savepoint.nflat_gradp()

    # global grid parameters
    global_root, global_level = dt_utils.get_global_grid_params(experiment)

    # Grid parameters
    tangent_orientation = grid_savepoint.tangent_orientation()
    inverse_primal_edge_lengths = grid_savepoint.inverse_primal_edge_lengths()
    inv_dual_edge_length = grid_savepoint.inv_dual_edge_length()
    inv_vert_vert_length = grid_savepoint.inv_vert_vert_length()
    edge_areas = grid_savepoint.edge_areas()
    f_e = grid_savepoint.f_e()
    cell_areas = grid_savepoint.cell_areas()
    primal_normal_vert_x = grid_savepoint.primal_normal_vert_x()
    primal_normal_vert_y = grid_savepoint.primal_normal_vert_y()
    dual_normal_vert_x = grid_savepoint.dual_normal_vert_x()
    dual_normal_vert_y = grid_savepoint.dual_normal_vert_y()
    primal_normal_cell_x = grid_savepoint.primal_normal_cell_x()
    primal_normal_cell_y = grid_savepoint.primal_normal_cell_y()
    dual_normal_cell_x = grid_savepoint.dual_normal_cell_x()
    dual_normal_cell_y = grid_savepoint.dual_normal_cell_y()
    cell_center_lat = grid_savepoint.cell_center_lat()
    cell_center_lon = grid_savepoint.cell_center_lon()
    edge_center_lat = grid_savepoint.edge_center_lat()
    edge_center_lon = grid_savepoint.edge_center_lon()
    primal_normal_x = grid_savepoint.primal_normal_x()
    primal_normal_y = grid_savepoint.primal_normal_y()

    # Metric state parameters
    vct_a = grid_savepoint.vct_a()
    vct_b = grid_savepoint.vct_b()
    theta_ref_mc = metrics_savepoint.theta_ref_mc()
    wgtfac_c = metrics_savepoint.wgtfac_c()
    mask_hdiff = metrics_savepoint.mask_hdiff()
    zd_diffcoef = metrics_savepoint.zd_diffcoef()

    # todo: special handling, determine if this is necessary for Fortran arrays too
    zd_vertoffset = np.squeeze(
        metrics_savepoint.serializer.read("zd_vertoffset", metrics_savepoint.savepoint)
    )
    zd_vertoffset = metrics_savepoint._reduce_to_dim_size(
        zd_vertoffset, (dims.CellDim, dims.C2E2CDim, dims.KDim)
    )
    zd_vertoffset = gtx.as_field(
        (dims.CellDim, dims.E2CDim, dims.KDim),
        zd_vertoffset,
    )

    zd_intcoef = np.squeeze(metrics_savepoint.serializer.read("vcoef", metrics_savepoint.savepoint))
    zd_intcoef = metrics_savepoint._reduce_to_dim_size(
        zd_intcoef, (dims.CellDim, dims.C2E2CDim, dims.KDim)
    )
    zd_intcoef = gtx.as_field(
        (dims.CellDim, dims.E2CDim, dims.KDim),
        zd_intcoef,
    )

    # Interpolation state parameters
    e_bln_c_s = interpolation_savepoint.e_bln_c_s()
    geofac_div = interpolation_savepoint.geofac_div()
    geofac_grg = interpolation_savepoint.geofac_grg()
    geofac_grg_x = geofac_grg[0]
    geofac_grg_y = geofac_grg[1]
    geofac_n2s = interpolation_savepoint.geofac_n2s()
    nudgecoeff_e = interpolation_savepoint.nudgecoeff_e()
    rbf_coeff_1 = interpolation_savepoint.rbf_vec_coeff_v1()
    rbf_coeff_2 = interpolation_savepoint.rbf_vec_coeff_v2()

    # Diagnostic state parameters
    hdef_ic = savepoint_diffusion_init.hdef_ic()
    div_ic = savepoint_diffusion_init.div_ic()
    dwdx = savepoint_diffusion_init.dwdx()
    dwdy = savepoint_diffusion_init.dwdy()

    # Prognostic state parameters
    w = savepoint_diffusion_init.w()
    vn = savepoint_diffusion_init.vn()
    exner = savepoint_diffusion_init.exner()
    theta_v = savepoint_diffusion_init.theta_v()
    rho = savepoint_diffusion_init.rho()
    dtime = savepoint_diffusion_init.get_metadata("dtime")["dtime"]

    # grid params
    num_vertices = grid_savepoint.num(dims.VertexDim)
    num_cells = grid_savepoint.num(dims.CellDim)
    num_edges = grid_savepoint.num(dims.EdgeDim)
    vertical_size = grid_savepoint.num(dims.KDim)
    limited_area = grid_savepoint.get_metadata("limited_area").get("limited_area")

    cell_starts = gtx.as_field((w_dim.CellIndexDim,), grid_savepoint._read_int32("c_start_index"))
    cell_ends = gtx.as_field((w_dim.CellIndexDim,), grid_savepoint._read_int32("c_end_index"))
    vertex_starts = gtx.as_field(
        (w_dim.VertexIndexDim,), grid_savepoint._read_int32("v_start_index")
    )
    vertex_ends = gtx.as_field((w_dim.VertexIndexDim,), grid_savepoint._read_int32("v_end_index"))
    edge_starts = gtx.as_field((w_dim.EdgeIndexDim,), grid_savepoint._read_int32("e_start_index"))
    edge_ends = gtx.as_field((w_dim.EdgeIndexDim,), grid_savepoint._read_int32("e_end_index"))

    c2e = gtx.as_field((dims.CellDim, dims.C2EDim), grid_savepoint._read_int32("c2e"))
    e2c = gtx.as_field((dims.EdgeDim, dims.E2CDim), grid_savepoint._read_int32("e2c"))
    c2e2c = gtx.as_field((dims.CellDim, dims.C2E2CDim), grid_savepoint._read_int32("c2e2c"))
    e2c2e = gtx.as_field((dims.EdgeDim, dims.E2C2EDim), grid_savepoint._read_int32("e2c2e"))
    e2v = gtx.as_field((dims.EdgeDim, dims.E2VDim), grid_savepoint._read_int32("e2v"))
    v2e = gtx.as_field((dims.VertexDim, dims.V2EDim), grid_savepoint._read_int32("v2e"))
    v2c = gtx.as_field((dims.VertexDim, dims.V2CDim), grid_savepoint._read_int32("v2c"))
    e2c2v = gtx.as_field((dims.EdgeDim, dims.E2C2VDim), grid_savepoint._read_int32("e2c2v"))
    c2v = gtx.as_field((dims.CellDim, dims.C2VDim), grid_savepoint._read_int32("c2v"))

    diffusion_wrapper.grid_init(
        cell_starts=cell_starts,
        cell_ends=cell_ends,
        vertex_starts=vertex_starts,
        vertex_ends=vertex_ends,
        edge_starts=edge_starts,
        edge_ends=edge_ends,
        c2e=c2e,
        e2c=e2c,
        c2e2c=c2e2c,
        e2c2e=e2c2e,
        e2v=e2v,
        v2e=v2e,
        v2c=v2c,
        e2c2v=e2c2v,
        c2v=c2v,
        global_root=global_root,
        global_level=global_level,
        num_vertices=num_vertices,
        num_cells=num_cells,
        num_edges=num_edges,
        vertical_size=vertical_size,
        limited_area=limited_area,
    )

    # Call diffusion_init
    diffusion_wrapper.diffusion_init(
        vct_a=vct_a,
        vct_b=vct_b,
        theta_ref_mc=theta_ref_mc,
        wgtfac_c=wgtfac_c,
        e_bln_c_s=e_bln_c_s,
        geofac_div=geofac_div,
        geofac_grg_x=geofac_grg_x,
        geofac_grg_y=geofac_grg_y,
        geofac_n2s=geofac_n2s,
        nudgecoeff_e=nudgecoeff_e,
        rbf_coeff_1=rbf_coeff_1,
        rbf_coeff_2=rbf_coeff_2,
        mask_hdiff=mask_hdiff,
        zd_diffcoef=zd_diffcoef,
        zd_vertoffset=zd_vertoffset,
        zd_intcoef=zd_intcoef,
        ndyn_substeps=ndyn_substeps,
        rayleigh_damping_height=damping_height,
        nflat_gradp=nflat_gradp,
        diffusion_type=diffusion_type,
        hdiff_w=hdiff_w,
        hdiff_vn=hdiff_vn,
        zdiffu_t=zdiffu_t,
        type_t_diffu=type_t_diffu,
        type_vn_diffu=type_vn_diffu,
        hdiff_efdt_ratio=hdiff_efdt_ratio,
        smagorinski_scaling_factor=smagorinski_scaling_factor,
        hdiff_temp=hdiff_temp,
        thslp_zdiffu=thslp_zdiffu,
        thhgtd_zdiffu=thhgtd_zdiffu,
        denom_diffu_v=denom_diffu_v,
        nudge_max_coeff=nudge_max_coeff,
        itype_sher=itype_sher.value,
        tangent_orientation=tangent_orientation,
        inverse_primal_edge_lengths=inverse_primal_edge_lengths,
        inv_dual_edge_length=inv_dual_edge_length,
        inv_vert_vert_length=inv_vert_vert_length,
        edge_areas=edge_areas,
        f_e=f_e,
        cell_center_lat=cell_center_lat,
        cell_center_lon=cell_center_lon,
        cell_areas=cell_areas,
        primal_normal_vert_x=primal_normal_vert_x,
        primal_normal_vert_y=primal_normal_vert_y,
        dual_normal_vert_x=dual_normal_vert_x,
        dual_normal_vert_y=dual_normal_vert_y,
        primal_normal_cell_x=primal_normal_cell_x,
        primal_normal_cell_y=primal_normal_cell_y,
        dual_normal_cell_x=dual_normal_cell_x,
        dual_normal_cell_y=dual_normal_cell_y,
        global_root=global_root,
        global_level=global_level,
        lowest_layer_thickness=lowest_layer_thickness,
        model_top_height=model_top_height,
        stretch_factor=stretch_factor,
        edge_center_lat=edge_center_lat,
        edge_center_lon=edge_center_lon,
        primal_normal_x=primal_normal_x,
        primal_normal_y=primal_normal_y,
    )

    # Call diffusion_run
    diffusion_wrapper.diffusion_run(
        w=w,
        vn=vn,
        exner=exner,
        theta_v=theta_v,
        rho=rho,
        hdef_ic=hdef_ic,
        div_ic=div_ic,
        dwdx=dwdx,
        dwdy=dwdy,
        dtime=dtime,
        linit=False,
    )

    # Assertions comparing the serialized output with computed output fields
    w_ = savepoint_diffusion_exit.w()
    vn_ = savepoint_diffusion_exit.vn()
    exner_ = savepoint_diffusion_exit.exner()
    theta_v_ = savepoint_diffusion_exit.theta_v()
    hdef_ic_ = savepoint_diffusion_exit.hdef_ic()
    div_ic_ = savepoint_diffusion_exit.div_ic()
    dwdx_ = savepoint_diffusion_exit.dwdx()
    dwdy_ = savepoint_diffusion_exit.dwdy()

    assert helpers.dallclose(w.asnumpy(), w_.asnumpy(), atol=1e-12)
    assert helpers.dallclose(vn.asnumpy(), vn_.asnumpy(), atol=1e-12)
    assert helpers.dallclose(exner.asnumpy(), exner_.asnumpy(), atol=1e-12)
    assert helpers.dallclose(theta_v.asnumpy(), theta_v_.asnumpy(), atol=1e-12)
    assert helpers.dallclose(hdef_ic.asnumpy(), hdef_ic_.asnumpy(), atol=1e-12)
    assert helpers.dallclose(div_ic.asnumpy(), div_ic_.asnumpy(), atol=1e-12)
    assert helpers.dallclose(dwdx.asnumpy(), dwdx_.asnumpy(), atol=1e-12)
    assert helpers.dallclose(dwdy.asnumpy(), dwdy_.asnumpy(), atol=1e-12)<|MERGE_RESOLUTION|>--- conflicted
+++ resolved
@@ -18,11 +18,7 @@
 
 from icon4pytools.py2fgen.wrappers import diffusion_wrapper, wrapper_dimension as w_dim
 
-<<<<<<< HEAD
-from . import conftest
-=======
 from . import utils
->>>>>>> 043e7bcc
 
 
 @pytest.mark.parametrize(
@@ -210,11 +206,7 @@
         vct_b=grid_savepoint.vct_b(),
         _min_index_flat_horizontal_grad_pressure=grid_savepoint.nflat_gradp(),
     )
-<<<<<<< HEAD
-    expected_config = conftest.construct_diffusion_config(experiment, ndyn_substeps)
-=======
     expected_config = utils.construct_diffusion_config(experiment, ndyn_substeps)
->>>>>>> 043e7bcc
     expected_additional_parameters = diffusion.DiffusionParams(expected_config)
 
     # --- Initialize the Grid ---
@@ -241,6 +233,13 @@
         num_edges=num_edges,
         vertical_size=vertical_size,
         limited_area=limited_area,
+        c_glb_index=None,  # not running in parallel
+        e_glb_index=None,
+        v_glb_index=None,
+        c_owner_mask=None,
+        e_owner_mask=None,
+        v_owner_mask=None,
+        comm_id=None,
     )
 
     # --- Mock and Test Diffusion.init ---
@@ -312,11 +311,7 @@
 
         # special case of grid._id as we do not use this arg in the wrapper as we cant pass strings from Fortran to the wrapper
         try:
-<<<<<<< HEAD
-            result, error_message = conftest.compare_objects(
-=======
             result, error_message = utils.compare_objects(
->>>>>>> 043e7bcc
                 captured_kwargs["grid"], expected_icon_grid
             )
             assert result, f"Grid comparison failed: {error_message}"
@@ -327,62 +322,35 @@
             else:
                 pass
 
-<<<<<<< HEAD
-        result, error_message = conftest.compare_objects(captured_kwargs["config"], expected_config)
-        assert result, f"Config comparison failed: {error_message}"
-
-        result, error_message = conftest.compare_objects(
-=======
         result, error_message = utils.compare_objects(captured_kwargs["config"], expected_config)
         assert result, f"Config comparison failed: {error_message}"
 
         result, error_message = utils.compare_objects(
->>>>>>> 043e7bcc
             captured_kwargs["params"], expected_additional_parameters
         )
         assert result, f"Params comparison failed: {error_message}"
 
-<<<<<<< HEAD
-        result, error_message = conftest.compare_objects(
-=======
         result, error_message = utils.compare_objects(
->>>>>>> 043e7bcc
             captured_kwargs["vertical_grid"], expected_vertical_params
         )
         assert result, f"Vertical Grid comparison failed: {error_message}"
 
-<<<<<<< HEAD
-        result, error_message = conftest.compare_objects(
-=======
         result, error_message = utils.compare_objects(
->>>>>>> 043e7bcc
             captured_kwargs["metric_state"], expected_metric_state
         )
         assert result, f"Metric State comparison failed: {error_message}"
 
-<<<<<<< HEAD
-        result, error_message = conftest.compare_objects(
-=======
         result, error_message = utils.compare_objects(
->>>>>>> 043e7bcc
             captured_kwargs["interpolation_state"], expected_interpolation_state
         )
         assert result, f"Interpolation State comparison failed: {error_message}"
 
-<<<<<<< HEAD
-        result, error_message = conftest.compare_objects(
-=======
         result, error_message = utils.compare_objects(
->>>>>>> 043e7bcc
             captured_kwargs["edge_params"], expected_edge_geometry
         )
         assert result, f"Edge Params comparison failed: {error_message}"
 
-<<<<<<< HEAD
-        result, error_message = conftest.compare_objects(
-=======
         result, error_message = utils.compare_objects(
->>>>>>> 043e7bcc
             captured_kwargs["cell_params"], expected_cell_geometry
         )
         assert result, f"Cell Params comparison failed: {error_message}"
@@ -405,17 +373,8 @@
 
         # Check input arguments to Diffusion.run
         captured_args, captured_kwargs = mock_run.call_args
-<<<<<<< HEAD
-        assert conftest.compare_objects(
-            captured_kwargs["diagnostic_state"], expected_diagnostic_state
-        )
-        assert conftest.compare_objects(
-            captured_kwargs["prognostic_state"], expected_prognostic_state
-        )
-=======
         assert utils.compare_objects(captured_kwargs["diagnostic_state"], expected_diagnostic_state)
         assert utils.compare_objects(captured_kwargs["prognostic_state"], expected_prognostic_state)
->>>>>>> 043e7bcc
         assert captured_kwargs["dtime"] == expected_dtime
 
 
@@ -591,6 +550,13 @@
         num_edges=num_edges,
         vertical_size=vertical_size,
         limited_area=limited_area,
+        c_glb_index=None,  # not running in parallel
+        e_glb_index=None,
+        v_glb_index=None,
+        c_owner_mask=None,
+        e_owner_mask=None,
+        v_owner_mask=None,
+        comm_id=None,
     )
 
     # Call diffusion_init
