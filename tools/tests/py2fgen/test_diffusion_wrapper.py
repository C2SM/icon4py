# ICON4Py - ICON inspired code in Python and GT4Py
#
# Copyright (c) 2022-2024, ETH Zurich and MeteoSwiss
# All rights reserved.
#
# Please, refer to the LICENSE file in the root directory.
# SPDX-License-Identifier: BSD-3-Clause

from unittest import mock

import gt4py.next as gtx
import numpy as np
import pytest
<<<<<<< HEAD
from icon4py.model.atmosphere.diffusion import diffusion
=======
from icon4py.model.atmosphere.diffusion import diffusion, diffusion_states
>>>>>>> a48353dd
from icon4py.model.atmosphere.diffusion.diffusion import DiffusionType, TurbulenceShearForcingType
from icon4py.model.common import dimension as dims
from icon4py.model.common.constants import DEFAULT_PHYSICS_DYNAMICS_TIMESTEP_RATIO
from icon4py.model.common.grid import vertical as v_grid
from icon4py.model.common.grid.geometry import CellParams, EdgeParams
from icon4py.model.common.test_utils import datatest_utils as dt_utils, helpers
from icon4py.model.common.test_utils.datatest_utils import (
    get_global_grid_params,
)
<<<<<<< HEAD
from icon4py.model.common.test_utils.diffusion_utils import (
    construct_config,
    construct_diagnostics,
    construct_interpolation_state,
    construct_metric_state,
    vertical_grid,
)

import icon4pytools.py2fgen.wrappers.diffusion
from icon4pytools.py2fgen.wrappers import wrapper_dimension
from icon4pytools.py2fgen.wrappers.diffusion import diffusion_init, diffusion_run

from .conftest import compare_objects
=======

from icon4pytools.py2fgen.wrappers import wrapper_dimension
from icon4pytools.py2fgen.wrappers.diffusion import diffusion_init, diffusion_run, grid_init

from .conftest import compare_objects, construct_diffusion_config
>>>>>>> a48353dd


@pytest.mark.datatest
@pytest.mark.parametrize(
    "experiment, step_date_init, step_date_exit",
    [
        (dt_utils.REGIONAL_EXPERIMENT, "2021-06-20T12:00:10.000", "2021-06-20T12:00:10.000"),
    ],
)
@pytest.mark.parametrize("ndyn_substeps", (2,))
def test_diffusion_wrapper_granule_inputs(
    savepoint_diffusion_init,
    savepoint_diffusion_exit,
    interpolation_savepoint,
    metrics_savepoint,
    grid_savepoint,
    icon_grid,
    experiment,
    lowest_layer_thickness,
    model_top_height,
    stretch_factor,
    damping_height,
    ndyn_substeps,
):
    # --- Define Diffusion Configuration ---
    diffusion_type = DiffusionType.SMAGORINSKY_4TH_ORDER
    hdiff_w = True
    hdiff_vn = True
    hdiff_temp = True
    type_t_diffu = 2
    type_vn_diffu = 1
    hdiff_efdt_ratio = 24.0
    smagorinski_scaling_factor = 0.025
    zdiffu_t = True
    thslp_zdiffu = 0.02
    thhgtd_zdiffu = 125.0
    denom_diffu_v = 150.0
    nudge_max_coeff = 0.075 * DEFAULT_PHYSICS_DYNAMICS_TIMESTEP_RATIO
    itype_sher = TurbulenceShearForcingType.VERTICAL_HORIZONTAL_OF_HORIZONTAL_VERTICAL_WIND
    nflat_gradp = grid_savepoint.nflat_gradp()

    # --- Global Grid Parameters ---
    global_root, global_level = get_global_grid_params(experiment)

    # --- Extract Grid Parameters from Savepoint ---
    tangent_orientation = grid_savepoint.tangent_orientation()
    inverse_primal_edge_lengths = grid_savepoint.inverse_primal_edge_lengths()
    inv_dual_edge_length = grid_savepoint.inv_dual_edge_length()
    inv_vert_vert_length = grid_savepoint.inv_vert_vert_length()
    edge_areas = grid_savepoint.edge_areas()
    f_e = grid_savepoint.f_e()
    cell_areas = grid_savepoint.cell_areas()
    primal_normal_vert_x = grid_savepoint.primal_normal_vert_x()
    primal_normal_vert_y = grid_savepoint.primal_normal_vert_y()
    dual_normal_vert_x = grid_savepoint.dual_normal_vert_x()
    dual_normal_vert_y = grid_savepoint.dual_normal_vert_y()
    primal_normal_cell_x = grid_savepoint.primal_normal_cell_x()
    primal_normal_cell_y = grid_savepoint.primal_normal_cell_y()
    dual_normal_cell_x = grid_savepoint.dual_normal_cell_x()
    dual_normal_cell_y = grid_savepoint.dual_normal_cell_y()
    cell_center_lat = grid_savepoint.cell_center_lat()
    cell_center_lon = grid_savepoint.cell_center_lon()
    edge_center_lat = grid_savepoint.edge_center_lat()
    edge_center_lon = grid_savepoint.edge_center_lon()
    primal_normal_x = grid_savepoint.primal_normal_x()
    primal_normal_y = grid_savepoint.primal_normal_y()

    # --- Extract Metric State Parameters ---
    vct_a = grid_savepoint.vct_a()
    vct_b = grid_savepoint.vct_b()
    theta_ref_mc = metrics_savepoint.theta_ref_mc()
    wgtfac_c = metrics_savepoint.wgtfac_c()
    mask_hdiff = metrics_savepoint.mask_hdiff()
    zd_diffcoef = metrics_savepoint.zd_diffcoef()

    # todo: special handling, determine if this is necessary for Fortran arrays too
    zd_vertoffset = np.squeeze(
        metrics_savepoint.serializer.read("zd_vertoffset", metrics_savepoint.savepoint)
    )
    zd_vertoffset = metrics_savepoint._reduce_to_dim_size(
        zd_vertoffset, (dims.CellDim, dims.C2E2CDim, dims.KDim)
    )
    zd_vertoffset = gtx.as_field(
        (dims.CellDim, dims.E2CDim, dims.KDim),
        zd_vertoffset,
    )

    zd_intcoef = np.squeeze(metrics_savepoint.serializer.read("vcoef", metrics_savepoint.savepoint))
    zd_intcoef = metrics_savepoint._reduce_to_dim_size(
        zd_intcoef, (dims.CellDim, dims.C2E2CDim, dims.KDim)
    )
    zd_intcoef = gtx.as_field(
        (dims.CellDim, dims.E2CDim, dims.KDim),
        zd_intcoef,
    )

    # --- Extract Interpolation State Parameters ---
    e_bln_c_s = interpolation_savepoint.e_bln_c_s()
    geofac_div = interpolation_savepoint.geofac_div()
    geofac_grg_x, geofac_grg_y = interpolation_savepoint.geofac_grg()
    geofac_n2s = interpolation_savepoint.geofac_n2s()
    nudgecoeff_e = interpolation_savepoint.nudgecoeff_e()
    rbf_coeff_1 = interpolation_savepoint.rbf_vec_coeff_v1()
    rbf_coeff_2 = interpolation_savepoint.rbf_vec_coeff_v2()

    # --- Extract Diagnostic and Prognostic State Parameters ---
    hdef_ic = savepoint_diffusion_init.hdef_ic()
    div_ic = savepoint_diffusion_init.div_ic()
    dwdx = savepoint_diffusion_init.dwdx()
    dwdy = savepoint_diffusion_init.dwdy()
    w = savepoint_diffusion_init.w()
    vn = savepoint_diffusion_init.vn()
    exner = savepoint_diffusion_init.exner()
    theta_v = savepoint_diffusion_init.theta_v()
    rho = savepoint_diffusion_init.rho()
    dtime = savepoint_diffusion_init.get_metadata("dtime")["dtime"]

    # --- Set Up Grid Parameters ---
    num_vertices = grid_savepoint.num(dims.VertexDim)
    num_cells = grid_savepoint.num(dims.CellDim)
    num_edges = grid_savepoint.num(dims.EdgeDim)
    vertical_size = grid_savepoint.num(dims.KDim)
    limited_area = grid_savepoint.get_metadata("limited_area").get("limited_area")

    cell_starts = gtx.as_field(
        (wrapper_dimension.CellIndexDim,), grid_savepoint._read_int32("c_start_index")
    )
    cell_ends = gtx.as_field(
        (wrapper_dimension.CellIndexDim,), grid_savepoint._read_int32("c_end_index")
    )
    vertex_starts = gtx.as_field(
        (wrapper_dimension.VertexIndexDim,), grid_savepoint._read_int32("v_start_index")
    )
    vertex_ends = gtx.as_field(
        (wrapper_dimension.VertexIndexDim,), grid_savepoint._read_int32("v_end_index")
    )
    edge_starts = gtx.as_field(
        (wrapper_dimension.EdgeIndexDim,), grid_savepoint._read_int32("e_start_index")
    )
    edge_ends = gtx.as_field(
        (wrapper_dimension.EdgeIndexDim,), grid_savepoint._read_int32("e_end_index")
    )

    c2e = gtx.as_field((dims.CellDim, dims.C2EDim), grid_savepoint._read_int32("c2e"))
    e2c = gtx.as_field((dims.EdgeDim, dims.E2CDim), grid_savepoint._read_int32("e2c"))
    c2e2c = gtx.as_field((dims.CellDim, dims.C2E2CDim), grid_savepoint._read_int32("c2e2c"))
    e2c2e = gtx.as_field((dims.EdgeDim, dims.E2C2EDim), grid_savepoint._read_int32("e2c2e"))
    e2v = gtx.as_field((dims.EdgeDim, dims.E2VDim), grid_savepoint._read_int32("e2v"))
    v2e = gtx.as_field((dims.VertexDim, dims.V2EDim), grid_savepoint._read_int32("v2e"))
    v2c = gtx.as_field((dims.VertexDim, dims.V2CDim), grid_savepoint._read_int32("v2c"))
    e2c2v = gtx.as_field((dims.EdgeDim, dims.E2C2VDim), grid_savepoint._read_int32("e2c2v"))
    c2v = gtx.as_field((dims.CellDim, dims.C2VDim), grid_savepoint._read_int32("c2v"))

    # --- Expected objects that form inputs into init and run functions
    expected_icon_grid = icon_grid
    expected_dtime = savepoint_diffusion_init.get_metadata("dtime").get("dtime")
    expected_edge_geometry: EdgeParams = grid_savepoint.construct_edge_geometry()
    expected_cell_geometry: CellParams = grid_savepoint.construct_cell_geometry()
<<<<<<< HEAD
    expected_interpolation_state = construct_interpolation_state(interpolation_savepoint)
    expected_metric_state = construct_metric_state(metrics_savepoint)
    expected_diagnostic_state = construct_diagnostics(savepoint_diffusion_init)
=======
    expected_interpolation_state = diffusion_states.DiffusionInterpolationState(
        e_bln_c_s=helpers.as_1D_sparse_field(interpolation_savepoint.e_bln_c_s(), dims.CEDim),
        rbf_coeff_1=interpolation_savepoint.rbf_vec_coeff_v1(),
        rbf_coeff_2=interpolation_savepoint.rbf_vec_coeff_v2(),
        geofac_div=helpers.as_1D_sparse_field(interpolation_savepoint.geofac_div(), dims.CEDim),
        geofac_n2s=interpolation_savepoint.geofac_n2s(),
        geofac_grg_x=interpolation_savepoint.geofac_grg()[0],
        geofac_grg_y=interpolation_savepoint.geofac_grg()[1],
        nudgecoeff_e=interpolation_savepoint.nudgecoeff_e(),
    )
    expected_metric_state = diffusion_states.DiffusionMetricState(
        mask_hdiff=metrics_savepoint.mask_hdiff(),
        theta_ref_mc=metrics_savepoint.theta_ref_mc(),
        wgtfac_c=metrics_savepoint.wgtfac_c(),
        zd_intcoef=metrics_savepoint.zd_intcoef(),
        zd_vertoffset=metrics_savepoint.zd_vertoffset(),
        zd_diffcoef=metrics_savepoint.zd_diffcoef(),
    )
    expected_diagnostic_state = diffusion_states.DiffusionDiagnosticState(
        hdef_ic=savepoint_diffusion_init.hdef_ic(),
        div_ic=savepoint_diffusion_init.div_ic(),
        dwdx=savepoint_diffusion_init.dwdx(),
        dwdy=savepoint_diffusion_init.dwdy(),
    )
>>>>>>> a48353dd
    expected_prognostic_state = savepoint_diffusion_init.construct_prognostics()
    expected_vertical_config = v_grid.VerticalGridConfig(
        icon_grid.num_levels,
        lowest_layer_thickness=lowest_layer_thickness,
        model_top_height=model_top_height,
        stretch_factor=stretch_factor,
        rayleigh_damping_height=damping_height,
    )
<<<<<<< HEAD
    expected_vertical_params = vertical_grid(expected_vertical_config, grid_savepoint)
    expected_config = construct_config(experiment, ndyn_substeps)
    expected_additional_parameters = diffusion.DiffusionParams(expected_config)

    # --- Initialize the Grid ---
    icon4pytools.py2fgen.wrappers.diffusion.grid_init(
=======
    expected_vertical_params = v_grid.VerticalGrid(
        config=expected_vertical_config,
        vct_a=grid_savepoint.vct_a(),
        vct_b=grid_savepoint.vct_b(),
        _min_index_flat_horizontal_grad_pressure=grid_savepoint.nflat_gradp(),
    )
    expected_config = construct_diffusion_config(experiment, ndyn_substeps)
    expected_additional_parameters = diffusion.DiffusionParams(expected_config)

    # --- Initialize the Grid ---
    grid_init(
>>>>>>> a48353dd
        cell_starts=cell_starts,
        cell_ends=cell_ends,
        vertex_starts=vertex_starts,
        vertex_ends=vertex_ends,
        edge_starts=edge_starts,
        edge_ends=edge_ends,
        c2e=c2e,
        e2c=e2c,
        c2e2c=c2e2c,
        e2c2e=e2c2e,
        e2v=e2v,
        v2e=v2e,
        v2c=v2c,
        e2c2v=e2c2v,
        c2v=c2v,
        global_root=global_root,
        global_level=global_level,
        num_vertices=num_vertices,
        num_cells=num_cells,
        num_edges=num_edges,
        vertical_size=vertical_size,
        limited_area=limited_area,
    )

    # --- Mock and Test diffusion_granule.init ---
    with mock.patch("icon4py.model.atmosphere.diffusion.diffusion.Diffusion.init") as mock_init:
        diffusion_init(
            vct_a=vct_a,
            vct_b=vct_b,
            theta_ref_mc=theta_ref_mc,
            wgtfac_c=wgtfac_c,
            e_bln_c_s=e_bln_c_s,
            geofac_div=geofac_div,
            geofac_grg_x=geofac_grg_x,
            geofac_grg_y=geofac_grg_y,
            geofac_n2s=geofac_n2s,
            nudgecoeff_e=nudgecoeff_e,
            rbf_coeff_1=rbf_coeff_1,
            rbf_coeff_2=rbf_coeff_2,
            mask_hdiff=mask_hdiff,
            zd_diffcoef=zd_diffcoef,
            zd_vertoffset=zd_vertoffset,
            zd_intcoef=zd_intcoef,
            ndyn_substeps=ndyn_substeps,
            rayleigh_damping_height=damping_height,
            nflat_gradp=nflat_gradp,
            diffusion_type=diffusion_type,
            hdiff_w=hdiff_w,
            hdiff_vn=hdiff_vn,
            zdiffu_t=zdiffu_t,
            type_t_diffu=type_t_diffu,
            type_vn_diffu=type_vn_diffu,
            hdiff_efdt_ratio=hdiff_efdt_ratio,
            smagorinski_scaling_factor=smagorinski_scaling_factor,
            hdiff_temp=hdiff_temp,
            thslp_zdiffu=thslp_zdiffu,
            thhgtd_zdiffu=thhgtd_zdiffu,
            denom_diffu_v=denom_diffu_v,
            nudge_max_coeff=nudge_max_coeff,
            itype_sher=itype_sher.value,
            tangent_orientation=tangent_orientation,
            inverse_primal_edge_lengths=inverse_primal_edge_lengths,
            inv_dual_edge_length=inv_dual_edge_length,
            inv_vert_vert_length=inv_vert_vert_length,
            edge_areas=edge_areas,
            f_e=f_e,
            cell_center_lat=cell_center_lat,
            cell_center_lon=cell_center_lon,
            cell_areas=cell_areas,
            primal_normal_vert_x=primal_normal_vert_x,
            primal_normal_vert_y=primal_normal_vert_y,
            dual_normal_vert_x=dual_normal_vert_x,
            dual_normal_vert_y=dual_normal_vert_y,
            primal_normal_cell_x=primal_normal_cell_x,
            primal_normal_cell_y=primal_normal_cell_y,
            dual_normal_cell_x=dual_normal_cell_x,
            dual_normal_cell_y=dual_normal_cell_y,
            edge_center_lat=edge_center_lat,
            edge_center_lon=edge_center_lon,
            primal_normal_x=primal_normal_x,
            primal_normal_y=primal_normal_y,
            global_root=global_root,
            global_level=global_level,
            lowest_layer_thickness=lowest_layer_thickness,
            model_top_height=model_top_height,
            stretch_factor=stretch_factor,
        )

        # Check input arguments to diffusion_granule.init
        captured_args, captured_kwargs = mock_init.call_args

        # special case of grid._id as we do not use this arg in the wrapper as we cant pass strings from Fortran to the wrapper
        try:
            result, error_message = compare_objects(captured_kwargs["grid"], expected_icon_grid)
            assert result, f"Grid comparison failed: {error_message}"
        except AssertionError as e:
            error_message = str(e)
            if "object.connectivities" not in error_message:
                raise
            else:
                pass

        result, error_message = compare_objects(captured_kwargs["config"], expected_config)
        assert result, f"Config comparison failed: {error_message}"

        result, error_message = compare_objects(
            captured_kwargs["params"], expected_additional_parameters
        )
        assert result, f"Params comparison failed: {error_message}"

        result, error_message = compare_objects(
            captured_kwargs["vertical_grid"], expected_vertical_params
        )
        assert result, f"Vertical Grid comparison failed: {error_message}"

        result, error_message = compare_objects(
            captured_kwargs["metric_state"], expected_metric_state
        )
        assert result, f"Metric State comparison failed: {error_message}"

        result, error_message = compare_objects(
            captured_kwargs["interpolation_state"], expected_interpolation_state
        )
        assert result, f"Interpolation State comparison failed: {error_message}"

        result, error_message = compare_objects(
            captured_kwargs["edge_params"], expected_edge_geometry
        )
        assert result, f"Edge Params comparison failed: {error_message}"

        result, error_message = compare_objects(
            captured_kwargs["cell_params"], expected_cell_geometry
        )
        assert result, f"Cell Params comparison failed: {error_message}"

    # --- Mock and Test diffusion_granule.run ---
    with mock.patch("icon4py.model.atmosphere.diffusion.diffusion.Diffusion.run") as mock_run:
        diffusion_run(
            w=w,
            vn=vn,
            exner=exner,
            theta_v=theta_v,
            rho=rho,
            hdef_ic=hdef_ic,
            div_ic=div_ic,
            dwdx=dwdx,
            dwdy=dwdy,
            dtime=dtime,
            linit=False,
        )

        # Check input arguments to diffusion_granule.run
        captured_args, captured_kwargs = mock_run.call_args
        assert compare_objects(captured_kwargs["diagnostic_state"], expected_diagnostic_state)
        assert compare_objects(captured_kwargs["prognostic_state"], expected_prognostic_state)
        assert captured_kwargs["dtime"] == expected_dtime


@pytest.mark.datatest
@pytest.mark.parametrize(
    "experiment, step_date_init, step_date_exit",
    [
        (dt_utils.REGIONAL_EXPERIMENT, "2021-06-20T12:00:10.000", "2021-06-20T12:00:10.000"),
    ],
)
@pytest.mark.parametrize("ndyn_substeps", (2,))
def test_diffusion_wrapper_single_step(
    savepoint_diffusion_init,
    savepoint_diffusion_exit,
    interpolation_savepoint,
    metrics_savepoint,
    grid_savepoint,
    experiment,
    lowest_layer_thickness,
    model_top_height,
    stretch_factor,
    damping_height,
    ndyn_substeps,
    step_date_init,
    step_date_exit,
):
    # Hardcoded DiffusionConfig parameters
    diffusion_type = DiffusionType.SMAGORINSKY_4TH_ORDER
    hdiff_w = True
    hdiff_vn = True
    hdiff_temp = True
    type_t_diffu = 2
    type_vn_diffu = 1
    hdiff_efdt_ratio = 24.0
    smagorinski_scaling_factor = 0.025
    zdiffu_t = True
    thslp_zdiffu = 0.02
    thhgtd_zdiffu = 125.0
    denom_diffu_v = 150.0
    nudge_max_coeff = (
        0.075 * DEFAULT_PHYSICS_DYNAMICS_TIMESTEP_RATIO
    )  # this is done in ICON, so we replicate it here
    itype_sher = TurbulenceShearForcingType.VERTICAL_HORIZONTAL_OF_HORIZONTAL_VERTICAL_WIND
    nflat_gradp = grid_savepoint.nflat_gradp()

    # global grid parameters
    global_root, global_level = get_global_grid_params(experiment)

    # Grid parameters
    tangent_orientation = grid_savepoint.tangent_orientation()
    inverse_primal_edge_lengths = grid_savepoint.inverse_primal_edge_lengths()
    inv_dual_edge_length = grid_savepoint.inv_dual_edge_length()
    inv_vert_vert_length = grid_savepoint.inv_vert_vert_length()
    edge_areas = grid_savepoint.edge_areas()
    f_e = grid_savepoint.f_e()
    cell_areas = grid_savepoint.cell_areas()
    primal_normal_vert_x = grid_savepoint.primal_normal_vert_x()
    primal_normal_vert_y = grid_savepoint.primal_normal_vert_y()
    dual_normal_vert_x = grid_savepoint.dual_normal_vert_x()
    dual_normal_vert_y = grid_savepoint.dual_normal_vert_y()
    primal_normal_cell_x = grid_savepoint.primal_normal_cell_x()
    primal_normal_cell_y = grid_savepoint.primal_normal_cell_y()
    dual_normal_cell_x = grid_savepoint.dual_normal_cell_x()
    dual_normal_cell_y = grid_savepoint.dual_normal_cell_y()
    cell_center_lat = grid_savepoint.cell_center_lat()
    cell_center_lon = grid_savepoint.cell_center_lon()
    edge_center_lat = grid_savepoint.edge_center_lat()
    edge_center_lon = grid_savepoint.edge_center_lon()
    primal_normal_x = grid_savepoint.primal_normal_x()
    primal_normal_y = grid_savepoint.primal_normal_y()

    # Metric state parameters
    vct_a = grid_savepoint.vct_a()
    vct_b = grid_savepoint.vct_b()
    theta_ref_mc = metrics_savepoint.theta_ref_mc()
    wgtfac_c = metrics_savepoint.wgtfac_c()
    mask_hdiff = metrics_savepoint.mask_hdiff()
    zd_diffcoef = metrics_savepoint.zd_diffcoef()

    # todo: special handling, determine if this is necessary for Fortran arrays too
    zd_vertoffset = np.squeeze(
        metrics_savepoint.serializer.read("zd_vertoffset", metrics_savepoint.savepoint)
    )
    zd_vertoffset = metrics_savepoint._reduce_to_dim_size(
        zd_vertoffset, (dims.CellDim, dims.C2E2CDim, dims.KDim)
    )
    zd_vertoffset = gtx.as_field(
        (dims.CellDim, dims.E2CDim, dims.KDim),
        zd_vertoffset,
    )

    zd_intcoef = np.squeeze(metrics_savepoint.serializer.read("vcoef", metrics_savepoint.savepoint))
    zd_intcoef = metrics_savepoint._reduce_to_dim_size(
        zd_intcoef, (dims.CellDim, dims.C2E2CDim, dims.KDim)
    )
    zd_intcoef = gtx.as_field(
        (dims.CellDim, dims.E2CDim, dims.KDim),
        zd_intcoef,
    )

    # Interpolation state parameters
    e_bln_c_s = interpolation_savepoint.e_bln_c_s()
    geofac_div = interpolation_savepoint.geofac_div()
    geofac_grg = interpolation_savepoint.geofac_grg()
    geofac_grg_x = geofac_grg[0]
    geofac_grg_y = geofac_grg[1]
    geofac_n2s = interpolation_savepoint.geofac_n2s()
    nudgecoeff_e = interpolation_savepoint.nudgecoeff_e()
    rbf_coeff_1 = interpolation_savepoint.rbf_vec_coeff_v1()
    rbf_coeff_2 = interpolation_savepoint.rbf_vec_coeff_v2()

    # Diagnostic state parameters
    hdef_ic = savepoint_diffusion_init.hdef_ic()
    div_ic = savepoint_diffusion_init.div_ic()
    dwdx = savepoint_diffusion_init.dwdx()
    dwdy = savepoint_diffusion_init.dwdy()
<<<<<<< HEAD

    # Prognostic state parameters
    w = savepoint_diffusion_init.w()
    vn = savepoint_diffusion_init.vn()
    exner = savepoint_diffusion_init.exner()
    theta_v = savepoint_diffusion_init.theta_v()
    rho = savepoint_diffusion_init.rho()
    dtime = savepoint_diffusion_init.get_metadata("dtime")["dtime"]

    # grid params
    num_vertices = grid_savepoint.num(dims.VertexDim)
    num_cells = grid_savepoint.num(dims.CellDim)
    num_edges = grid_savepoint.num(dims.EdgeDim)
    vertical_size = grid_savepoint.num(dims.KDim)
    limited_area = grid_savepoint.get_metadata("limited_area").get("limited_area")

=======

    # Prognostic state parameters
    w = savepoint_diffusion_init.w()
    vn = savepoint_diffusion_init.vn()
    exner = savepoint_diffusion_init.exner()
    theta_v = savepoint_diffusion_init.theta_v()
    rho = savepoint_diffusion_init.rho()
    dtime = savepoint_diffusion_init.get_metadata("dtime")["dtime"]

    # grid params
    num_vertices = grid_savepoint.num(dims.VertexDim)
    num_cells = grid_savepoint.num(dims.CellDim)
    num_edges = grid_savepoint.num(dims.EdgeDim)
    vertical_size = grid_savepoint.num(dims.KDim)
    limited_area = grid_savepoint.get_metadata("limited_area").get("limited_area")

>>>>>>> a48353dd
    cell_starts = gtx.as_field(
        (wrapper_dimension.CellIndexDim,), grid_savepoint._read_int32("c_start_index")
    )
    cell_ends = gtx.as_field(
        (wrapper_dimension.CellIndexDim,), grid_savepoint._read_int32("c_end_index")
    )
    vertex_starts = gtx.as_field(
        (wrapper_dimension.VertexIndexDim,), grid_savepoint._read_int32("v_start_index")
    )
    vertex_ends = gtx.as_field(
        (wrapper_dimension.VertexIndexDim,), grid_savepoint._read_int32("v_end_index")
    )
    edge_starts = gtx.as_field(
        (wrapper_dimension.EdgeIndexDim,), grid_savepoint._read_int32("e_start_index")
    )
    edge_ends = gtx.as_field(
        (wrapper_dimension.EdgeIndexDim,), grid_savepoint._read_int32("e_end_index")
    )

    c2e = gtx.as_field((dims.CellDim, dims.C2EDim), grid_savepoint._read_int32("c2e"))
    e2c = gtx.as_field((dims.EdgeDim, dims.E2CDim), grid_savepoint._read_int32("e2c"))
    c2e2c = gtx.as_field((dims.CellDim, dims.C2E2CDim), grid_savepoint._read_int32("c2e2c"))
    e2c2e = gtx.as_field((dims.EdgeDim, dims.E2C2EDim), grid_savepoint._read_int32("e2c2e"))
    e2v = gtx.as_field((dims.EdgeDim, dims.E2VDim), grid_savepoint._read_int32("e2v"))
    v2e = gtx.as_field((dims.VertexDim, dims.V2EDim), grid_savepoint._read_int32("v2e"))
    v2c = gtx.as_field((dims.VertexDim, dims.V2CDim), grid_savepoint._read_int32("v2c"))
    e2c2v = gtx.as_field((dims.EdgeDim, dims.E2C2VDim), grid_savepoint._read_int32("e2c2v"))
    c2v = gtx.as_field((dims.CellDim, dims.C2VDim), grid_savepoint._read_int32("c2v"))

<<<<<<< HEAD
    icon4pytools.py2fgen.wrappers.diffusion.grid_init(
=======
    grid_init(
>>>>>>> a48353dd
        cell_starts=cell_starts,
        cell_ends=cell_ends,
        vertex_starts=vertex_starts,
        vertex_ends=vertex_ends,
        edge_starts=edge_starts,
        edge_ends=edge_ends,
        c2e=c2e,
        e2c=e2c,
        c2e2c=c2e2c,
        e2c2e=e2c2e,
        e2v=e2v,
        v2e=v2e,
        v2c=v2c,
        e2c2v=e2c2v,
        c2v=c2v,
        global_root=global_root,
        global_level=global_level,
        num_vertices=num_vertices,
        num_cells=num_cells,
        num_edges=num_edges,
        vertical_size=vertical_size,
        limited_area=limited_area,
    )

    # Call diffusion_init
    diffusion_init(
        vct_a=vct_a,
        vct_b=vct_b,
        theta_ref_mc=theta_ref_mc,
        wgtfac_c=wgtfac_c,
        e_bln_c_s=e_bln_c_s,
        geofac_div=geofac_div,
        geofac_grg_x=geofac_grg_x,
        geofac_grg_y=geofac_grg_y,
        geofac_n2s=geofac_n2s,
        nudgecoeff_e=nudgecoeff_e,
        rbf_coeff_1=rbf_coeff_1,
        rbf_coeff_2=rbf_coeff_2,
        mask_hdiff=mask_hdiff,
        zd_diffcoef=zd_diffcoef,
        zd_vertoffset=zd_vertoffset,
        zd_intcoef=zd_intcoef,
        ndyn_substeps=ndyn_substeps,
        rayleigh_damping_height=damping_height,
        nflat_gradp=nflat_gradp,
        diffusion_type=diffusion_type,
        hdiff_w=hdiff_w,
        hdiff_vn=hdiff_vn,
        zdiffu_t=zdiffu_t,
        type_t_diffu=type_t_diffu,
        type_vn_diffu=type_vn_diffu,
        hdiff_efdt_ratio=hdiff_efdt_ratio,
        smagorinski_scaling_factor=smagorinski_scaling_factor,
        hdiff_temp=hdiff_temp,
        thslp_zdiffu=thslp_zdiffu,
        thhgtd_zdiffu=thhgtd_zdiffu,
        denom_diffu_v=denom_diffu_v,
        nudge_max_coeff=nudge_max_coeff,
        itype_sher=itype_sher.value,
        tangent_orientation=tangent_orientation,
        inverse_primal_edge_lengths=inverse_primal_edge_lengths,
        inv_dual_edge_length=inv_dual_edge_length,
        inv_vert_vert_length=inv_vert_vert_length,
        edge_areas=edge_areas,
        f_e=f_e,
        cell_center_lat=cell_center_lat,
        cell_center_lon=cell_center_lon,
        cell_areas=cell_areas,
        primal_normal_vert_x=primal_normal_vert_x,
        primal_normal_vert_y=primal_normal_vert_y,
        dual_normal_vert_x=dual_normal_vert_x,
        dual_normal_vert_y=dual_normal_vert_y,
        primal_normal_cell_x=primal_normal_cell_x,
        primal_normal_cell_y=primal_normal_cell_y,
        dual_normal_cell_x=dual_normal_cell_x,
        dual_normal_cell_y=dual_normal_cell_y,
        global_root=global_root,
        global_level=global_level,
        lowest_layer_thickness=lowest_layer_thickness,
        model_top_height=model_top_height,
        stretch_factor=stretch_factor,
        edge_center_lat=edge_center_lat,
        edge_center_lon=edge_center_lon,
        primal_normal_x=primal_normal_x,
        primal_normal_y=primal_normal_y,
    )

    # Call diffusion_run
    diffusion_run(
        w=w,
        vn=vn,
        exner=exner,
        theta_v=theta_v,
        rho=rho,
        hdef_ic=hdef_ic,
        div_ic=div_ic,
        dwdx=dwdx,
        dwdy=dwdy,
        dtime=dtime,
        linit=False,
    )

    # Assertions comparing the serialized output with computed output fields
    w_ = savepoint_diffusion_exit.w()
    vn_ = savepoint_diffusion_exit.vn()
    exner_ = savepoint_diffusion_exit.exner()
    theta_v_ = savepoint_diffusion_exit.theta_v()
    hdef_ic_ = savepoint_diffusion_exit.hdef_ic()
    div_ic_ = savepoint_diffusion_exit.div_ic()
    dwdx_ = savepoint_diffusion_exit.dwdx()
    dwdy_ = savepoint_diffusion_exit.dwdy()

    assert helpers.dallclose(w.asnumpy(), w_.asnumpy(), atol=1e-12)
    assert helpers.dallclose(vn.asnumpy(), vn_.asnumpy(), atol=1e-12)
    assert helpers.dallclose(exner.asnumpy(), exner_.asnumpy(), atol=1e-12)
    assert helpers.dallclose(theta_v.asnumpy(), theta_v_.asnumpy(), atol=1e-12)
    assert helpers.dallclose(hdef_ic.asnumpy(), hdef_ic_.asnumpy(), atol=1e-12)
    assert helpers.dallclose(div_ic.asnumpy(), div_ic_.asnumpy(), atol=1e-12)
    assert helpers.dallclose(dwdx.asnumpy(), dwdx_.asnumpy(), atol=1e-12)
    assert helpers.dallclose(dwdy.asnumpy(), dwdy_.asnumpy(), atol=1e-12)<|MERGE_RESOLUTION|>--- conflicted
+++ resolved
@@ -11,11 +11,7 @@
 import gt4py.next as gtx
 import numpy as np
 import pytest
-<<<<<<< HEAD
-from icon4py.model.atmosphere.diffusion import diffusion
-=======
 from icon4py.model.atmosphere.diffusion import diffusion, diffusion_states
->>>>>>> a48353dd
 from icon4py.model.atmosphere.diffusion.diffusion import DiffusionType, TurbulenceShearForcingType
 from icon4py.model.common import dimension as dims
 from icon4py.model.common.constants import DEFAULT_PHYSICS_DYNAMICS_TIMESTEP_RATIO
@@ -25,27 +21,11 @@
 from icon4py.model.common.test_utils.datatest_utils import (
     get_global_grid_params,
 )
-<<<<<<< HEAD
-from icon4py.model.common.test_utils.diffusion_utils import (
-    construct_config,
-    construct_diagnostics,
-    construct_interpolation_state,
-    construct_metric_state,
-    vertical_grid,
-)
-
-import icon4pytools.py2fgen.wrappers.diffusion
-from icon4pytools.py2fgen.wrappers import wrapper_dimension
-from icon4pytools.py2fgen.wrappers.diffusion import diffusion_init, diffusion_run
-
-from .conftest import compare_objects
-=======
 
 from icon4pytools.py2fgen.wrappers import wrapper_dimension
 from icon4pytools.py2fgen.wrappers.diffusion import diffusion_init, diffusion_run, grid_init
 
 from .conftest import compare_objects, construct_diffusion_config
->>>>>>> a48353dd
 
 
 @pytest.mark.datatest
@@ -204,11 +184,6 @@
     expected_dtime = savepoint_diffusion_init.get_metadata("dtime").get("dtime")
     expected_edge_geometry: EdgeParams = grid_savepoint.construct_edge_geometry()
     expected_cell_geometry: CellParams = grid_savepoint.construct_cell_geometry()
-<<<<<<< HEAD
-    expected_interpolation_state = construct_interpolation_state(interpolation_savepoint)
-    expected_metric_state = construct_metric_state(metrics_savepoint)
-    expected_diagnostic_state = construct_diagnostics(savepoint_diffusion_init)
-=======
     expected_interpolation_state = diffusion_states.DiffusionInterpolationState(
         e_bln_c_s=helpers.as_1D_sparse_field(interpolation_savepoint.e_bln_c_s(), dims.CEDim),
         rbf_coeff_1=interpolation_savepoint.rbf_vec_coeff_v1(),
@@ -233,7 +208,6 @@
         dwdx=savepoint_diffusion_init.dwdx(),
         dwdy=savepoint_diffusion_init.dwdy(),
     )
->>>>>>> a48353dd
     expected_prognostic_state = savepoint_diffusion_init.construct_prognostics()
     expected_vertical_config = v_grid.VerticalGridConfig(
         icon_grid.num_levels,
@@ -242,14 +216,6 @@
         stretch_factor=stretch_factor,
         rayleigh_damping_height=damping_height,
     )
-<<<<<<< HEAD
-    expected_vertical_params = vertical_grid(expected_vertical_config, grid_savepoint)
-    expected_config = construct_config(experiment, ndyn_substeps)
-    expected_additional_parameters = diffusion.DiffusionParams(expected_config)
-
-    # --- Initialize the Grid ---
-    icon4pytools.py2fgen.wrappers.diffusion.grid_init(
-=======
     expected_vertical_params = v_grid.VerticalGrid(
         config=expected_vertical_config,
         vct_a=grid_savepoint.vct_a(),
@@ -261,7 +227,6 @@
 
     # --- Initialize the Grid ---
     grid_init(
->>>>>>> a48353dd
         cell_starts=cell_starts,
         cell_ends=cell_ends,
         vertex_starts=vertex_starts,
@@ -533,7 +498,6 @@
     div_ic = savepoint_diffusion_init.div_ic()
     dwdx = savepoint_diffusion_init.dwdx()
     dwdy = savepoint_diffusion_init.dwdy()
-<<<<<<< HEAD
 
     # Prognostic state parameters
     w = savepoint_diffusion_init.w()
@@ -550,24 +514,6 @@
     vertical_size = grid_savepoint.num(dims.KDim)
     limited_area = grid_savepoint.get_metadata("limited_area").get("limited_area")
 
-=======
-
-    # Prognostic state parameters
-    w = savepoint_diffusion_init.w()
-    vn = savepoint_diffusion_init.vn()
-    exner = savepoint_diffusion_init.exner()
-    theta_v = savepoint_diffusion_init.theta_v()
-    rho = savepoint_diffusion_init.rho()
-    dtime = savepoint_diffusion_init.get_metadata("dtime")["dtime"]
-
-    # grid params
-    num_vertices = grid_savepoint.num(dims.VertexDim)
-    num_cells = grid_savepoint.num(dims.CellDim)
-    num_edges = grid_savepoint.num(dims.EdgeDim)
-    vertical_size = grid_savepoint.num(dims.KDim)
-    limited_area = grid_savepoint.get_metadata("limited_area").get("limited_area")
-
->>>>>>> a48353dd
     cell_starts = gtx.as_field(
         (wrapper_dimension.CellIndexDim,), grid_savepoint._read_int32("c_start_index")
     )
@@ -597,11 +543,7 @@
     e2c2v = gtx.as_field((dims.EdgeDim, dims.E2C2VDim), grid_savepoint._read_int32("e2c2v"))
     c2v = gtx.as_field((dims.CellDim, dims.C2VDim), grid_savepoint._read_int32("c2v"))
 
-<<<<<<< HEAD
-    icon4pytools.py2fgen.wrappers.diffusion.grid_init(
-=======
     grid_init(
->>>>>>> a48353dd
         cell_starts=cell_starts,
         cell_ends=cell_ends,
         vertex_starts=vertex_starts,
