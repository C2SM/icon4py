--- conflicted
+++ resolved
@@ -6,12 +6,6 @@
 # Please, refer to the LICENSE file in the root directory.
 # SPDX-License-Identifier: BSD-3-Clause
 
-<<<<<<< HEAD
-# type: ignore
-import pytest
-from gt4py.next import as_field
-from icon4py.model.atmosphere.diffusion.diffusion import DiffusionType
-=======
 from unittest import mock
 
 import gt4py.next as gtx
@@ -19,7 +13,6 @@
 import pytest
 from icon4py.model.atmosphere.diffusion import diffusion
 from icon4py.model.atmosphere.diffusion.diffusion import DiffusionType, TurbulenceShearForcingType
->>>>>>> 6b043b9e
 from icon4py.model.common import dimension as dims
 from icon4py.model.common.constants import DEFAULT_PHYSICS_DYNAMICS_TIMESTEP_RATIO
 from icon4py.model.common.grid import vertical as v_grid
@@ -43,32 +36,6 @@
 from .conftest import compare_objects
 
 
-<<<<<<< HEAD
-@pytest.mark.skip(reason="Needs to be turned into a datatest")
-def test_diffusion_wrapper_interface():
-    # grid parameters
-    num_cells = 20896
-    num_edges = 31558
-    num_vertices = 10663
-    num_levels = MCH_CH_R04B09_LEVELS
-    num_c2ec2o = 4
-    num_v2e = 6
-    num_c2e = 3
-    num_e2c2v = 4
-    num_c2e2c = 3
-    num_e2c = 2
-    mean_cell_area = 24907282236.708576
-
-    # other configuration parameters
-    ndyn_substeps = 2
-    dtime = 10.0
-    rayleigh_damping_height = 12500.0
-    nflatlev = 30
-    nflat_gradp = 59
-
-    # diffusion configuration
-    diffusion_type = DiffusionType.SMAGORINSKY_4TH_ORDER  # 5
-=======
 @pytest.mark.datatest
 @pytest.mark.parametrize(
     "experiment, step_date_init, step_date_exit",
@@ -93,7 +60,6 @@
 ):
     # --- Define Diffusion Configuration ---
     diffusion_type = DiffusionType.SMAGORINSKY_4TH_ORDER
->>>>>>> 6b043b9e
     hdiff_w = True
     hdiff_vn = True
     hdiff_temp = True
