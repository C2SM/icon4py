# ICON4Py - ICON inspired code in Python and GT4Py
#
# Copyright (c) 2022-2024, ETH Zurich and MeteoSwiss
# All rights reserved.
#
# Please, refer to the LICENSE file in the root directory.
# SPDX-License-Identifier: BSD-3-Clause

import logging
from unittest import mock

import gt4py.next as gtx
import pytest

from icon4py.model.atmosphere.dycore import dycore_states, solve_nonhydro as solve_nh
from icon4py.model.common import constants, dimension as dims, utils as common_utils
from icon4py.model.common.grid import horizontal as h_grid, vertical as v_grid
from icon4py.model.common.grid.vertical import VerticalGridConfig
from icon4py.model.common.states import prognostic_state as prognostics
from icon4py.model.common.states.prognostic_state import PrognosticState
from icon4py.model.common.utils import data_allocation as data_alloc
from icon4py.model.testing import (
    datatest_utils as dt_utils,
    helpers,
)
from icon4py.tools.py2fgen.wrappers import (
    common as wrapper_common,
    dycore_wrapper,
    grid_wrapper,
    wrapper_dimension as w_dim,
)

from . import utils


logging.basicConfig(level=logging.INFO)


@pytest.mark.datatest
@pytest.mark.parametrize(
    "istep_init, substep_init, istep_exit, substep_exit, at_initial_timestep", [(1, 1, 2, 1, True)]
)
@pytest.mark.parametrize(
    "experiment, step_date_init, step_date_exit",
    [
        (
            dt_utils.REGIONAL_EXPERIMENT,
            "2021-06-20T12:00:10.000",
            "2021-06-20T12:00:10.000",
        ),
    ],
)
@pytest.mark.parametrize("ndyn_substeps", (2,))
def test_dycore_wrapper_granule_inputs(
    istep_init,
    istep_exit,
    substep_init,
    substep_exit,
    step_date_init,
    step_date_exit,
    experiment,
    ndyn_substeps,
    savepoint_nonhydro_init,
    lowest_layer_thickness,
    model_top_height,
    stretch_factor,
    damping_height,
    grid_savepoint,
    metrics_savepoint,
    interpolation_savepoint,
    savepoint_nonhydro_exit,
    savepoint_nonhydro_step_final,
    caplog,
    icon_grid,
    at_initial_timestep,
    backend,
):
    caplog.set_level(logging.DEBUG)

    # savepoints
    sp = savepoint_nonhydro_init

    # --- Granule input parameters for dycore init

    # non hydrostatic config parameters
    itime_scheme = solve_nh.TimeSteppingScheme.MOST_EFFICIENT
    iadv_rhotheta = solve_nh.RhoThetaAdvectionType.MIURA
    igradp_method = solve_nh.HorizontalPressureDiscretizationType.TAYLOR_HYDRO
    ndyn_substeps = ndyn_substeps
    rayleigh_type = constants.RayleighType.KLEMP
    rayleigh_coeff = 0.05
    divdamp_order = solve_nh.DivergenceDampingOrder.COMBINED
    is_iau_active = False
    iau_wgt_dyn = 1.0
    divdamp_type = 3
    divdamp_trans_start = 12500.0
    divdamp_trans_end = 17500.0
    l_vert_nested = False
    rhotheta_offctr = -0.1
    veladv_offctr = 0.25
    nudge_max_coeff = 0.375  # note: this is the ICON value (scaled with the default physics-dynamics timestep ratio)
    divdamp_fac = 0.004
    divdamp_fac2 = 0.004
    divdamp_fac3 = 0.004
    divdamp_fac4 = 0.004
    divdamp_z = 32500.0
    divdamp_z2 = 40000.0
    divdamp_z3 = 60000.0
    divdamp_z4 = 80000.0

    # vertical grid params
    num_levels = 65
    lowest_layer_thickness = 20.0
    model_top_height = 23000.0
    stretch_factor = 0.65
    rayleigh_damping_height = 12500.0

    # vertical params
    vct_a = grid_savepoint.vct_a()
    vct_b = grid_savepoint.vct_b()
    nflat_gradp = gtx.int32(
        grid_savepoint.nflat_gradp() + 1
    )  # undo the -1 to go back to Fortran value

    # other params
    dtime = sp.get_metadata("dtime").get("dtime")
    lprep_adv = sp.get_metadata("prep_adv").get("prep_adv")

    # Cell geometry
    cell_center_lat = grid_savepoint.cell_center_lat()
    cell_center_lon = grid_savepoint.cell_center_lon()
    cell_areas = grid_savepoint.cell_areas()
    mean_cell_area = grid_savepoint.mean_cell_area()

    # Edge geometry
    tangent_orientation = grid_savepoint.tangent_orientation()
    inverse_primal_edge_lengths = grid_savepoint.inverse_primal_edge_lengths()
    inverse_dual_edge_lengths = grid_savepoint.inv_dual_edge_length()
    inverse_vertex_vertex_lengths = grid_savepoint.inv_vert_vert_length()
    primal_normal_vert_x = grid_savepoint.primal_normal_vert_x()
    primal_normal_vert_y = grid_savepoint.primal_normal_vert_y()
    dual_normal_vert_x = grid_savepoint.dual_normal_vert_x()
    dual_normal_vert_y = grid_savepoint.dual_normal_vert_y()
    primal_normal_cell_x = grid_savepoint.primal_normal_cell_x()
    primal_normal_cell_y = grid_savepoint.primal_normal_cell_y()
    dual_normal_cell_x = grid_savepoint.dual_normal_cell_x()
    dual_normal_cell_y = grid_savepoint.dual_normal_cell_y()
    edge_areas = grid_savepoint.edge_areas()
    f_e = grid_savepoint.f_e()
    edge_center_lat = grid_savepoint.edge_center_lat()
    edge_center_lon = grid_savepoint.edge_center_lon()
    primal_normal_x = grid_savepoint.primal_normal_v1()
    primal_normal_y = grid_savepoint.primal_normal_v2()

    # metric state parameters
    bdy_halo_c = metrics_savepoint.bdy_halo_c()
    mask_prog_halo_c = metrics_savepoint.mask_prog_halo_c()
    rayleigh_w = metrics_savepoint.rayleigh_w()
    exner_exfac = metrics_savepoint.exner_exfac()
    exner_ref_mc = metrics_savepoint.exner_ref_mc()
    wgtfac_c = metrics_savepoint.wgtfac_c()
    wgtfacq_c = metrics_savepoint.wgtfacq_c_dsl()
    inv_ddqz_z_full = metrics_savepoint.inv_ddqz_z_full()
    rho_ref_mc = metrics_savepoint.rho_ref_mc()
    theta_ref_mc = metrics_savepoint.theta_ref_mc()
    vwind_expl_wgt = metrics_savepoint.vwind_expl_wgt()
    d_exner_dz_ref_ic = metrics_savepoint.d_exner_dz_ref_ic()
    ddqz_z_half = metrics_savepoint.ddqz_z_half()
    theta_ref_ic = metrics_savepoint.theta_ref_ic()
    d2dexdz2_fac1_mc = metrics_savepoint.d2dexdz2_fac1_mc()
    d2dexdz2_fac2_mc = metrics_savepoint.d2dexdz2_fac2_mc()
    rho_ref_me = metrics_savepoint.rho_ref_me()
    theta_ref_me = metrics_savepoint.theta_ref_me()
    ddxn_z_full = metrics_savepoint.ddxn_z_full()
    zdiff_gradp = metrics_savepoint._get_field(
        "zdiff_gradp_dsl", dims.EdgeDim, dims.E2CDim, dims.KDim
    )
    vertoffset_gradp = metrics_savepoint._get_field(
        "vertoffset_gradp_dsl", dims.EdgeDim, dims.E2CDim, dims.KDim, dtype=gtx.int32
    )
    pg_edgeidx_dsl = metrics_savepoint.pg_edgeidx_dsl()
    pg_exdist = metrics_savepoint.pg_exdist()
    ddqz_z_full_e = metrics_savepoint.ddqz_z_full_e()
    ddxt_z_full = metrics_savepoint.ddxt_z_full()
    wgtfac_e = metrics_savepoint.wgtfac_e()
    wgtfacq_e = metrics_savepoint.wgtfacq_e_dsl(num_levels)
    vwind_impl_wgt = metrics_savepoint.vwind_impl_wgt()
    hmask_dd3d = metrics_savepoint.hmask_dd3d()
    scalfac_dd3d = metrics_savepoint.scalfac_dd3d()
    coeff1_dwdz = metrics_savepoint.coeff1_dwdz()
    coeff2_dwdz = metrics_savepoint.coeff2_dwdz()
    coeff_gradekin = metrics_savepoint._get_field("coeff_gradekin", dims.EdgeDim, dims.E2CDim)

    # interpolation state parameters
    c_lin_e = interpolation_savepoint.c_lin_e()
    c_intp = interpolation_savepoint.c_intp()
    e_flx_avg = interpolation_savepoint.e_flx_avg()
    geofac_grdiv = interpolation_savepoint.geofac_grdiv()
    geofac_rot = interpolation_savepoint.geofac_rot()
    pos_on_tplane_e_1 = interpolation_savepoint._get_field(
        "pos_on_tplane_e_x", dims.EdgeDim, dims.E2CDim
    )
    pos_on_tplane_e_2 = interpolation_savepoint._get_field(
        "pos_on_tplane_e_y", dims.EdgeDim, dims.E2CDim
    )
    rbf_vec_coeff_e = interpolation_savepoint.rbf_vec_coeff_e()
    e_bln_c_s = interpolation_savepoint.e_bln_c_s()
    rbf_coeff_1 = interpolation_savepoint.rbf_vec_coeff_v1()
    rbf_coeff_2 = interpolation_savepoint.rbf_vec_coeff_v2()
    geofac_div = interpolation_savepoint.geofac_div()
    geofac_n2s = interpolation_savepoint.geofac_n2s()
    geofac_grg_x = interpolation_savepoint.geofac_grg()[0]
    geofac_grg_y = interpolation_savepoint.geofac_grg()[1]
    nudgecoeff_e = interpolation_savepoint.nudgecoeff_e()

    # other params
    c_owner_mask = grid_savepoint.c_owner_mask()

    # --- Set Up Grid Parameters ---
    num_vertices = grid_savepoint.num(dims.VertexDim)
    num_cells = grid_savepoint.num(dims.CellDim)
    num_edges = grid_savepoint.num(dims.EdgeDim)
    vertical_size = grid_savepoint.num(dims.KDim)
    limited_area = grid_savepoint.get_metadata("limited_area").get("limited_area")

    # raw serialised data which is not yet offset
    cell_starts = gtx.as_field((w_dim.CellIndexDim,), grid_savepoint._read_int32("c_start_index"))
    cell_ends = gtx.as_field((w_dim.CellIndexDim,), grid_savepoint._read_int32("c_end_index"))
    vertex_starts = gtx.as_field(
        (w_dim.VertexIndexDim,), grid_savepoint._read_int32("v_start_index")
    )
    vertex_ends = gtx.as_field((w_dim.VertexIndexDim,), grid_savepoint._read_int32("v_end_index"))
    edge_starts = gtx.as_field((w_dim.EdgeIndexDim,), grid_savepoint._read_int32("e_start_index"))
    edge_ends = gtx.as_field((w_dim.EdgeIndexDim,), grid_savepoint._read_int32("e_end_index"))

    c2e = gtx.as_field((dims.CellDim, dims.C2EDim), grid_savepoint._read_int32("c2e"))
    e2c = gtx.as_field((dims.EdgeDim, dims.E2CDim), grid_savepoint._read_int32("e2c"))
    c2e2c = gtx.as_field((dims.CellDim, dims.C2E2CDim), grid_savepoint._read_int32("c2e2c"))
    e2c2e = gtx.as_field((dims.EdgeDim, dims.E2C2EDim), grid_savepoint._read_int32("e2c2e"))
    e2v = gtx.as_field((dims.EdgeDim, dims.E2VDim), grid_savepoint._read_int32("e2v"))
    v2e = gtx.as_field((dims.VertexDim, dims.V2EDim), grid_savepoint._read_int32("v2e"))
    v2c = gtx.as_field((dims.VertexDim, dims.V2CDim), grid_savepoint._read_int32("v2c"))
    e2c2v = gtx.as_field((dims.EdgeDim, dims.E2C2VDim), grid_savepoint._read_int32("e2c2v"))
    c2v = gtx.as_field((dims.CellDim, dims.C2VDim), grid_savepoint._read_int32("c2v"))

    # --- Granule input parameters for dycore run
    initial_divdamp_fac = sp.divdamp_fac_o2()

    # PrepAdvection
    vn_traj = sp.vn_traj()
    vol_flx_ic = data_alloc.zero_field(icon_grid, dims.CellDim, dims.KDim)  # TODO sp.vol_flx_ic()
    mass_flx_me = sp.mass_flx_me()
    mass_flx_ic = sp.mass_flx_ic()

    # Diagnostic state parameters
    theta_v_ic = sp.theta_v_ic()
    exner_pr = sp.exner_pr()
    rho_ic = sp.rho_ic()
    ddt_exner_phy = sp.ddt_exner_phy()
    grf_tend_rho = sp.grf_tend_rho()
    grf_tend_thv = sp.grf_tend_thv()
    grf_tend_w = sp.grf_tend_w()
    mass_fl_e = sp.mass_fl_e()
    ddt_vn_phy = sp.ddt_vn_phy()
    grf_tend_vn = sp.grf_tend_vn()
    ddt_vn_apc_ntl1 = sp.ddt_vn_apc_pc(0)
    ddt_vn_apc_ntl2 = sp.ddt_vn_apc_pc(1)
    ddt_w_adv_ntl1 = sp.ddt_w_adv_pc(0)
    ddt_w_adv_ntl2 = sp.ddt_w_adv_pc(1)
    vt = sp.vt()
    vn_ie = sp.vn_ie()
    w_concorr_c = sp.w_concorr_c()
    exner_dyn_incr = sp.exner_dyn_incr()
    vn_incr = data_alloc.zero_field(icon_grid, dims.EdgeDim, dims.KDim, backend=backend)

    # Prognostic state parameters
    w_now = sp.w_now()
    vn_now = sp.vn_now()
    theta_v_now = sp.theta_v_now()
    rho_now = sp.rho_now()
    exner_now = sp.exner_now()

    w_new = sp.w_new()
    vn_new = sp.vn_new()
    theta_v_new = sp.theta_v_new()
    rho_new = sp.rho_new()
    exner_new = sp.exner_new()

    # using fortran indices
    substep = substep_init

    # --- Expected objects that form inputs into init function ---
    expected_icon_grid = icon_grid
    expected_edge_geometry = grid_savepoint.construct_edge_geometry()
    expected_cell_geometry = grid_savepoint.construct_cell_geometry()
    expected_interpolation_state = dycore_states.InterpolationState(
        c_lin_e=interpolation_savepoint.c_lin_e(),
        c_intp=interpolation_savepoint.c_intp(),
        e_flx_avg=interpolation_savepoint.e_flx_avg(),
        geofac_grdiv=interpolation_savepoint.geofac_grdiv(),
        geofac_rot=interpolation_savepoint.geofac_rot(),
        pos_on_tplane_e_1=interpolation_savepoint.pos_on_tplane_e_x(),
        pos_on_tplane_e_2=interpolation_savepoint.pos_on_tplane_e_y(),
        rbf_vec_coeff_e=interpolation_savepoint.rbf_vec_coeff_e(),
        e_bln_c_s=data_alloc.flatten_first_two_dims(
            dims.CEDim, field=interpolation_savepoint.e_bln_c_s()
        ),
        rbf_coeff_1=interpolation_savepoint.rbf_vec_coeff_v1(),
        rbf_coeff_2=interpolation_savepoint.rbf_vec_coeff_v2(),
        geofac_div=data_alloc.flatten_first_two_dims(
            dims.CEDim, field=interpolation_savepoint.geofac_div()
        ),
        geofac_n2s=interpolation_savepoint.geofac_n2s(),
        geofac_grg_x=interpolation_savepoint.geofac_grg()[0],
        geofac_grg_y=interpolation_savepoint.geofac_grg()[1],
        nudgecoeff_e=interpolation_savepoint.nudgecoeff_e(),
    )
    expected_metric_state = dycore_states.MetricStateNonHydro(
        bdy_halo_c=metrics_savepoint.bdy_halo_c(),
        mask_prog_halo_c=metrics_savepoint.mask_prog_halo_c(),
        rayleigh_w=metrics_savepoint.rayleigh_w(),
        exner_exfac=metrics_savepoint.exner_exfac(),
        exner_ref_mc=metrics_savepoint.exner_ref_mc(),
        wgtfac_c=metrics_savepoint.wgtfac_c(),
        wgtfacq_c=metrics_savepoint.wgtfacq_c_dsl(),
        inv_ddqz_z_full=metrics_savepoint.inv_ddqz_z_full(),
        rho_ref_mc=metrics_savepoint.rho_ref_mc(),
        theta_ref_mc=metrics_savepoint.theta_ref_mc(),
        vwind_expl_wgt=metrics_savepoint.vwind_expl_wgt(),
        d_exner_dz_ref_ic=metrics_savepoint.d_exner_dz_ref_ic(),
        ddqz_z_half=metrics_savepoint.ddqz_z_half(),
        theta_ref_ic=metrics_savepoint.theta_ref_ic(),
        d2dexdz2_fac1_mc=metrics_savepoint.d2dexdz2_fac1_mc(),
        d2dexdz2_fac2_mc=metrics_savepoint.d2dexdz2_fac2_mc(),
        reference_rho_at_edges_on_model_levels=metrics_savepoint.rho_ref_me(),
        reference_theta_at_edges_on_model_levels=metrics_savepoint.theta_ref_me(),
        ddxn_z_full=metrics_savepoint.ddxn_z_full(),
        zdiff_gradp=metrics_savepoint.zdiff_gradp(),
        vertoffset_gradp=metrics_savepoint.vertoffset_gradp(),
        pg_edgeidx_dsl=metrics_savepoint.pg_edgeidx_dsl(),
        pg_exdist=metrics_savepoint.pg_exdist(),
        ddqz_z_full_e=metrics_savepoint.ddqz_z_full_e(),
        ddxt_z_full=metrics_savepoint.ddxt_z_full(),
        wgtfac_e=metrics_savepoint.wgtfac_e(),
        wgtfacq_e=metrics_savepoint.wgtfacq_e_dsl(num_levels),
        vwind_impl_wgt=metrics_savepoint.vwind_impl_wgt(),
        horizontal_mask_for_3d_divdamp=metrics_savepoint.hmask_dd3d(),
        scaling_factor_for_3d_divdamp=metrics_savepoint.scalfac_dd3d(),
        coeff1_dwdz=metrics_savepoint.coeff1_dwdz(),
        coeff2_dwdz=metrics_savepoint.coeff2_dwdz(),
        coeff_gradekin=metrics_savepoint.coeff_gradekin(),
    )
    expected_vertical_config = VerticalGridConfig(
        icon_grid.num_levels,
        lowest_layer_thickness=lowest_layer_thickness,
        model_top_height=model_top_height,
        stretch_factor=stretch_factor,
        rayleigh_damping_height=damping_height,
    )
    expected_vertical_params = v_grid.VerticalGrid(
        config=expected_vertical_config,
        vct_a=grid_savepoint.vct_a(),
        vct_b=grid_savepoint.vct_b(),
        _min_index_flat_horizontal_grad_pressure=grid_savepoint.nflat_gradp(),
    )
    expected_config = utils.construct_solve_nh_config(experiment, ndyn_substeps)
    expected_additional_parameters = solve_nh.NonHydrostaticParams(expected_config)

    # --- Expected objects that form inputs into run function ---
    expected_diagnostic_state_nh = dycore_states.DiagnosticStateNonHydro(
<<<<<<< HEAD
        theta_v_at_cells_on_half_levels=sp.theta_v_ic(),
=======
        tangential_wind=sp.vt(),
        vn_on_half_levels=sp.vn_ie(),
        contravariant_correction_at_cells_on_half_levels=sp.w_concorr_c(),
        theta_v_ic=sp.theta_v_ic(),
>>>>>>> 56b18602
        exner_pr=sp.exner_pr(),
        rho_ic=sp.rho_ic(),
        ddt_exner_phy=sp.ddt_exner_phy(),
        grf_tend_rho=sp.grf_tend_rho(),
        grf_tend_thv=sp.grf_tend_thv(),
        grf_tend_w=sp.grf_tend_w(),
        mass_fl_e=sp.mass_fl_e(),
        normal_wind_tendency_due_to_physics_process=sp.ddt_vn_phy(),
        grf_tend_vn=sp.grf_tend_vn(),
        normal_wind_advective_tendency=common_utils.PredictorCorrectorPair(
            sp.ddt_vn_apc_pc(0), sp.ddt_vn_apc_pc(1)
        ),
        vertical_wind_advective_tendency=common_utils.PredictorCorrectorPair(
            sp.ddt_w_adv_pc(0), sp.ddt_w_adv_pc(1)
        ),
        rho_incr=None,  # sp.rho_incr(),
        normal_wind_iau_increments=data_alloc.zero_field(
            icon_grid, dims.EdgeDim, dims.KDim, backend=backend
        ),  # sp.vn_incr(),
        exner_incr=None,  # sp.exner_incr(),
        exner_dyn_incr=sp.exner_dyn_incr(),
    )
    prognostic_state_nnow = prognostics.PrognosticState(
        w=sp.w_now(),
        vn=sp.vn_now(),
        theta_v=sp.theta_v_now(),
        rho=sp.rho_now(),
        exner=sp.exner_now(),
    )
    prognostic_state_nnew = prognostics.PrognosticState(
        w=sp.w_new(),
        vn=sp.vn_new(),
        theta_v=sp.theta_v_new(),
        rho=sp.rho_new(),
        exner=sp.exner_new(),
    )
    expected_prognostic_states = common_utils.TimeStepPair(
        prognostic_state_nnow, prognostic_state_nnew
    )

    expected_prep_adv = dycore_states.PrepAdvection(
        vn_traj=sp.vn_traj(),
        mass_flx_me=sp.mass_flx_me(),
        mass_flx_ic=sp.mass_flx_ic(),
        vol_flx_ic=data_alloc.zero_field(
            icon_grid, dims.CellDim, dims.KDim
        ),  # TODO: sp.vol_flx_ic(),
    )
    expected_initial_divdamp_fac = sp.divdamp_fac_o2()
    expected_dtime = sp.get_metadata("dtime").get("dtime")
    expected_lprep_adv = sp.get_metadata("prep_adv").get("prep_adv")
    expected_at_first_substep = substep_init == 1
    expected_at_last_substep = substep_init == ndyn_substeps

    # --- Initialize the Grid ---
    grid_wrapper.grid_init(
        cell_starts=cell_starts,
        cell_ends=cell_ends,
        vertex_starts=vertex_starts,
        vertex_ends=vertex_ends,
        edge_starts=edge_starts,
        edge_ends=edge_ends,
        c2e=c2e,
        e2c=e2c,
        c2e2c=c2e2c,
        e2c2e=e2c2e,
        e2v=e2v,
        v2e=v2e,
        v2c=v2c,
        e2c2v=e2c2v,
        c2v=c2v,
        num_vertices=num_vertices,
        num_cells=num_cells,
        num_edges=num_edges,
        vertical_size=vertical_size,
        limited_area=limited_area,
        tangent_orientation=tangent_orientation,
        inverse_primal_edge_lengths=inverse_primal_edge_lengths,
        inv_dual_edge_length=inverse_dual_edge_lengths,
        inv_vert_vert_length=inverse_vertex_vertex_lengths,
        edge_areas=edge_areas,
        f_e=f_e,
        cell_center_lat=cell_center_lat,
        cell_center_lon=cell_center_lon,
        cell_areas=cell_areas,
        primal_normal_vert_x=primal_normal_vert_x,
        primal_normal_vert_y=primal_normal_vert_y,
        dual_normal_vert_x=dual_normal_vert_x,
        dual_normal_vert_y=dual_normal_vert_y,
        primal_normal_cell_x=primal_normal_cell_x,
        primal_normal_cell_y=primal_normal_cell_y,
        dual_normal_cell_x=dual_normal_cell_x,
        dual_normal_cell_y=dual_normal_cell_y,
        edge_center_lat=edge_center_lat,
        edge_center_lon=edge_center_lon,
        primal_normal_x=primal_normal_x,
        primal_normal_y=primal_normal_y,
        mean_cell_area=mean_cell_area,
        c_glb_index=None,  # not running in parallel
        e_glb_index=None,
        v_glb_index=None,
        c_owner_mask=None,
        e_owner_mask=None,
        v_owner_mask=None,
        comm_id=None,
    )

    # --- Mock and Test SolveNonhydro.init ---
    with mock.patch(
        "icon4py.model.atmosphere.dycore.solve_nonhydro.SolveNonhydro.__init__",
        return_value=None,
    ) as mock_init:
        dycore_wrapper.solve_nh_init(
            vct_a=vct_a,
            vct_b=vct_b,
            c_lin_e=c_lin_e,
            c_intp=c_intp,
            e_flx_avg=e_flx_avg,
            geofac_grdiv=geofac_grdiv,
            geofac_rot=geofac_rot,
            pos_on_tplane_e_1=pos_on_tplane_e_1,
            pos_on_tplane_e_2=pos_on_tplane_e_2,
            rbf_vec_coeff_e=rbf_vec_coeff_e,
            e_bln_c_s=e_bln_c_s,
            rbf_coeff_1=rbf_coeff_1,
            rbf_coeff_2=rbf_coeff_2,
            geofac_div=geofac_div,
            geofac_n2s=geofac_n2s,
            geofac_grg_x=geofac_grg_x,
            geofac_grg_y=geofac_grg_y,
            nudgecoeff_e=nudgecoeff_e,
            bdy_halo_c=bdy_halo_c,
            mask_prog_halo_c=mask_prog_halo_c,
            rayleigh_w=rayleigh_w,
            exner_exfac=exner_exfac,
            exner_ref_mc=exner_ref_mc,
            wgtfac_c=wgtfac_c,
            wgtfacq_c=wgtfacq_c,
            inv_ddqz_z_full=inv_ddqz_z_full,
            rho_ref_mc=rho_ref_mc,
            theta_ref_mc=theta_ref_mc,
            vwind_expl_wgt=vwind_expl_wgt,
            d_exner_dz_ref_ic=d_exner_dz_ref_ic,
            ddqz_z_half=ddqz_z_half,
            theta_ref_ic=theta_ref_ic,
            d2dexdz2_fac1_mc=d2dexdz2_fac1_mc,
            d2dexdz2_fac2_mc=d2dexdz2_fac2_mc,
            rho_ref_me=rho_ref_me,
            theta_ref_me=theta_ref_me,
            ddxn_z_full=ddxn_z_full,
            zdiff_gradp=zdiff_gradp,
            vertoffset_gradp=vertoffset_gradp,
            ipeidx_dsl=pg_edgeidx_dsl,
            pg_exdist=pg_exdist,
            ddqz_z_full_e=ddqz_z_full_e,
            ddxt_z_full=ddxt_z_full,
            wgtfac_e=wgtfac_e,
            wgtfacq_e=wgtfacq_e,
            vwind_impl_wgt=vwind_impl_wgt,
            hmask_dd3d=hmask_dd3d,
            scalfac_dd3d=scalfac_dd3d,
            coeff1_dwdz=coeff1_dwdz,
            coeff2_dwdz=coeff2_dwdz,
            coeff_gradekin=coeff_gradekin,
            c_owner_mask=c_owner_mask,
            rayleigh_damping_height=rayleigh_damping_height,
            itime_scheme=itime_scheme,
            iadv_rhotheta=iadv_rhotheta,
            igradp_method=igradp_method,
            ndyn_substeps=ndyn_substeps,
            rayleigh_type=rayleigh_type,
            rayleigh_coeff=rayleigh_coeff,
            divdamp_order=divdamp_order,
            is_iau_active=is_iau_active,
            iau_wgt_dyn=iau_wgt_dyn,
            divdamp_type=divdamp_type,
            divdamp_trans_start=divdamp_trans_start,
            divdamp_trans_end=divdamp_trans_end,
            l_vert_nested=l_vert_nested,
            rhotheta_offctr=rhotheta_offctr,
            veladv_offctr=veladv_offctr,
            nudge_max_coeff=nudge_max_coeff,
            divdamp_fac=divdamp_fac,
            divdamp_fac2=divdamp_fac2,
            divdamp_fac3=divdamp_fac3,
            divdamp_fac4=divdamp_fac4,
            divdamp_z=divdamp_z,
            divdamp_z2=divdamp_z2,
            divdamp_z3=divdamp_z3,
            divdamp_z4=divdamp_z4,
            lowest_layer_thickness=lowest_layer_thickness,
            model_top_height=model_top_height,
            stretch_factor=stretch_factor,
            nflat_gradp=nflat_gradp,
            num_levels=num_levels,
            backend=wrapper_common.BackendIntEnum.DEFAULT,
        )

        # Check input arguments to SolveNonhydro.init
        captured_args, captured_kwargs = mock_init.call_args

        # special case of grid._id as we do not use this arg in the wrapper as we cant pass strings from Fortran to the wrapper
        try:
            result, error_message = utils.compare_objects(
                captured_kwargs["grid"], expected_icon_grid
            )
            assert result, f"Grid comparison failed: {error_message}"
        except AssertionError as e:
            error_message = str(e)
            if "object.connectivities" not in error_message:
                raise
            else:
                pass

        result, error_message = utils.compare_objects(captured_kwargs["config"], expected_config)
        assert result, f"Config comparison failed: {error_message}"

        result, error_message = utils.compare_objects(
            captured_kwargs["params"], expected_additional_parameters
        )
        assert result, f"Params comparison failed: {error_message}"

        result, error_message = utils.compare_objects(
            captured_kwargs["metric_state_nonhydro"], expected_metric_state
        )
        assert result, f"Metric State comparison failed: {error_message}"

        result, error_message = utils.compare_objects(
            captured_kwargs["interpolation_state"], expected_interpolation_state
        )
        assert result, f"Interpolation State comparison failed: {error_message}"

        result, error_message = utils.compare_objects(
            captured_kwargs["vertical_params"], expected_vertical_params
        )
        assert result, f"Vertical Params comparison failed: {error_message}"

        result, error_message = utils.compare_objects(
            captured_kwargs["edge_geometry"], expected_edge_geometry
        )
        assert result, f"Edge Geometry comparison failed: {error_message}"

        result, error_message = utils.compare_objects(
            captured_kwargs["cell_geometry"], expected_cell_geometry
        )
        assert result, f"Cell Geometry comparison failed: {error_message}"

        result, error_message = utils.compare_objects(
            captured_kwargs["owner_mask"], grid_savepoint.c_owner_mask()
        )
        assert result, f"Owner Mask comparison failed: {error_message}"

    # --- Mock and Test SolveNonhydro.run ---
    with mock.patch(
        "icon4py.model.atmosphere.dycore.solve_nonhydro.SolveNonhydro.time_step"
    ) as mock_init:
        dycore_wrapper.solve_nh_run(
            rho_now=rho_now,
            rho_new=rho_new,
            exner_now=exner_now,
            exner_new=exner_new,
            w_now=w_now,
            w_new=w_new,
            theta_v_now=theta_v_now,
            theta_v_new=theta_v_new,
            vn_now=vn_now,
            vn_new=vn_new,
            w_concorr_c=w_concorr_c,
            ddt_vn_apc_ntl1=ddt_vn_apc_ntl1,
            ddt_vn_apc_ntl2=ddt_vn_apc_ntl2,
            ddt_w_adv_ntl1=ddt_w_adv_ntl1,
            ddt_w_adv_ntl2=ddt_w_adv_ntl2,
            theta_v_ic=theta_v_ic,
            rho_ic=rho_ic,
            exner_pr=exner_pr,
            exner_dyn_incr=exner_dyn_incr,
            ddt_exner_phy=ddt_exner_phy,
            grf_tend_rho=grf_tend_rho,
            grf_tend_thv=grf_tend_thv,
            grf_tend_w=grf_tend_w,
            mass_fl_e=mass_fl_e,
            ddt_vn_phy=ddt_vn_phy,
            grf_tend_vn=grf_tend_vn,
            vn_ie=vn_ie,
            vt=vt,
            vn_incr=vn_incr,
            mass_flx_me=mass_flx_me,
            mass_flx_ic=mass_flx_ic,
            vol_flx_ic=vol_flx_ic,
            vn_traj=vn_traj,
            dtime=dtime,
            lprep_adv=lprep_adv,
            at_initial_timestep=at_initial_timestep,
            divdamp_fac_o2=initial_divdamp_fac,
            ndyn_substeps=ndyn_substeps,
            idyn_timestep=substep,
        )

        # Check input arguments to SolveNonhydro.time_step
        captured_args, captured_kwargs = mock_init.call_args

        result, error_message = utils.compare_objects(
            captured_kwargs["diagnostic_state_nh"], expected_diagnostic_state_nh
        )
        assert result, f"Diagnostic State comparison failed: {error_message}"

        result, error_message = utils.compare_objects(
            captured_kwargs["prognostic_states"], expected_prognostic_states
        )
        assert result, f"Prognostic State comparison failed: {error_message}"

        result, error_message = utils.compare_objects(
            captured_kwargs["prep_adv"], expected_prep_adv
        )
        assert result, f"Prep Advection comparison failed: {error_message}"

        result, error_message = utils.compare_objects(
            captured_kwargs["second_order_divdamp_factor"], expected_initial_divdamp_fac
        )
        assert result, f"Divdamp Factor comparison failed: {error_message}"

        result, error_message = utils.compare_objects(captured_kwargs["dtime"], expected_dtime)
        assert result, f"dtime comparison failed: {error_message}"

        result, error_message = utils.compare_objects(
            captured_kwargs["lprep_adv"], expected_lprep_adv
        )
        assert result, f"Prep Advection flag comparison failed: {error_message}"

        result, error_message = utils.compare_objects(
            captured_kwargs["at_first_substep"], expected_at_first_substep
        )
        assert result, f"First Substep comparison failed: {error_message}"

        result, error_message = utils.compare_objects(
            captured_kwargs["at_last_substep"], expected_at_last_substep
        )
        assert result, f"Last Substep comparison failed: {error_message}"


@pytest.mark.datatest
@pytest.mark.parametrize(
    "istep_init, substep_init, istep_exit, substep_exit, at_initial_timestep", [(1, 1, 2, 1, True)]
)
@pytest.mark.parametrize(
    "experiment,step_date_init, step_date_exit",
    [
        (
            dt_utils.REGIONAL_EXPERIMENT,
            "2021-06-20T12:00:10.000",
            "2021-06-20T12:00:10.000",
        ),
    ],
)
def test_granule_solve_nonhydro_single_step_regional(
    istep_init,
    istep_exit,
    substep_init,
    substep_exit,
    step_date_init,
    step_date_exit,
    experiment,
    ndyn_substeps,
    savepoint_nonhydro_init,
    lowest_layer_thickness,
    model_top_height,
    stretch_factor,
    damping_height,
    grid_savepoint,
    metrics_savepoint,
    interpolation_savepoint,
    savepoint_nonhydro_exit,
    savepoint_nonhydro_step_final,
    caplog,
    icon_grid,
    at_initial_timestep,
    backend,
):
    caplog.set_level(logging.DEBUG)

    # savepoints
    sp = savepoint_nonhydro_init
    sp_step_exit = savepoint_nonhydro_step_final

    # non hydrostatic config parameters
    itime_scheme = solve_nh.TimeSteppingScheme.MOST_EFFICIENT
    iadv_rhotheta = solve_nh.RhoThetaAdvectionType.MIURA
    igradp_method = solve_nh.HorizontalPressureDiscretizationType.TAYLOR_HYDRO
    ndyn_substeps = ndyn_substeps
    rayleigh_type = constants.RayleighType.KLEMP
    rayleigh_coeff = 0.05
    divdamp_order = solve_nh.DivergenceDampingOrder.COMBINED
    is_iau_active = False
    iau_wgt_dyn = 1.0
    divdamp_type = 3
    divdamp_trans_start = 12500.0
    divdamp_trans_end = 17500.0
    l_vert_nested = False
    rhotheta_offctr = -0.1
    veladv_offctr = 0.25
    nudge_max_coeff = 0.375
    divdamp_fac = 0.004
    divdamp_fac2 = 0.004
    divdamp_fac3 = 0.004
    divdamp_fac4 = 0.004
    divdamp_z = 32500.0
    divdamp_z2 = 40000.0
    divdamp_z3 = 60000.0
    divdamp_z4 = 80000.0

    # vertical grid params
    num_levels = 65
    lowest_layer_thickness = 20.0
    model_top_height = 23000.0
    stretch_factor = 0.65
    rayleigh_damping_height = 12500.0

    # vertical params
    vct_a = grid_savepoint.vct_a()
    vct_b = grid_savepoint.vct_b()
    nflat_gradp = gtx.int32(
        grid_savepoint.nflat_gradp() + 1
    )  # undo the -1 to go back to Fortran value

    # other params
    dtime = sp.get_metadata("dtime").get("dtime")
    lprep_adv = sp.get_metadata("prep_adv").get("prep_adv")

    # Cell geometry
    cell_center_lat = grid_savepoint.cell_center_lat()
    cell_center_lon = grid_savepoint.cell_center_lon()
    cell_areas = grid_savepoint.cell_areas()
    mean_cell_area = grid_savepoint.mean_cell_area()

    # Edge geometry
    tangent_orientation = grid_savepoint.tangent_orientation()
    inverse_primal_edge_lengths = grid_savepoint.inverse_primal_edge_lengths()
    inverse_dual_edge_lengths = grid_savepoint.inv_dual_edge_length()
    inverse_vertex_vertex_lengths = grid_savepoint.inv_vert_vert_length()
    primal_normal_vert_x = grid_savepoint.primal_normal_vert_x()
    primal_normal_vert_y = grid_savepoint.primal_normal_vert_y()
    dual_normal_vert_x = grid_savepoint.dual_normal_vert_x()
    dual_normal_vert_y = grid_savepoint.dual_normal_vert_y()
    primal_normal_cell_x = grid_savepoint.primal_normal_cell_x()
    primal_normal_cell_y = grid_savepoint.primal_normal_cell_y()
    dual_normal_cell_x = grid_savepoint.dual_normal_cell_x()
    dual_normal_cell_y = grid_savepoint.dual_normal_cell_y()
    edge_areas = grid_savepoint.edge_areas()
    f_e = grid_savepoint.f_e()
    edge_center_lat = grid_savepoint.edge_center_lat()
    edge_center_lon = grid_savepoint.edge_center_lon()
    primal_normal_x = grid_savepoint.primal_normal_v1()
    primal_normal_y = grid_savepoint.primal_normal_v2()

    # metric state parameters
    bdy_halo_c = metrics_savepoint.bdy_halo_c()
    mask_prog_halo_c = metrics_savepoint.mask_prog_halo_c()
    rayleigh_w = metrics_savepoint.rayleigh_w()
    exner_exfac = metrics_savepoint.exner_exfac()
    exner_ref_mc = metrics_savepoint.exner_ref_mc()
    wgtfac_c = metrics_savepoint.wgtfac_c()
    wgtfacq_c = metrics_savepoint.wgtfacq_c_dsl()
    inv_ddqz_z_full = metrics_savepoint.inv_ddqz_z_full()
    rho_ref_mc = metrics_savepoint.rho_ref_mc()
    theta_ref_mc = metrics_savepoint.theta_ref_mc()
    vwind_expl_wgt = metrics_savepoint.vwind_expl_wgt()
    d_exner_dz_ref_ic = metrics_savepoint.d_exner_dz_ref_ic()
    ddqz_z_half = metrics_savepoint.ddqz_z_half()
    theta_ref_ic = metrics_savepoint.theta_ref_ic()
    d2dexdz2_fac1_mc = metrics_savepoint.d2dexdz2_fac1_mc()
    d2dexdz2_fac2_mc = metrics_savepoint.d2dexdz2_fac2_mc()
    rho_ref_me = metrics_savepoint.rho_ref_me()
    theta_ref_me = metrics_savepoint.theta_ref_me()
    ddxn_z_full = metrics_savepoint.ddxn_z_full()
    zdiff_gradp = metrics_savepoint._get_field(
        "zdiff_gradp_dsl", dims.EdgeDim, dims.E2CDim, dims.KDim
    )
    vertoffset_gradp = metrics_savepoint._get_field(
        "vertoffset_gradp_dsl", dims.EdgeDim, dims.E2CDim, dims.KDim, dtype=gtx.int32
    )
    pg_edgeidx_dsl = metrics_savepoint.pg_edgeidx_dsl()
    pg_exdist = metrics_savepoint.pg_exdist()
    ddqz_z_full_e = metrics_savepoint.ddqz_z_full_e()
    ddxt_z_full = metrics_savepoint.ddxt_z_full()
    wgtfac_e = metrics_savepoint.wgtfac_e()
    wgtfacq_e = metrics_savepoint.wgtfacq_e_dsl(num_levels)
    vwind_impl_wgt = metrics_savepoint.vwind_impl_wgt()
    hmask_dd3d = metrics_savepoint.hmask_dd3d()
    scalfac_dd3d = metrics_savepoint.scalfac_dd3d()
    coeff1_dwdz = metrics_savepoint.coeff1_dwdz()
    coeff2_dwdz = metrics_savepoint.coeff2_dwdz()
    coeff_gradekin = metrics_savepoint._get_field("coeff_gradekin", dims.EdgeDim, dims.E2CDim)

    # interpolation state parameters
    c_lin_e = interpolation_savepoint.c_lin_e()
    c_intp = interpolation_savepoint.c_intp()
    e_flx_avg = interpolation_savepoint.e_flx_avg()
    geofac_grdiv = interpolation_savepoint.geofac_grdiv()
    geofac_rot = interpolation_savepoint.geofac_rot()
    pos_on_tplane_e_1 = interpolation_savepoint._get_field(
        "pos_on_tplane_e_x", dims.EdgeDim, dims.E2CDim
    )
    pos_on_tplane_e_2 = interpolation_savepoint._get_field(
        "pos_on_tplane_e_y", dims.EdgeDim, dims.E2CDim
    )
    rbf_vec_coeff_e = interpolation_savepoint.rbf_vec_coeff_e()
    e_bln_c_s = interpolation_savepoint.e_bln_c_s()
    rbf_coeff_1 = interpolation_savepoint.rbf_vec_coeff_v1()
    rbf_coeff_2 = interpolation_savepoint.rbf_vec_coeff_v2()
    geofac_div = interpolation_savepoint.geofac_div()
    geofac_n2s = interpolation_savepoint.geofac_n2s()
    geofac_grg_x = interpolation_savepoint.geofac_grg()[0]
    geofac_grg_y = interpolation_savepoint.geofac_grg()[1]
    nudgecoeff_e = interpolation_savepoint.nudgecoeff_e()

    # other params
    c_owner_mask = grid_savepoint.c_owner_mask()

    # --- Set Up Grid Parameters ---
    num_vertices = grid_savepoint.num(dims.VertexDim)
    num_cells = grid_savepoint.num(dims.CellDim)
    num_edges = grid_savepoint.num(dims.EdgeDim)
    vertical_size = grid_savepoint.num(dims.KDim)
    limited_area = grid_savepoint.get_metadata("limited_area").get("limited_area")

    # raw serialised data which is not yet offset
    cell_starts = gtx.as_field((w_dim.CellIndexDim,), grid_savepoint._read_int32("c_start_index"))
    cell_ends = gtx.as_field((w_dim.CellIndexDim,), grid_savepoint._read_int32("c_end_index"))
    vertex_starts = gtx.as_field(
        (w_dim.VertexIndexDim,), grid_savepoint._read_int32("v_start_index")
    )
    vertex_ends = gtx.as_field((w_dim.VertexIndexDim,), grid_savepoint._read_int32("v_end_index"))
    edge_starts = gtx.as_field((w_dim.EdgeIndexDim,), grid_savepoint._read_int32("e_start_index"))
    edge_ends = gtx.as_field((w_dim.EdgeIndexDim,), grid_savepoint._read_int32("e_end_index"))

    c2e = gtx.as_field((dims.CellDim, dims.C2EDim), grid_savepoint._read_int32("c2e"))
    e2c = gtx.as_field((dims.EdgeDim, dims.E2CDim), grid_savepoint._read_int32("e2c"))
    c2e2c = gtx.as_field((dims.CellDim, dims.C2E2CDim), grid_savepoint._read_int32("c2e2c"))
    e2c2e = gtx.as_field((dims.EdgeDim, dims.E2C2EDim), grid_savepoint._read_int32("e2c2e"))
    e2v = gtx.as_field((dims.EdgeDim, dims.E2VDim), grid_savepoint._read_int32("e2v"))
    v2e = gtx.as_field((dims.VertexDim, dims.V2EDim), grid_savepoint._read_int32("v2e"))
    v2c = gtx.as_field((dims.VertexDim, dims.V2CDim), grid_savepoint._read_int32("v2c"))
    e2c2v = gtx.as_field((dims.EdgeDim, dims.E2C2VDim), grid_savepoint._read_int32("e2c2v"))
    c2v = gtx.as_field((dims.CellDim, dims.C2VDim), grid_savepoint._read_int32("c2v"))

    grid_wrapper.grid_init(
        cell_starts=cell_starts,
        cell_ends=cell_ends,
        vertex_starts=vertex_starts,
        vertex_ends=vertex_ends,
        edge_starts=edge_starts,
        edge_ends=edge_ends,
        c2e=c2e,
        e2c=e2c,
        c2e2c=c2e2c,
        e2c2e=e2c2e,
        e2v=e2v,
        v2e=v2e,
        v2c=v2c,
        e2c2v=e2c2v,
        c2v=c2v,
        num_vertices=num_vertices,
        num_cells=num_cells,
        num_edges=num_edges,
        vertical_size=vertical_size,
        limited_area=limited_area,
        tangent_orientation=tangent_orientation,
        inverse_primal_edge_lengths=inverse_primal_edge_lengths,
        inv_dual_edge_length=inverse_dual_edge_lengths,
        inv_vert_vert_length=inverse_vertex_vertex_lengths,
        edge_areas=edge_areas,
        f_e=f_e,
        cell_center_lat=cell_center_lat,
        cell_center_lon=cell_center_lon,
        cell_areas=cell_areas,
        primal_normal_vert_x=primal_normal_vert_x,
        primal_normal_vert_y=primal_normal_vert_y,
        dual_normal_vert_x=dual_normal_vert_x,
        dual_normal_vert_y=dual_normal_vert_y,
        primal_normal_cell_x=primal_normal_cell_x,
        primal_normal_cell_y=primal_normal_cell_y,
        dual_normal_cell_x=dual_normal_cell_x,
        dual_normal_cell_y=dual_normal_cell_y,
        edge_center_lat=edge_center_lat,
        edge_center_lon=edge_center_lon,
        primal_normal_x=primal_normal_x,
        primal_normal_y=primal_normal_y,
        mean_cell_area=mean_cell_area,
        c_glb_index=None,  # not running in parallel
        e_glb_index=None,
        v_glb_index=None,
        c_owner_mask=None,
        e_owner_mask=None,
        v_owner_mask=None,
        comm_id=None,
    )

    # call solve init
    dycore_wrapper.solve_nh_init(
        vct_a=vct_a,
        vct_b=vct_b,
        c_lin_e=c_lin_e,
        c_intp=c_intp,
        e_flx_avg=e_flx_avg,
        geofac_grdiv=geofac_grdiv,
        geofac_rot=geofac_rot,
        pos_on_tplane_e_1=pos_on_tplane_e_1,
        pos_on_tplane_e_2=pos_on_tplane_e_2,
        rbf_vec_coeff_e=rbf_vec_coeff_e,
        e_bln_c_s=e_bln_c_s,
        rbf_coeff_1=rbf_coeff_1,
        rbf_coeff_2=rbf_coeff_2,
        geofac_div=geofac_div,
        geofac_n2s=geofac_n2s,
        geofac_grg_x=geofac_grg_x,
        geofac_grg_y=geofac_grg_y,
        nudgecoeff_e=nudgecoeff_e,
        bdy_halo_c=bdy_halo_c,
        mask_prog_halo_c=mask_prog_halo_c,
        rayleigh_w=rayleigh_w,
        exner_exfac=exner_exfac,
        exner_ref_mc=exner_ref_mc,
        wgtfac_c=wgtfac_c,
        wgtfacq_c=wgtfacq_c,
        inv_ddqz_z_full=inv_ddqz_z_full,
        rho_ref_mc=rho_ref_mc,
        theta_ref_mc=theta_ref_mc,
        vwind_expl_wgt=vwind_expl_wgt,
        d_exner_dz_ref_ic=d_exner_dz_ref_ic,
        ddqz_z_half=ddqz_z_half,
        theta_ref_ic=theta_ref_ic,
        d2dexdz2_fac1_mc=d2dexdz2_fac1_mc,
        d2dexdz2_fac2_mc=d2dexdz2_fac2_mc,
        rho_ref_me=rho_ref_me,
        theta_ref_me=theta_ref_me,
        ddxn_z_full=ddxn_z_full,
        zdiff_gradp=zdiff_gradp,
        vertoffset_gradp=vertoffset_gradp,
        ipeidx_dsl=pg_edgeidx_dsl,
        pg_exdist=pg_exdist,
        ddqz_z_full_e=ddqz_z_full_e,
        ddxt_z_full=ddxt_z_full,
        wgtfac_e=wgtfac_e,
        wgtfacq_e=wgtfacq_e,
        vwind_impl_wgt=vwind_impl_wgt,
        hmask_dd3d=hmask_dd3d,
        scalfac_dd3d=scalfac_dd3d,
        coeff1_dwdz=coeff1_dwdz,
        coeff2_dwdz=coeff2_dwdz,
        coeff_gradekin=coeff_gradekin,
        c_owner_mask=c_owner_mask,
        rayleigh_damping_height=rayleigh_damping_height,
        itime_scheme=itime_scheme,
        iadv_rhotheta=iadv_rhotheta,
        igradp_method=igradp_method,
        ndyn_substeps=ndyn_substeps,
        rayleigh_type=rayleigh_type,
        rayleigh_coeff=rayleigh_coeff,
        divdamp_order=divdamp_order,
        is_iau_active=is_iau_active,
        iau_wgt_dyn=iau_wgt_dyn,
        divdamp_type=divdamp_type,
        divdamp_trans_start=divdamp_trans_start,
        divdamp_trans_end=divdamp_trans_end,
        l_vert_nested=l_vert_nested,
        rhotheta_offctr=rhotheta_offctr,
        veladv_offctr=veladv_offctr,
        nudge_max_coeff=nudge_max_coeff,
        divdamp_fac=divdamp_fac,
        divdamp_fac2=divdamp_fac2,
        divdamp_fac3=divdamp_fac3,
        divdamp_fac4=divdamp_fac4,
        divdamp_z=divdamp_z,
        divdamp_z2=divdamp_z2,
        divdamp_z3=divdamp_z3,
        divdamp_z4=divdamp_z4,
        lowest_layer_thickness=lowest_layer_thickness,
        model_top_height=model_top_height,
        stretch_factor=stretch_factor,
        nflat_gradp=nflat_gradp,
        num_levels=num_levels,
        backend=wrapper_common.BackendIntEnum.DEFAULT,
    )

    # solve nh run parameters
    initial_divdamp_fac = sp.divdamp_fac_o2()

    # PrepAdvection
    vn_traj = sp.vn_traj()
    vol_flx_ic = data_alloc.zero_field(icon_grid, dims.CellDim, dims.KDim)  # TODO sp.vol_flx_ic()
    mass_flx_me = sp.mass_flx_me()
    mass_flx_ic = sp.mass_flx_ic()

    # Diagnostic state parameters
    theta_v_ic = sp.theta_v_ic()
    exner_pr = sp.exner_pr()
    rho_ic = sp.rho_ic()
    ddt_exner_phy = sp.ddt_exner_phy()
    grf_tend_rho = sp.grf_tend_rho()
    grf_tend_thv = sp.grf_tend_thv()
    grf_tend_w = sp.grf_tend_w()
    mass_fl_e = sp.mass_fl_e()
    ddt_vn_phy = sp.ddt_vn_phy()
    grf_tend_vn = sp.grf_tend_vn()
    ddt_vn_apc_ntl1 = sp.ddt_vn_apc_pc(0)
    ddt_vn_apc_ntl2 = sp.ddt_vn_apc_pc(1)
    ddt_w_adv_ntl1 = sp.ddt_w_adv_pc(0)
    ddt_w_adv_ntl2 = sp.ddt_w_adv_pc(1)
    vt = sp.vt()
    vn_ie = sp.vn_ie()
    w_concorr_c = sp.w_concorr_c()
    exner_dyn_incr = sp.exner_dyn_incr()
    vn_incr = data_alloc.zero_field(icon_grid, dims.EdgeDim, dims.KDim, backend=backend)

    # Prognostic state parameters
    w_now = sp.w_now()
    vn_now = sp.vn_now()
    theta_v_now = sp.theta_v_now()
    rho_now = sp.rho_now()
    exner_now = sp.exner_now()

    w_new = sp.w_new()
    vn_new = sp.vn_new()
    theta_v_new = sp.theta_v_new()
    rho_new = sp.rho_new()
    exner_new = sp.exner_new()

    # using fortran indices
    substep = substep_init

    dycore_wrapper.solve_nh_run(
        rho_now=rho_now,
        rho_new=rho_new,
        exner_now=exner_now,
        exner_new=exner_new,
        w_now=w_now,
        w_new=w_new,
        theta_v_now=theta_v_now,
        theta_v_new=theta_v_new,
        vn_now=vn_now,
        vn_new=vn_new,
        w_concorr_c=w_concorr_c,
        ddt_vn_apc_ntl1=ddt_vn_apc_ntl1,
        ddt_vn_apc_ntl2=ddt_vn_apc_ntl2,
        ddt_w_adv_ntl1=ddt_w_adv_ntl1,
        ddt_w_adv_ntl2=ddt_w_adv_ntl2,
        theta_v_ic=theta_v_ic,
        rho_ic=rho_ic,
        exner_pr=exner_pr,
        exner_dyn_incr=exner_dyn_incr,
        ddt_exner_phy=ddt_exner_phy,
        grf_tend_rho=grf_tend_rho,
        grf_tend_thv=grf_tend_thv,
        grf_tend_w=grf_tend_w,
        mass_fl_e=mass_fl_e,
        ddt_vn_phy=ddt_vn_phy,
        grf_tend_vn=grf_tend_vn,
        vn_ie=vn_ie,
        vt=vt,
        vn_incr=vn_incr,
        mass_flx_me=mass_flx_me,
        mass_flx_ic=mass_flx_ic,
        vn_traj=vn_traj,
        vol_flx_ic=vol_flx_ic,
        dtime=dtime,
        lprep_adv=lprep_adv,
        at_initial_timestep=at_initial_timestep,
        divdamp_fac_o2=initial_divdamp_fac,
        ndyn_substeps=ndyn_substeps,
        idyn_timestep=substep,
    )

    assert helpers.dallclose(
        theta_v_new.asnumpy(),
        sp_step_exit.theta_v_new().asnumpy(),
    )

    assert helpers.dallclose(exner_new.asnumpy(), sp_step_exit.exner_new().asnumpy())

    assert helpers.dallclose(
        vn_new.asnumpy(),
        savepoint_nonhydro_exit.vn_new().asnumpy(),
        rtol=1e-12,
        atol=1e-13,
    )

    assert helpers.dallclose(rho_new.asnumpy(), savepoint_nonhydro_exit.rho_new().asnumpy())

    assert helpers.dallclose(
        w_new.asnumpy(),
        savepoint_nonhydro_exit.w_new().asnumpy(),
        atol=8e-14,
    )

    assert helpers.dallclose(
        exner_dyn_incr.asnumpy(),
        savepoint_nonhydro_exit.exner_dyn_incr().asnumpy(),
        atol=1e-14,
    )


@pytest.mark.datatest
@pytest.mark.parametrize("experiment", [dt_utils.REGIONAL_EXPERIMENT])
@pytest.mark.parametrize(
    "istep_init, substep_init, step_date_init, istep_exit, substep_exit, step_date_exit, vn_only, at_initial_timestep",
    [
        (1, 1, "2021-06-20T12:00:10.000", 2, 2, "2021-06-20T12:00:10.000", False, True),
        (1, 1, "2021-06-20T12:00:20.000", 2, 2, "2021-06-20T12:00:20.000", True, False),
    ],
)
def test_granule_solve_nonhydro_multi_step_regional(
    step_date_init,
    step_date_exit,
    istep_exit,
    substep_init,
    substep_exit,
    icon_grid,
    savepoint_nonhydro_init,
    lowest_layer_thickness,
    model_top_height,
    stretch_factor,
    damping_height,
    grid_savepoint,
    vn_only,
    metrics_savepoint,
    interpolation_savepoint,
    savepoint_nonhydro_exit,
    savepoint_nonhydro_step_final,
    experiment,
    ndyn_substeps,
    at_initial_timestep,
    backend,
):
    # savepoints
    sp = savepoint_nonhydro_init
    sp_step_exit = savepoint_nonhydro_step_final

    # non hydrostatic config parameters
    itime_scheme = solve_nh.TimeSteppingScheme.MOST_EFFICIENT
    iadv_rhotheta = solve_nh.RhoThetaAdvectionType.MIURA
    igradp_method = solve_nh.HorizontalPressureDiscretizationType.TAYLOR_HYDRO
    ndyn_substeps = ndyn_substeps
    rayleigh_type = constants.RayleighType.KLEMP
    rayleigh_coeff = 0.05
    divdamp_order = solve_nh.DivergenceDampingOrder.COMBINED
    is_iau_active = False
    iau_wgt_dyn = 1.0
    divdamp_type = 3
    divdamp_trans_start = 12500.0
    divdamp_trans_end = 17500.0
    l_vert_nested = False
    rhotheta_offctr = -0.1
    veladv_offctr = 0.25
    nudge_max_coeff = 0.375
    divdamp_fac = 0.004
    divdamp_fac2 = 0.004
    divdamp_fac3 = 0.004
    divdamp_fac4 = 0.004
    divdamp_z = 32500.0
    divdamp_z2 = 40000.0
    divdamp_z3 = 60000.0
    divdamp_z4 = 80000.0

    # vertical grid params
    num_levels = 65
    lowest_layer_thickness = 20.0
    model_top_height = 23000.0
    stretch_factor = 0.65
    rayleigh_damping_height = 12500.0

    # vertical params
    vct_a = grid_savepoint.vct_a()
    vct_b = grid_savepoint.vct_b()
    nflat_gradp = gtx.int32(
        grid_savepoint.nflat_gradp() + 1
    )  # undo the -1 to go back to Fortran value

    # other params
    dtime = sp.get_metadata("dtime").get("dtime")
    lprep_adv = sp.get_metadata("prep_adv").get("prep_adv")

    # Cell geometry
    cell_center_lat = grid_savepoint.cell_center_lat()
    cell_center_lon = grid_savepoint.cell_center_lon()
    cell_areas = grid_savepoint.cell_areas()
    mean_cell_area = grid_savepoint.mean_cell_area()

    # Edge geometry
    tangent_orientation = grid_savepoint.tangent_orientation()
    inverse_primal_edge_lengths = grid_savepoint.inverse_primal_edge_lengths()
    inverse_dual_edge_lengths = grid_savepoint.inv_dual_edge_length()
    inverse_vertex_vertex_lengths = grid_savepoint.inv_vert_vert_length()
    primal_normal_vert_x = grid_savepoint.primal_normal_vert_x()
    primal_normal_vert_y = grid_savepoint.primal_normal_vert_y()
    dual_normal_vert_x = grid_savepoint.dual_normal_vert_x()
    dual_normal_vert_y = grid_savepoint.dual_normal_vert_y()
    primal_normal_cell_x = grid_savepoint.primal_normal_cell_x()
    primal_normal_cell_y = grid_savepoint.primal_normal_cell_y()
    dual_normal_cell_x = grid_savepoint.dual_normal_cell_x()
    dual_normal_cell_y = grid_savepoint.dual_normal_cell_y()
    edge_areas = grid_savepoint.edge_areas()
    f_e = grid_savepoint.f_e()
    edge_center_lat = grid_savepoint.edge_center_lat()
    edge_center_lon = grid_savepoint.edge_center_lon()
    primal_normal_x = grid_savepoint.primal_normal_v1()
    primal_normal_y = grid_savepoint.primal_normal_v2()

    # metric state parameters
    bdy_halo_c = metrics_savepoint.bdy_halo_c()
    mask_prog_halo_c = metrics_savepoint.mask_prog_halo_c()
    rayleigh_w = metrics_savepoint.rayleigh_w()
    exner_exfac = metrics_savepoint.exner_exfac()
    exner_ref_mc = metrics_savepoint.exner_ref_mc()
    wgtfac_c = metrics_savepoint.wgtfac_c()
    wgtfacq_c = metrics_savepoint.wgtfacq_c_dsl()
    inv_ddqz_z_full = metrics_savepoint.inv_ddqz_z_full()
    rho_ref_mc = metrics_savepoint.rho_ref_mc()
    theta_ref_mc = metrics_savepoint.theta_ref_mc()
    vwind_expl_wgt = metrics_savepoint.vwind_expl_wgt()
    d_exner_dz_ref_ic = metrics_savepoint.d_exner_dz_ref_ic()
    ddqz_z_half = metrics_savepoint.ddqz_z_half()
    theta_ref_ic = metrics_savepoint.theta_ref_ic()
    d2dexdz2_fac1_mc = metrics_savepoint.d2dexdz2_fac1_mc()
    d2dexdz2_fac2_mc = metrics_savepoint.d2dexdz2_fac2_mc()
    rho_ref_me = metrics_savepoint.rho_ref_me()
    theta_ref_me = metrics_savepoint.theta_ref_me()
    ddxn_z_full = metrics_savepoint.ddxn_z_full()
    zdiff_gradp = metrics_savepoint._get_field(
        "zdiff_gradp_dsl", dims.EdgeDim, dims.E2CDim, dims.KDim
    )
    vertoffset_gradp = metrics_savepoint._get_field(
        "vertoffset_gradp_dsl", dims.EdgeDim, dims.E2CDim, dims.KDim, dtype=gtx.int32
    )
    pg_edgeidx_dsl = metrics_savepoint.pg_edgeidx_dsl()
    pg_exdist = metrics_savepoint.pg_exdist()
    ddqz_z_full_e = metrics_savepoint.ddqz_z_full_e()
    ddxt_z_full = metrics_savepoint.ddxt_z_full()
    wgtfac_e = metrics_savepoint.wgtfac_e()
    wgtfacq_e = metrics_savepoint.wgtfacq_e_dsl(num_levels)
    vwind_impl_wgt = metrics_savepoint.vwind_impl_wgt()
    hmask_dd3d = metrics_savepoint.hmask_dd3d()
    scalfac_dd3d = metrics_savepoint.scalfac_dd3d()
    coeff1_dwdz = metrics_savepoint.coeff1_dwdz()
    coeff2_dwdz = metrics_savepoint.coeff2_dwdz()
    coeff_gradekin = metrics_savepoint._get_field("coeff_gradekin", dims.EdgeDim, dims.E2CDim)

    # interpolation state parameters
    c_lin_e = interpolation_savepoint.c_lin_e()
    c_intp = interpolation_savepoint.c_intp()
    e_flx_avg = interpolation_savepoint.e_flx_avg()
    geofac_grdiv = interpolation_savepoint.geofac_grdiv()
    geofac_rot = interpolation_savepoint.geofac_rot()
    pos_on_tplane_e_1 = interpolation_savepoint._get_field(
        "pos_on_tplane_e_x", dims.EdgeDim, dims.E2CDim
    )
    pos_on_tplane_e_2 = interpolation_savepoint._get_field(
        "pos_on_tplane_e_y", dims.EdgeDim, dims.E2CDim
    )
    rbf_vec_coeff_e = interpolation_savepoint.rbf_vec_coeff_e()
    e_bln_c_s = interpolation_savepoint.e_bln_c_s()
    rbf_coeff_1 = interpolation_savepoint.rbf_vec_coeff_v1()
    rbf_coeff_2 = interpolation_savepoint.rbf_vec_coeff_v2()
    geofac_div = interpolation_savepoint.geofac_div()
    geofac_n2s = interpolation_savepoint.geofac_n2s()
    geofac_grg_x = interpolation_savepoint.geofac_grg()[0]
    geofac_grg_y = interpolation_savepoint.geofac_grg()[1]
    nudgecoeff_e = interpolation_savepoint.nudgecoeff_e()

    # other params
    c_owner_mask = grid_savepoint.c_owner_mask()

    # --- Set Up Grid Parameters ---
    num_vertices = grid_savepoint.num(dims.VertexDim)
    num_cells = grid_savepoint.num(dims.CellDim)
    num_edges = grid_savepoint.num(dims.EdgeDim)
    vertical_size = grid_savepoint.num(dims.KDim)
    limited_area = grid_savepoint.get_metadata("limited_area").get("limited_area")

    # raw serialised data which is not yet offset
    cell_starts = gtx.as_field((w_dim.CellIndexDim,), grid_savepoint._read_int32("c_start_index"))
    cell_ends = gtx.as_field((w_dim.CellIndexDim,), grid_savepoint._read_int32("c_end_index"))
    vertex_starts = gtx.as_field(
        (w_dim.VertexIndexDim,), grid_savepoint._read_int32("v_start_index")
    )
    vertex_ends = gtx.as_field((w_dim.VertexIndexDim,), grid_savepoint._read_int32("v_end_index"))
    edge_starts = gtx.as_field((w_dim.EdgeIndexDim,), grid_savepoint._read_int32("e_start_index"))
    edge_ends = gtx.as_field((w_dim.EdgeIndexDim,), grid_savepoint._read_int32("e_end_index"))

    c2e = gtx.as_field((dims.CellDim, dims.C2EDim), grid_savepoint._read_int32("c2e"))
    e2c = gtx.as_field((dims.EdgeDim, dims.E2CDim), grid_savepoint._read_int32("e2c"))
    c2e2c = gtx.as_field((dims.CellDim, dims.C2E2CDim), grid_savepoint._read_int32("c2e2c"))
    e2c2e = gtx.as_field((dims.EdgeDim, dims.E2C2EDim), grid_savepoint._read_int32("e2c2e"))
    e2v = gtx.as_field((dims.EdgeDim, dims.E2VDim), grid_savepoint._read_int32("e2v"))
    v2e = gtx.as_field((dims.VertexDim, dims.V2EDim), grid_savepoint._read_int32("v2e"))
    v2c = gtx.as_field((dims.VertexDim, dims.V2CDim), grid_savepoint._read_int32("v2c"))
    e2c2v = gtx.as_field((dims.EdgeDim, dims.E2C2VDim), grid_savepoint._read_int32("e2c2v"))
    c2v = gtx.as_field((dims.CellDim, dims.C2VDim), grid_savepoint._read_int32("c2v"))

    grid_wrapper.grid_init(
        cell_starts=cell_starts,
        cell_ends=cell_ends,
        vertex_starts=vertex_starts,
        vertex_ends=vertex_ends,
        edge_starts=edge_starts,
        edge_ends=edge_ends,
        c2e=c2e,
        e2c=e2c,
        c2e2c=c2e2c,
        e2c2e=e2c2e,
        e2v=e2v,
        v2e=v2e,
        v2c=v2c,
        e2c2v=e2c2v,
        c2v=c2v,
        num_vertices=num_vertices,
        num_cells=num_cells,
        num_edges=num_edges,
        vertical_size=vertical_size,
        limited_area=limited_area,
        tangent_orientation=tangent_orientation,
        inverse_primal_edge_lengths=inverse_primal_edge_lengths,
        inv_dual_edge_length=inverse_dual_edge_lengths,
        inv_vert_vert_length=inverse_vertex_vertex_lengths,
        edge_areas=edge_areas,
        f_e=f_e,
        cell_center_lat=cell_center_lat,
        cell_center_lon=cell_center_lon,
        cell_areas=cell_areas,
        primal_normal_vert_x=primal_normal_vert_x,
        primal_normal_vert_y=primal_normal_vert_y,
        dual_normal_vert_x=dual_normal_vert_x,
        dual_normal_vert_y=dual_normal_vert_y,
        primal_normal_cell_x=primal_normal_cell_x,
        primal_normal_cell_y=primal_normal_cell_y,
        dual_normal_cell_x=dual_normal_cell_x,
        dual_normal_cell_y=dual_normal_cell_y,
        edge_center_lat=edge_center_lat,
        edge_center_lon=edge_center_lon,
        primal_normal_x=primal_normal_x,
        primal_normal_y=primal_normal_y,
        mean_cell_area=mean_cell_area,
        c_glb_index=None,  # not running in parallel
        e_glb_index=None,
        v_glb_index=None,
        c_owner_mask=None,
        e_owner_mask=None,
        v_owner_mask=None,
        comm_id=None,
    )

    # call solve init
    dycore_wrapper.solve_nh_init(
        vct_a=vct_a,
        vct_b=vct_b,
        c_lin_e=c_lin_e,
        c_intp=c_intp,
        e_flx_avg=e_flx_avg,
        geofac_grdiv=geofac_grdiv,
        geofac_rot=geofac_rot,
        pos_on_tplane_e_1=pos_on_tplane_e_1,
        pos_on_tplane_e_2=pos_on_tplane_e_2,
        rbf_vec_coeff_e=rbf_vec_coeff_e,
        e_bln_c_s=e_bln_c_s,
        rbf_coeff_1=rbf_coeff_1,
        rbf_coeff_2=rbf_coeff_2,
        geofac_div=geofac_div,
        geofac_n2s=geofac_n2s,
        geofac_grg_x=geofac_grg_x,
        geofac_grg_y=geofac_grg_y,
        nudgecoeff_e=nudgecoeff_e,
        bdy_halo_c=bdy_halo_c,
        mask_prog_halo_c=mask_prog_halo_c,
        rayleigh_w=rayleigh_w,
        exner_exfac=exner_exfac,
        exner_ref_mc=exner_ref_mc,
        wgtfac_c=wgtfac_c,
        wgtfacq_c=wgtfacq_c,
        inv_ddqz_z_full=inv_ddqz_z_full,
        rho_ref_mc=rho_ref_mc,
        theta_ref_mc=theta_ref_mc,
        vwind_expl_wgt=vwind_expl_wgt,
        d_exner_dz_ref_ic=d_exner_dz_ref_ic,
        ddqz_z_half=ddqz_z_half,
        theta_ref_ic=theta_ref_ic,
        d2dexdz2_fac1_mc=d2dexdz2_fac1_mc,
        d2dexdz2_fac2_mc=d2dexdz2_fac2_mc,
        rho_ref_me=rho_ref_me,
        theta_ref_me=theta_ref_me,
        ddxn_z_full=ddxn_z_full,
        zdiff_gradp=zdiff_gradp,
        vertoffset_gradp=vertoffset_gradp,
        ipeidx_dsl=pg_edgeidx_dsl,
        pg_exdist=pg_exdist,
        ddqz_z_full_e=ddqz_z_full_e,
        ddxt_z_full=ddxt_z_full,
        wgtfac_e=wgtfac_e,
        wgtfacq_e=wgtfacq_e,
        vwind_impl_wgt=vwind_impl_wgt,
        hmask_dd3d=hmask_dd3d,
        scalfac_dd3d=scalfac_dd3d,
        coeff1_dwdz=coeff1_dwdz,
        coeff2_dwdz=coeff2_dwdz,
        coeff_gradekin=coeff_gradekin,
        c_owner_mask=c_owner_mask,
        rayleigh_damping_height=rayleigh_damping_height,
        itime_scheme=itime_scheme,
        iadv_rhotheta=iadv_rhotheta,
        igradp_method=igradp_method,
        ndyn_substeps=ndyn_substeps,
        rayleigh_type=rayleigh_type,
        rayleigh_coeff=rayleigh_coeff,
        divdamp_order=divdamp_order,
        is_iau_active=is_iau_active,
        iau_wgt_dyn=iau_wgt_dyn,
        divdamp_type=divdamp_type,
        divdamp_trans_start=divdamp_trans_start,
        divdamp_trans_end=divdamp_trans_end,
        l_vert_nested=l_vert_nested,
        rhotheta_offctr=rhotheta_offctr,
        veladv_offctr=veladv_offctr,
        nudge_max_coeff=nudge_max_coeff,
        divdamp_fac=divdamp_fac,
        divdamp_fac2=divdamp_fac2,
        divdamp_fac3=divdamp_fac3,
        divdamp_fac4=divdamp_fac4,
        divdamp_z=divdamp_z,
        divdamp_z2=divdamp_z2,
        divdamp_z3=divdamp_z3,
        divdamp_z4=divdamp_z4,
        lowest_layer_thickness=lowest_layer_thickness,
        model_top_height=model_top_height,
        stretch_factor=stretch_factor,
        nflat_gradp=nflat_gradp,
        num_levels=num_levels,
        backend=wrapper_common.BackendIntEnum.DEFAULT,
    )

    # solve nh run parameters
    linit = sp.get_metadata("linit").get("linit")
    initial_divdamp_fac = sp.divdamp_fac_o2()

    # PrepAdvection
    vn_traj = sp.vn_traj()
    vol_flx_ic = data_alloc.zero_field(icon_grid, dims.CellDim, dims.KDim)  # TODO sp.vol_flx_ic()
    mass_flx_me = sp.mass_flx_me()
    mass_flx_ic = sp.mass_flx_ic()

    # Diagnostic state parameters
    theta_v_ic = sp.theta_v_ic()
    exner_pr = sp.exner_pr()
    rho_ic = sp.rho_ic()
    ddt_exner_phy = sp.ddt_exner_phy()
    grf_tend_rho = sp.grf_tend_rho()
    grf_tend_thv = sp.grf_tend_thv()
    grf_tend_w = sp.grf_tend_w()
    mass_fl_e = sp.mass_fl_e()
    ddt_vn_phy = sp.ddt_vn_phy()
    grf_tend_vn = sp.grf_tend_vn()
    ddt_vn_apc_ntl1 = sp.ddt_vn_apc_pc(0)
    ddt_vn_apc_ntl2 = sp.ddt_vn_apc_pc(1)
    if linit:
        ddt_w_adv_ntl1 = sp.ddt_w_adv_pc(0)
        ddt_w_adv_ntl2 = sp.ddt_w_adv_pc(1)
    else:
        ddt_w_adv_ntl1 = sp.ddt_w_adv_pc(1)
        ddt_w_adv_ntl2 = sp.ddt_w_adv_pc(0)
    vt = sp.vt()
    vn_ie = sp.vn_ie()
    w_concorr_c = sp.w_concorr_c()
    exner_dyn_incr = sp.exner_dyn_incr()
    vn_incr = data_alloc.zero_field(icon_grid, dims.EdgeDim, dims.KDim, backend=backend)

    # Prognostic state parameters
    w_now = sp.w_now()
    vn_now = sp.vn_now()
    theta_v_now = sp.theta_v_now()
    rho_now = sp.rho_now()
    exner_now = sp.exner_now()

    w_new = sp.w_new()
    vn_new = sp.vn_new()
    theta_v_new = sp.theta_v_new()
    rho_new = sp.rho_new()
    exner_new = sp.exner_new()

    prognostic_state_nnow = PrognosticState(
        w=w_now,
        vn=vn_now,
        theta_v=theta_v_now,
        rho=rho_now,
        exner=exner_now,
    )
    prognostic_state_nnew = PrognosticState(
        w=w_new,
        vn=vn_new,
        theta_v=theta_v_new,
        rho=rho_new,
        exner=exner_new,
    )
    prognostic_states = common_utils.TimeStepPair(prognostic_state_nnow, prognostic_state_nnew)
    ddt_vn_apc = common_utils.PredictorCorrectorPair(ddt_vn_apc_ntl1, ddt_vn_apc_ntl2)
    ddt_w_adv = common_utils.PredictorCorrectorPair(ddt_w_adv_ntl1, ddt_w_adv_ntl2)

    # use fortran indices in the driving loop to compute i_substep
    for i_substep in range(1, ndyn_substeps + 1):
        if not (at_initial_timestep and i_substep == 1):
            ddt_w_adv.swap()
        if not i_substep == 1:
            ddt_vn_apc.swap()

        dycore_wrapper.solve_nh_run(
            rho_now=prognostic_states.current.rho,
            rho_new=prognostic_states.next.rho,
            exner_now=prognostic_states.current.exner,
            exner_new=prognostic_states.next.exner,
            w_now=prognostic_states.current.w,
            w_new=prognostic_states.next.w,
            theta_v_now=prognostic_states.current.theta_v,
            theta_v_new=prognostic_states.next.theta_v,
            vn_now=prognostic_states.current.vn,
            vn_new=prognostic_states.next.vn,
            w_concorr_c=w_concorr_c,
            ddt_vn_apc_ntl1=ddt_vn_apc.predictor,
            ddt_vn_apc_ntl2=ddt_vn_apc.corrector,
            ddt_w_adv_ntl1=ddt_w_adv.predictor,
            ddt_w_adv_ntl2=ddt_w_adv.corrector,
            theta_v_ic=theta_v_ic,
            rho_ic=rho_ic,
            exner_pr=exner_pr,
            exner_dyn_incr=exner_dyn_incr,
            ddt_exner_phy=ddt_exner_phy,
            grf_tend_rho=grf_tend_rho,
            grf_tend_thv=grf_tend_thv,
            grf_tend_w=grf_tend_w,
            mass_fl_e=mass_fl_e,
            ddt_vn_phy=ddt_vn_phy,
            grf_tend_vn=grf_tend_vn,
            vn_ie=vn_ie,
            vt=vt,
            vn_incr=vn_incr,
            mass_flx_me=mass_flx_me,
            mass_flx_ic=mass_flx_ic,
            vn_traj=vn_traj,
            vol_flx_ic=vol_flx_ic,
            dtime=dtime,
            lprep_adv=lprep_adv,
            at_initial_timestep=at_initial_timestep,
            divdamp_fac_o2=initial_divdamp_fac,
            ndyn_substeps=ndyn_substeps,
            idyn_timestep=i_substep,
        )

        prognostic_states.swap()

    cell_start_lb_plus2 = icon_grid.start_index(
        h_grid.domain(dims.CellDim)(h_grid.Zone.LATERAL_BOUNDARY_LEVEL_3)
    )
    edge_start_lb_plus4 = icon_grid.start_index(
        h_grid.domain(dims.EdgeDim)(h_grid.Zone.LATERAL_BOUNDARY_LEVEL_5)
    )

    assert helpers.dallclose(
        rho_ic.asnumpy()[cell_start_lb_plus2:, :],
        savepoint_nonhydro_exit.rho_ic().asnumpy()[cell_start_lb_plus2:, :],
    )

    assert helpers.dallclose(
        theta_v_ic.asnumpy()[cell_start_lb_plus2:, :],
        savepoint_nonhydro_exit.theta_v_ic().asnumpy()[cell_start_lb_plus2:, :],
    )

    assert helpers.dallclose(
        mass_fl_e.asnumpy()[edge_start_lb_plus4:, :],
        savepoint_nonhydro_exit.mass_fl_e().asnumpy()[edge_start_lb_plus4:, :],
        atol=5e-7,
    )

    assert helpers.dallclose(
        mass_flx_me.asnumpy(),
        savepoint_nonhydro_exit.mass_flx_me().asnumpy(),
        atol=5e-7,
    )

    assert helpers.dallclose(
        vn_traj.asnumpy(),
        savepoint_nonhydro_exit.vn_traj().asnumpy(),
        atol=1e-12,
    )

    # we compare against _now fields as _new and _now are switched internally in the granule.
    assert helpers.dallclose(
        theta_v_now.asnumpy(),
        sp_step_exit.theta_v_new().asnumpy(),
        atol=5e-7,
    )

    assert helpers.dallclose(
        rho_now.asnumpy(),
        savepoint_nonhydro_exit.rho_new().asnumpy(),
    )

    assert helpers.dallclose(
        exner_now.asnumpy(),
        sp_step_exit.exner_new().asnumpy(),
    )

    assert helpers.dallclose(
        w_now.asnumpy(),
        savepoint_nonhydro_exit.w_new().asnumpy(),
        atol=8e-14,
    )

    assert helpers.dallclose(
        vn_now.asnumpy(),
        savepoint_nonhydro_exit.vn_new().asnumpy(),
        atol=5e-13,
    )
    assert helpers.dallclose(
        exner_dyn_incr.asnumpy(),
        savepoint_nonhydro_exit.exner_dyn_incr().asnumpy(),
        atol=1e-14,
    )<|MERGE_RESOLUTION|>--- conflicted
+++ resolved
@@ -368,14 +368,10 @@
 
     # --- Expected objects that form inputs into run function ---
     expected_diagnostic_state_nh = dycore_states.DiagnosticStateNonHydro(
-<<<<<<< HEAD
-        theta_v_at_cells_on_half_levels=sp.theta_v_ic(),
-=======
         tangential_wind=sp.vt(),
         vn_on_half_levels=sp.vn_ie(),
         contravariant_correction_at_cells_on_half_levels=sp.w_concorr_c(),
-        theta_v_ic=sp.theta_v_ic(),
->>>>>>> 56b18602
+        theta_v_at_cells_on_half_levels=sp.theta_v_ic(),
         exner_pr=sp.exner_pr(),
         rho_ic=sp.rho_ic(),
         ddt_exner_phy=sp.ddt_exner_phy(),
