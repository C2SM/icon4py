--- conflicted
+++ resolved
@@ -513,11 +513,7 @@
             ddxn_z_full=ddxn_z_full,
             zdiff_gradp=zdiff_gradp,
             vertoffset_gradp=vertoffset_gradp,
-<<<<<<< HEAD
-            pg_edgeidx_dsl=pg_edgeidx_dsl,
-=======
             ipeidx_dsl=pg_edgeidx_dsl,
->>>>>>> 6ed5aa0c
             pg_exdist=pg_exdist,
             ddqz_z_full_e=ddqz_z_full_e,
             ddxt_z_full=ddxt_z_full,
@@ -1008,11 +1004,7 @@
         ddxn_z_full=ddxn_z_full,
         zdiff_gradp=zdiff_gradp,
         vertoffset_gradp=vertoffset_gradp,
-<<<<<<< HEAD
-        pg_edgeidx_dsl=pg_edgeidx_dsl,
-=======
         ipeidx_dsl=pg_edgeidx_dsl,
->>>>>>> 6ed5aa0c
         pg_exdist=pg_exdist,
         ddqz_z_full_e=ddqz_z_full_e,
         ddxt_z_full=ddxt_z_full,
@@ -1469,11 +1461,7 @@
         ddxn_z_full=ddxn_z_full,
         zdiff_gradp=zdiff_gradp,
         vertoffset_gradp=vertoffset_gradp,
-<<<<<<< HEAD
-        pg_edgeidx_dsl=pg_edgeidx_dsl,
-=======
         ipeidx_dsl=pg_edgeidx_dsl,
->>>>>>> 6ed5aa0c
         pg_exdist=pg_exdist,
         ddqz_z_full_e=ddqz_z_full_e,
         ddxt_z_full=ddxt_z_full,
