# ICON4PyTools

## Description

Tools and utilities for integrating icon4py code into the ICON model.

## Installation instructions

To install `icon4pytools` in a virtual environment, one can use pip with either the `requirements-dev.txt` or `requirements.txt` file. While the `requirements.txt` file will install the package along with its runtime dependencies, the `requirements-dev.txt` file additionally includes development dependencies required for running tests, generating documentation, and building the package from source. Furthermore by using the `requirements-dev.txt` file, the package will be installed in editable mode, allowing the user to make changes to the package's source code and immediately see the effects without having to reinstall the package every time. This is particularly useful during development and testing phases.

```bash
# create a virtual environment
python3 -m venv .venv

# activate the virtual environment
source .venv/bin/activate

# install all dependencies
pip install -r requirements-dev.txt
```

## Command-line tools

A variety of command-line tools are available in the shell after installation of `icon4pytools`.

### `icon4pygen`

A bindings generator that generates C++ and Fortran bindings from Gt4Py programs. This tools generates the following code:

- GridTools C++ `gridtools::fn` header file (`.hpp`).
- A Fortran interface file containing all wrapper functions which can be called from within ICON (`.f90`).
- A corresponding C (`.cpp, .h`) interface which in turn calls the Gridtools C++ code, as well as the C++ verification utils.

#### Usage

```
Usage: icon4pygen [OPTIONS] FENCIL [BLOCK_SIZE] [LEVELS_PER_THREAD] [OUTPATH]

  Generate Gridtools C++ code for an icon4py fencil as well as all the associated C++ and Fortran bindings.

  Arguments:
    FENCIL: may be specified as <module>:<member>, where <module>
            is the dotted name of the containing module and <member> is the name of the fencil.

    BLOCK_SIZE: refers to the number of threads per block to use in a cuda kernel.

    LEVELS_PER_THREAD: how many k-levels to process per thread.

    OUTPATH: represents a path to the folder in which to write all generated code.

Options:
  --is_global   Whether this is a global run.
  --imperative  Whether to use the imperative code generation backend.
  --help        Show this message and exit.
```

#### Autocomplete

In order to turn on autocomplete for the available fencils in your shell for `icon4pygen` you need to execute the following in your shell:

```bash
eval "$(_ICON4PYGEN_COMPLETE=bash_source icon4pygen)"
```

To permanently enable autocomplete on your system add the above statement to your `~/.bashrc` file.

## `icon_liskov`

A preprocessor that facilitates integration of GT4Py code into the ICON model. `icon_liskov` is a CLI tool which takes a fortran file as input and processes it with the ICON-Liskov DSL Preprocessor, generating code and inserting that into the target output file.

`icon_liskov` can either operate in **integration** or **serialisation** mode. In **integration** mode liskov generates calls to Fortran wrapper functions which enable calling icon4py DSL code inside of ICON from Fortran. In **serialisation** mode ppser serialbox statements are generated allowing the serialisation of all variables in all stencils decorated with liskov directives.

### Usage

#### Integration mode

```bash
icon_liskov integrate [--profile] [--metadatagen] <input_filepath> <output_filepath>
```

Options:

- `profile`: adds nvtx profile statements to the stencils (optional).
- `metadatagen`: generates a metadata header at the top of the file which includes information on icon_liskov such as the version used.

#### Serialisation mode

```bash
icon_liskov serialise [--multinode] <input_filepath> <output_filepath>
```

Options:

- `multinode`: ppser init contains the rank of the MPI process to facilitate writing files in a multinode context.

**Note**: By default the data will be saved at the default folder location of the currently run experiment and will have a prefix of `liskov-serialisation`.

### Preprocessor directives

The ICON-Liskov DSL Preprocessor supports the following directives:

#### `!$DSL IMPORTS()`

This directive generates the necessary `USE` statements to import the Fortran to C interfaces.

#### `!$DSL START CREATE()`

This directive generates an OpenACC `DATA CREATE` statement. The directive requires an **optional** keyword argument to specify extra fields to include in the `DATA CREATE` statement called `extra_fields`. Here you can specify a comma-separated list of strings which should be added to the `DATA CREATE` statement as follows `extra_fields=foo,bar`.

#### `!$DSL END CREATE()`

This directive generates an OpenACC `END DATA` statement which is neccessary to close the OpenACC data region.

#### `!$DSL DECLARE()`

This directive is used to declare all DSL input/output fields. The required arguments are the field name and its associated dimensions. For example:

```fortran
!$DSL DECLARE(vn=(nproma, p_patch%nlev, p_patch%nblks_e))
```

will generate the following code:

```fortran
! DSL INPUT / OUTPUT FIELDS
REAL(wp), DIMENSION((nproma, p_patch%nlev, p_patch%nblks_e)) :: vn_before
```

Furthermore, this directive also takes two optional keyword arguments. `type` takes a string which will be used to fill in the type of the declared field, for example `type=LOGICAL`. `suffix` takes a string which will be used as the suffix of the field e.g. `suffix=dsl`, by default the suffix is `before`.

#### `!$DSL START STENCIL()`

This directive denotes the start of a stencil. Required arguments are `name`, `vertical_lower`, `vertical_upper`, `horizontal_lower`, `horizontal_upper`. The value for `name` must correspond to a stencil found in one of the stencil modules inside `icon4py`, and all fields defined in the directive must correspond to the fields defined in the respective icon4py stencil. Optionally, absolute and relative tolerances for the output fields can also be set using the `_tol` or `_abs` suffixes respectively. For each stencil, an ACC DATA region will be created. This ACC DATA region contains the before fileds of the according stencil. An example call looks like this:

```fortran
!$DSL START STENCIL(name=mo_nh_diffusion_stencil_06; &
!$DSL       z_nabla2_e=z_nabla2_e(:,:,1); area_edge=p_patch%edges%area_edge(:,1); &
!$DSL       fac_bdydiff_v=fac_bdydiff_v; vn=p_nh_prog%vn(:,:,1); vn_abs_tol=1e-21_wp; &
!$DSL       vertical_lower=1; vertical_upper=nlev; &
!$DSL       horizontal_lower=i_startidx; horizontal_upper=i_endidx)
```

In addition, other optional keyword arguments are the following:

- `accpresent`: Takes a boolean string input, and controls the default data-sharing behavior for variables used in the OpenACC parallel region. Setting the flag to true will cause all variables to be assumed present on the device by default (`DEFAULT(PRESENT)`), and no explicit data-sharing attributes need to be specified. Setting it to false will require explicit data-sharing attributes for every variable used in the parallel region (`DEFAULT(NONE)`). By default it is set to false.<br><br>

- `mergecopy`: Takes a boolean string input. When set to True consecutive before field copy regions of stencils that have the mergecopy flag set to True are combined into a single before field copy region with a new name created by concatenating the names of the merged stencil regions. This is useful when there are consecutive stencils. By default it is set to false.<br><br>

- `copies`: Takes a boolean string input, and controls whether before field copies should be made or not. If set to False only the `#ifdef __DSL_VERIFY` directive is generated. Defaults to true.<br><br>

#### `!$DSL END STENCIL()`

This directive denotes the end of a stencil. The required argument is `name`, which must match the name of the preceding `START STENCIL` directive.

Together, the `START STENCIL` and `END STENCIL` directives result in the following generated code at the start and end of a stencil respectively.

```fortran
!$ACC DATA CREATE( &
!$ACC   vn_before, &
!$ACC      IF ( i_am_accel_node )

#ifdef __DSL_VERIFY
!$ACC KERNELS IF( i_am_accel_node .AND. acc_on ) DEFAULT(NONE) ASYNC(1)
vn_before(:, :, :) = vn(:, :, :)
!$ACC END KERNELS
```

```fortran
call nvtxEndRange()
#endif
call wrap_run_mo_nh_diffusion_stencil_06( &
z_nabla2_e=z_nabla2_e(:, :, 1), &
area_edge=p_patch%edges%area_edge(:, 1), &
fac_bdydiff_v=fac_bdydiff_v, &
vn=p_nh_prog%vn(:, :, 1), &
vn_before=vn_before(:, :, 1), &
vn_abs_tol=1e-21_wp, &
vertical_lower=1, &
vertical_upper=nlev, &
horizontal_lower=i_startidx, &
horizontal_upper=i_endidx
)

!$ACC END DATA
```

Additionally, there are the following keyword arguments:

- `noendif`: Takes a boolean string input and controls whether an `#endif` is generated or not. Defaults to false.<br><br>

- `noprofile`: Takes a boolean string input and controls whether a nvtx end profile directive is generated or not. Defaults to false.<br><br>

- `noaccenddata`: Takes a boolean string input and controls whether a `!$ACC END DATA` directive is generated or not. Defaults to false.<br><br>

#### `!$DSL FUSED START STENCIL()`

This directive denotes the start of a fused stencil. Required arguments are `name`, `vertical_lower`, `vertical_upper`, `horizontal_lower`, `horizontal_upper`. The value for `name` must correspond to a stencil found in one of the stencil modules inside `icon4py`, and all fields defined in the directive must correspond to the fields defined in the respective icon4py stencil. Optionally, absolute and relative tolerances for the output fields can also be set using the `_tol` or `_abs` suffixes respectively. For each stencil, an ACC ENTER/EXIT DATA statements will be created. This ACC ENTER/EXIT DATA region contains the before fileds of the according stencil. An example call looks like this:

```fortran
        !$DSL START FUSED STENCIL(name=calculate_diagnostic_quantities_for_turbulence; &
        !$DSL  kh_smag_ec=kh_smag_ec(:,:,1); vn=p_nh_prog%vn(:,:,1); e_bln_c_s=p_int%e_bln_c_s(:,:,1); &
        !$DSL  geofac_div=p_int%geofac_div(:,:,1); diff_multfac_smag=diff_multfac_smag(:); &
        !$DSL  wgtfac_c=p_nh_metrics%wgtfac_c(:,:,1); div_ic=p_nh_diag%div_ic(:,:,1); &
        !$DSL  hdef_ic=p_nh_diag%hdef_ic(:,:,1); &
        !$DSL  div_ic_abs_tol=1e-18_wp; vertical_lower=2; &
        !$DSL  vertical_upper=nlev; horizontal_lower=i_startidx; horizontal_upper=i_endidx)
```

#### `!$DSL END FUSED STENCIL()`

This directive denotes the end of a fused stencil. The required argument is `name`, which must match the name of the preceding `START STENCIL` directive.

Note that each `START STENCIL` and `END STENCIL` will be transformed into a `DELETE` section, when using the `--fused` mode.
Together, the `START FUSED STENCIL` and `END FUSED STENCIL` directives result in the following generated code at the start and end of a stencil respectively.

```fortran
        !$ACC DATA CREATE( &
        !$ACC   kh_smag_e_before, &
        !$ACC   kh_smag_ec_before, &
        !$ACC   z_nabla2_e_before ) &
        !$ACC      IF ( i_am_accel_node )

#ifdef __DSL_VERIFY
        !$ACC KERNELS IF( i_am_accel_node ) DEFAULT(PRESENT) ASYNC(1)
        kh_smag_e_before(:, :, :) = kh_smag_e(:, :, :)
        kh_smag_ec_before(:, :, :) = kh_smag_ec(:, :, :)
        z_nabla2_e_before(:, :, :) = z_nabla2_e(:, :, :)
        !$ACC END KERNELS
```

```fortran
call wrap_run_calculate_diagnostic_quantities_for_turbulence( &
    kh_smag_ec=kh_smag_ec(:, :, 1), &
    vn=p_nh_prog%vn(:, :, 1), &
    e_bln_c_s=p_int%e_bln_c_s(:, :, 1), &
    geofac_div=p_int%geofac_div(:, :, 1), &
    diff_multfac_smag=diff_multfac_smag(:), &
    wgtfac_c=p_nh_metrics%wgtfac_c(:, :, 1), &
    div_ic=p_nh_diag%div_ic(:, :, 1), &
    div_ic_before=div_ic_before(:, :, 1), &
    hdef_ic=p_nh_diag%hdef_ic(:, :, 1), &
    hdef_ic_before=hdef_ic_before(:, :, 1), &
    div_ic_abs_tol=1e-18_wp, &
    vertical_lower=2, &
    vertical_upper=nlev, &
    horizontal_lower=i_startidx, &
    horizontal_upper=i_endidx)

!$ACC EXIT DATA DELETE( &
!$ACC   div_ic_before, &
!$ACC   hdef_ic_before ) &
!$ACC      IF ( i_am_accel_node )
```

#### `!$DSL INSERT()`

This directive allows the user to generate any text that is placed between the parentheses.
This is useful for situations where custom code generation is necessary.
Note that, the `INSERT`` statement is verbatim, such that there is no filtering or fortran formatting.
<<<<<<< HEAD
Also, that line continatuion with `&` is not provided for `INSERT` statements.
=======
Also, that line continuation with `&` is not provided for`INSERT` statements.
>>>>>>> 8035531c

#### `!$DSL START PROFILE()`

This directive allows generating an nvtx start profile data statement, and takes the stencil `name` as an argument.

#### `!$DSL END PROFILE()`

This directive allows generating an nvtx end profile statement.

#### `!$DSL START DELETE

This directive allows to disable code. The code is only disabled if both the fused mode and the substition mode are enabled.
The `START DELETE` indicates the starting line from which on code is deleted.

#### `!$DSL END DELETE`

This directive allows to disable code. The code is only disabled if both the fused mode and the substition mode are enabled.
The `END DELETE` indicates the ending line from which on code is deleted.

#### `!$DSL ENDIF()`

This directive generates an `#endif` statement.

### ICON-Liskov integration style-guide

Check out `tools/docs/ICON_Liskov_integration_style_guide.md` for having a unique look and feel in the fortran integration.

### `f2ser`

This tool is designed to parse a well-defined Fortran granule interface and generate ppser statements for each variable in the interface. It uses the `f2py` library to perform the parsing and `liskov` for the generation tasks.

### Usage

`f2ser [OPTIONS] GRANULE_PATH OUTPUT_FILEPATH`

### Arguments

```
GRANULE_PATH      A path to the Fortran source file to be parsed.
OUTPUT_FILEPATH   A path to the output Fortran source file to be generated.
```

### Options

```
--dependencies PATH  Optional list of dependency paths.
--directory TEXT      The directory to serialise the variables to.
--prefix TEXT         The prefix to use for each serialised variable.
```

**Note:** The output of f2ser still has to be preprocessed using `pp_ser.py`, which then yields a compilable unit. The serialised files will have `f2ser` as their prefix in the default folder location of the experiment.

## `py2f`

Python utility for generating a C library and Fortran interface to call Python icon4py modules. The library [embeds python via CFFI ](https://cffi.readthedocs.io/en/latest/embedding.)

This is **highly experimental** and has not been tested from within Fortran code!

### usage

`py2fgen`: Generates a C header file and a Fortran interface and compiles python functions into a C library embedding python. The functions need to be decorated with `CffiMethod.register` and have a signature with scalar arguments or `GT4Py` fields, for example:

```
@CffiMethod.register
def foo(i:int, param:float, field1: Field[[VertexDim, KDim], float], field2: Field[CellDim, KDim], float])
```

see `src/icon4pytools/py2f/wrappers` for examples.

```bash
py2fgen icon4pytools.py2f.wrappers.diffusion_wrapper  py2f_build
```

where the first argument is the python module to parse and the second a build directory. The call above will generate the following in `py2f_build`:

```bash
 ls py2f_build/
total 204K
drwxrwxr-x 2 magdalena magdalena 4.0K Aug 24 17:01 .
drwxrwxr-x 9 magdalena magdalena 4.0K Aug 24 17:01 ..
-rw-rw-r-- 1 magdalena magdalena  74K Aug 24 16:58 diffusion_wrapper.c
-rw-rw-r-- 1 magdalena magdalena 3.5K Aug 24 17:01 diffusion_wrapper.f90
-rw-rw-r-- 1 magdalena magdalena  955 Aug 24 17:01 diffusion_wrapper.h
-rw-rw-r-- 1 magdalena magdalena  58K Aug 24 17:01 diffusion_wrapper.o
-rwxrwxr-x 1 magdalena magdalena  49K Aug 24 17:01 libdiffusion_wrapper.so

```<|MERGE_RESOLUTION|>--- conflicted
+++ resolved
@@ -257,11 +257,7 @@
 This directive allows the user to generate any text that is placed between the parentheses.
 This is useful for situations where custom code generation is necessary.
 Note that, the `INSERT`` statement is verbatim, such that there is no filtering or fortran formatting.
-<<<<<<< HEAD
-Also, that line continatuion with `&` is not provided for `INSERT` statements.
-=======
 Also, that line continuation with `&` is not provided for`INSERT` statements.
->>>>>>> 8035531c
 
 #### `!$DSL START PROFILE()`
 
