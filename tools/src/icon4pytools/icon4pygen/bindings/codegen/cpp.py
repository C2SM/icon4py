# ICON4Py - ICON inspired code in Python and GT4Py
#
# Copyright (c) 2022, ETH Zurich and MeteoSwiss
# All rights reserved.
#
# This file is free software: you can redistribute it and/or modify it under
# the terms of the GNU General Public License as published by the
# Free Software Foundation, either version 3 of the License, or any later
# version. See the LICENSE.txt file at the top-level directory of this
# distribution for a copy of the license or check <https://www.gnu.org/licenses/>.
#
# SPDX-License-Identifier: GPL-3.0-or-later

from pathlib import Path
from typing import Any, Sequence

from gt4py import eve
from gt4py.eve.codegen import JinjaTemplate as as_jinja
from gt4py.eve.codegen import Node, TemplatedGenerator, format_source

from icon4pytools.icon4pygen.bindings.codegen.header import (
    CppFreeFunc,
    CppRunAndVerifyFuncDeclaration,
    CppRunFuncDeclaration,
    CppSetupFuncDeclaration,
    CppVerifyFuncDeclaration,
    run_func_declaration,
    run_verify_func_declaration,
)
from icon4pytools.icon4pygen.bindings.codegen.render.offset import GpuTriMeshOffsetRenderer
from icon4pytools.icon4pygen.bindings.entities import Field, Offset
from icon4pytools.icon4pygen.bindings.utils import write_string


class CppDefGenerator(TemplatedGenerator):
    CppDefTemplate = as_jinja(
        """\
        {{ includes }}
        {{ utility_functions }}
        {{ stencil_class }}
        extern "C" {
        {{ run_func }}
        {{ verify_func }}
        {{ run_verify_func }}
        {{ setup_func }}
        {{ free_func }}
        }
        """
    )

    IncludeStatements = as_jinja(
        """\
        #include <gridtools/fn/backend/gpu.hpp>

        #include "cuda_utils.hpp"
        #include "cuda_verify.hpp"
        #include "to_json.hpp"
        #include "to_vtk.h"
        #include "unstructured_interface.hpp"
        #include "verification_metrics.hpp"
        #include \"{{ funcname }}.hpp\"
        #include <gridtools/common/array.hpp>
        #include <gridtools/stencil/global_parameter.hpp>
        #define GRIDTOOLS_DAWN_NO_INCLUDE
        #include <chrono>
        #define BLOCK_SIZE {{ block_size }}
        #define LEVELS_PER_THREAD {{ levels_per_thread }}
        namespace {
        template <int... sizes>
        using block_sizes_t = gridtools::meta::zip<
            gridtools::meta::iseq_to_list<
                std::make_integer_sequence<int, sizeof...(sizes)>,
                gridtools::meta::list, gridtools::integral_constant>,
            gridtools::meta::list<gridtools::integral_constant<int, sizes>...>>;

        using fn_backend_t =
            gridtools::fn::backend::gpu<block_sizes_t<BLOCK_SIZE, LEVELS_PER_THREAD>>;
        } // namespace
        """
    )

    UtilityFunctions = as_jinja(
        """\
        template <int N> struct neighbor_table_fortran {
          const int *raw_ptr_fortran;
          const int nproma;
          __device__ friend inline constexpr gridtools::array<int, N>
          neighbor_table_neighbors(neighbor_table_fortran const &table, int index) {
            gridtools::array<int, N> ret{};
            for (int i = 0; i < N; i++) {
              ret[i] = table.raw_ptr_fortran[index + table.nproma * i];
            }
            return ret;
          }
        };

        template <int N> struct neighbor_table_strided {
          const int nproma;
          __device__ friend inline constexpr gridtools::array<int, N>
          neighbor_table_neighbors(neighbor_table_strided const &table, int index) {
            gridtools::array<int, N> ret{};
            for (int i = 0; i < N; i++) {
              ret[i] = index + table.nproma * i;
            }
            return ret;
          }
        };

        template <class Ptr, class StrideMap>
        auto get_sid(Ptr ptr, StrideMap const &strideMap) {
          using namespace gridtools;
          using namespace fn;
          return sid::synthetic()
              .set<sid::property::origin>(sid::host_device::simple_ptr_holder<Ptr>(ptr))
              .template set<sid::property::strides>(strideMap)
              .template set<sid::property::strides_kind, sid::unknown_kind>();
        }
        """
    )

    PublicUtilities = as_jinja(
        """
      static const GpuTriMesh & getMesh() {
        return mesh_;
      }

      static cudaStream_t getStream() {
        return stream_;
      }

      static json *getJsonRecord() {
        return jsonRecord_;
      }

      static MeshInfoVtk *getMeshInfoVtk() {
        return mesh_info_vtk_;
      }

      static verify *getVerify() {
        return verify_;
      }

      static void free() {
      }
      """
    )

    CopyPointers = as_jinja(
        """
      void copy_pointers(
        {%- for field in _this_node.fields %}
          {{field.renderer.render_ctype('c++')}}{{field.renderer.render_pointer()}} {{field.name}} {%- if not loop.last -%}, {%- endif -%}
        {% endfor %}
      ) {
        {% for field in _this_node.fields -%}
          {{field.name}}_ = {{field.name}};
        {% endfor %}
      }
      """
    )

    StencilClass = as_jinja(
        """
        namespace cuda_ico {

        class {{ funcname }} {
        {{ gpu_tri_mesh }}
        {{ private_members }}
        public:
        {{ public_utilities }}
        {{ setup_func }}
        {{ funcname }}() {}
        {{ run_fun }}
        {{ copy_pointers }}
        };
        } // namespace cuda_ico
        """
    )

    GpuTriMesh = as_jinja(
        """\
        public:
          struct GpuTriMesh {
            int Nproma;
            int NumVertices;
            int NumEdges;
            int NumCells;
            int VertexStride;
            int EdgeStride;
            int CellStride;
            {%- if has_offsets -%}
            {%- for var in _this_node.table_vars -%}
            int * {{ var }}Table;
            {%- endfor -%}
            {%- endif %}

            GpuTriMesh() {}

            GpuTriMesh(const GlobalGpuTriMesh *mesh) {
              Nproma = mesh->Nproma;
              NumVertices = mesh->NumVertices;
              NumCells = mesh->NumCells;
              NumEdges = mesh->NumEdges;
              VertexStride = mesh->VertexStride;
              CellStride = mesh->CellStride;
              EdgeStride = mesh->EdgeStride;
              {%- if has_offsets -%}
              {%- for table in _this_node.neighbor_tables -%}
              {{ table }}
              {%- endfor -%}
              {%- endif %}
            }
          };
        """
    )

    StencilClassSetupFunc = as_jinja(
        """\
        static void setup(
<<<<<<< HEAD
        const GlobalGpuTriMesh *mesh, int kSize, cudaStream_t stream, json *jsonRecord, MeshInfoVtk *mesh_info_vtk, verify *verify,
        {%- for field in _this_node.out_fields -%}
        const int {{ field.name }}_{{ k_size_suffix }}
        {%- if not loop.last -%}
        ,
        {%- endif -%}
        {%- endfor %}) {
        mesh_ = GpuTriMesh(mesh);
        {{ k_size_suffix }}_ = {{ k_size_suffix }};
=======
        const GlobalGpuTriMesh *mesh, cudaStream_t stream, json *jsonRecord, MeshInfoVtk *mesh_info_vtk, verify *verify) {
        mesh_ = GpuTriMesh(mesh);
>>>>>>> 6aac3bcb
        is_setup_ = true;
        stream_ = stream;
        jsonRecord_ = jsonRecord;
        mesh_info_vtk_ = mesh_info_vtk;
        verify_ = verify;
<<<<<<< HEAD

        {%- for field in _this_node.out_fields -%}
        {{ field.name }}_{{ k_size_suffix }}_ = {{ field.name }}_{{ k_size_suffix }};
        {%- endfor -%}
=======
>>>>>>> 6aac3bcb
        }
        """
    )

    PrivateMembers = as_jinja(
        """\
        private:
        {%- for field in _this_node.fields -%}
        {{ field.renderer.render_ctype('c++') }} {{ field.renderer.render_pointer() }} {{ field.name }}_;
        {%- endfor -%}
        inline static GpuTriMesh mesh_;
        inline static bool is_setup_;
        inline static cudaStream_t stream_;
        inline static json* jsonRecord_;
        inline static MeshInfoVtk* mesh_info_vtk_;
        inline static verify* verify_;

        dim3 grid(int kSize, int elSize, bool kparallel) {
            if (kparallel) {
              int dK = (kSize + LEVELS_PER_THREAD - 1) / LEVELS_PER_THREAD;
              return dim3((elSize + BLOCK_SIZE - 1) / BLOCK_SIZE, dK, 1);
            } else {
              return dim3((elSize + BLOCK_SIZE - 1) / BLOCK_SIZE, 1, 1);
            }
          }
        """
    )

    StenClassRunFun = as_jinja(
        """
      void run(const int verticalStart, const int verticalEnd, const int horizontalStart, const int horizontalEnd) {
      if (!is_setup_) {
          printf("{{stencil_name}} has not been set up! make sure setup() is called before run!\\n");
          return;
      }
      using namespace gridtools;
      using namespace fn;
      {% for field in _this_node.all_fields -%}
        {% if field.is_sparse() == False and field.rank() > 0 %}
          auto {{field.name}}_sid = get_sid({{field.name}}_, {{ field.renderer.render_sid() }});
        {% endif %}
      {% endfor -%}
      {%- for field in _this_node.sparse_fields -%}
        {%- for i in range(0, field.get_num_neighbors()) -%}
            {{field.renderer.render_ctype('c++')}} *{{field.name}}_{{i}} = &{{field.name}}_[{{i}}*mesh_.{{field.renderer.render_stride_type()}}{%- if field.has_vertical_dimension -%}*kSize_{%- endif -%}];
        {% endfor -%}
        {%- for i in range(0, field.get_num_neighbors()) -%}
            auto {{field.name}}_sid_{{i}} = get_sid({{field.name}}_{{i}}, {{ field.renderer.render_sid() }});
        {% endfor -%}
        auto {{field.name}}_sid_comp = sid::composite::keys<
        {%- for i in range(0, field.get_num_neighbors()) -%}
            integral_constant<int,{{i}}>{%- if not loop.last -%}, {%- endif -%}
        {%- endfor -%}>::make_values(
          {%- for i in range(0, field.get_num_neighbors()) -%}
            {{field.name}}_sid_{{i}}{%- if not loop.last -%}, {%- endif -%}
        {%- endfor -%}
        );
      {%- endfor %}
      {% for field in _this_node.all_fields -%}
        {%- if field.rank() == 0 -%}
          gridtools::stencil::global_parameter {{field.name}}_gp { {{field.name}}_ };
        {%- endif -%}
      {% endfor -%}
      fn_backend_t cuda_backend{};
      cuda_backend.stream = stream_;
      {% for connection in _this_node.sparse_connections -%}
        neighbor_table_fortran<{{connection.get_num_neighbors()}}> {{connection.renderer.render_lowercase_shorthand()}}_ptr{.raw_ptr_fortran = mesh_.{{connection.renderer.render_lowercase_shorthand()}}Table, .nproma = mesh_.Nproma};
      {% endfor -%}
      {%- for connection in _this_node.strided_connections -%}
        neighbor_table_strided<{{connection.get_num_neighbors()}}> {{connection.renderer.render_lowercase_shorthand()}}_ptr{.nproma = mesh_.Nproma};
      {% endfor -%}
      auto connectivities = gridtools::hymap::keys<
      {%- for connection in _this_node.all_connections -%}
        generated::{{connection.renderer.render_uppercase_shorthand()}}_t{%- if not loop.last -%}, {%- endif -%}
      {%- endfor -%}>::make_values(
      {%- for connection in _this_node.all_connections -%}
        {{connection.renderer.render_lowercase_shorthand()}}_ptr{%- if not loop.last -%}, {%- endif -%}
      {% endfor -%});
      generated::{{stencil_name}}(connectivities)(cuda_backend,
      {%- for field in _this_node.all_fields -%}
        {%- if field.is_sparse() -%}
          {{field.name}}_sid_comp,
        {%- elif field.rank() == 0 -%}
          {{field.name}}_gp,
        {%- else -%}
          {{field.name}}_sid,
        {%- endif -%}
      {%- endfor -%}
      horizontalStart, horizontalEnd, verticalStart, verticalEnd);
      #ifndef NDEBUG
        gpuErrchk(cudaPeekAtLastError());
        gpuErrchk(cudaDeviceSynchronize());
      #endif
      }
      """
    )

    CppRunFuncDeclaration = run_func_declaration

    RunFunc = as_jinja(
        """\
        {{run_func_declaration }} {
        cuda_ico::{{ funcname }} s;
        s.copy_pointers({{ params }});
        s.run(verticalStart, verticalEnd, horizontalStart, horizontalEnd);
        return;
        }
        """
    )

    Params = as_jinja(
        """\
        {%- for field in _this_node.fields -%}
        {{ field.name }}
        {%- if not loop.last -%}
        ,
        {%- endif -%}
        {%- endfor -%}
        """
    )

    CppVerifyFuncDeclaration = as_jinja(
        """\
        bool verify_{{funcname}}(
        {%- for field in _this_node.out_fields -%}
        const {{ field.renderer.render_ctype('c++') }} {{ field.renderer.render_pointer() }} {{ field.name }}_{{ before_suffix }},
        const {{ field.renderer.render_ctype('c++') }} {{ field.renderer.render_pointer() }} {{ field.name }},
        {%- endfor -%}
        {%- for field in _this_node.out_fields -%}
        const int {{ field.name }}_{{ k_size_suffix }},
        {%- endfor -%}
        {%- for field in _this_node.tol_fields -%}
        const double {{ field.name }}_rel_tol,
        const double {{ field.name }}_abs_tol,
        {%- endfor -%}
        const int iteration)
        """
    )

    VerifyFunc = as_jinja(
        """\
        {{ verify_func_declaration }} {
        using namespace std::chrono;
        const auto &mesh = cuda_ico::{{ funcname }}::getMesh();
        cudaStream_t stream = cuda_ico::{{ funcname }}::getStream();
        MeshInfoVtk* mesh_info_vtk = cuda_ico::{{ funcname }}::getMeshInfoVtk();
        verify* verify = cuda_ico::{{ funcname }}::getVerify();
        high_resolution_clock::time_point t_start = high_resolution_clock::now();
        struct VerificationMetrics stencilMetrics;
        {{ metrics_serialisation }}
        }
        """
    )

    MetricsSerialisation = as_jinja(
        """\
        {%- for field in _this_node.out_fields %}
        int {{ field.name }}_kSize = {{ field.name }}_k_size;
        {% if field.is_integral() %}
        stencilMetrics = ::verify_field(
            stream, (mesh.{{ field.renderer.render_stride_type() }}) * {{ field.name }}_kSize, {{ field.name }}_dsl, {{ field.name }},
            \"{{ field.name }}\", iteration);
        {% elif field.is_bool() %}
        stencilMetrics = ::verify_bool_field(
            stream, verify, (mesh.{{ field.renderer.render_stride_type() }}) * {{ field.name }}_kSize, {{ field.name }}_dsl, {{ field.name }},
            \"{{ field.name }}\", iteration);
        {% else %}
        stencilMetrics = ::verify_field(
            stream, (mesh.{{ field.renderer.render_stride_type() }}) * {{ field.name }}_kSize, {{ field.name }}_dsl, {{ field.name }},
            \"{{ field.name }}\", {{ field.name }}_rel_tol, {{ field.name }}_abs_tol, iteration);
        {% endif %}
        #ifdef __SERIALIZE_METRICS
        MetricsSerialiser serialiser_{{ field.name }}(
            cuda_ico::{{ funcname }}::getJsonRecord(), stencilMetrics,
            \"{{ funcname }}\", \"{{ field.name }}\");
        serialiser_{{ field.name }}.writeJson(iteration);
        #endif
        if (!stencilMetrics.isValid) {
        #ifdef __SERIALIZE_ON_ERROR
        {{ field.renderer.render_serialise_func() }}(mesh_info_vtk, 0, (mesh.Num{{ field.location.render_location_type() }} - 1), {{ field.name }}_kSize,
                              (mesh.{{ field.renderer.render_stride_type() }}), {{ field.name }},
                              \"{{ funcname }}\", \"{{ field.name }}\", iteration);
        {{ field.renderer.render_serialise_func() }}(mesh_info_vtk, 0, (mesh.Num{{ field.location.render_location_type() }} - 1), {{ field.name }}_kSize,
                              (mesh.{{ field.renderer.render_stride_type() }}), {{ field.name }}_dsl,
                              \"{{ funcname }}\", \"{{ field.name }}_dsl\",
                              iteration);
        std::cout << "[DSL] serializing {{ field.name }} as error is high.\\n" << std::flush;
        #endif
        }
        {%- if loop.last -%}
        ;
        {%- endif -%}
        {%- endfor %}
        #ifdef __SERIALIZE_ON_ERROR
        serialize_flush_iter(\"{{ funcname }}\", iteration);
        #endif
        high_resolution_clock::time_point t_end = high_resolution_clock::now();
        duration<double> timing = duration_cast<duration<double>>(t_end - t_start);
        std::cout << "[DSL] Verification took " << timing.count() << " seconds.\\n" << std::flush;
        return stencilMetrics.isValid;
        """
    )

    CppRunAndVerifyFuncDeclaration = run_verify_func_declaration

    RunFuncCall = as_jinja(
        """\
        run_{{funcname}}(
        {%- for field in _this_node.fields -%}
        {%- if field.intent.out -%}
        {{ field.name }}_before,
        {%- else -%}
        {{ field.name }},
        {%- endif -%}
        {%- endfor -%}
        {%- for field in _this_node.out_fields -%}
        {{ field.name }}_{{ k_size_suffix }},
        {%- endfor -%}
        verticalStart, verticalEnd, horizontalStart, horizontalEnd) ;
        """
    )

    VerifyFuncCall = as_jinja(
        """\
        verify_{{funcname}}(
        {%- for field in _this_node.out_fields -%}
        {{ field.name }}_{{ before_suffix }},
        {{ field.name }},
        {%- endfor -%}
        {%- for field in _this_node.out_fields -%}
        {{ field.name }}_{{ k_size_suffix }},
        {%- endfor -%}
        {%- for field in _this_node.tol_fields -%}
        {{ field.name }}_rel_tol,
        {{ field.name }}_abs_tol,
        {%- endfor -%}
        iteration) ;
        """
    )

    RunAndVerifyFunc = as_jinja(
        """\
        {{ run_verify_func_declaration }} {
        static int iteration = 0;
        std::cout << \"[DSL] Running stencil {{ funcname }} (\"
                  << iteration << \") ...\\n\"
                  << std::flush;
        {{ run_func_call }}
        std::cout << \"[DSL] {{ funcname }} run time: \" << time
            << \"s\\n\"
            << std::flush;
        std::cout << \"[DSL] Verifying stencil {{ funcname }}...\\n\"
                  << std::flush;
        {{ verify_func_call }}
        iteration++;
        }
        """
    )

    CppSetupFuncDeclaration = as_jinja(
        """\
        void setup_{{funcname}}(
<<<<<<< HEAD
        GlobalGpuTriMesh *mesh, int k_size, cudaStream_t stream, json *json_record, MeshInfoVtk *mesh_info_vtk, verify *verify,
        {%- for field in _this_node.out_fields -%}
        const int {{ field.name }}_{{ k_size_suffix }}
        {%- if not loop.last -%}
        ,
        {%- endif -%}
        {%- endfor -%})
=======
        GlobalGpuTriMesh *mesh, cudaStream_t stream, json *json_record, MeshInfoVtk *mesh_info_vtk, verify *verify)
>>>>>>> 6aac3bcb
        """
    )

    SetupFunc = as_jinja(
        """\
        {{ func_declaration }} {
<<<<<<< HEAD
        cuda_ico::{{ funcname }}::setup(mesh, k_size, stream, json_record, mesh_info_vtk, verify,
        {%- for field in _this_node.out_fields -%}
        {{ field.name }}_{{ k_size_suffix }}
        {%- if not loop.last -%}
        ,
        {%- endif -%}
        {%- endfor -%}
        );
=======
        cuda_ico::{{ funcname }}::setup(mesh, stream, json_record, mesh_info_vtk, verify);
>>>>>>> 6aac3bcb
        }
        """
    )

    FreeFunc = as_jinja(
        """\
        void free_{{funcname}}() {
            cuda_ico::{{ funcname }}::free();
        }
        """
    )

class CppFunc(Node):
    funcname: str


class IncludeStatements(Node):
    funcname: str
    levels_per_thread: int
    block_size: int


class UtilityFunctions(Node):
    ...


class GpuTriMesh(Node):
    table_vars: list[str]
    neighbor_tables: list[str]
    has_offsets: bool


class StenClassRunFun(Node):
    stencil_name: str
    all_fields: Sequence[Field]
    dense_fields: Sequence[Field]
    sparse_fields: Sequence[Field]
    compound_fields: Sequence[Field]
    sparse_connections: Sequence[Offset]
    strided_connections: Sequence[Offset]
    all_connections: Sequence[Offset]


class PublicUtilities(Node):
    fields: Sequence[Field]


class CopyPointers(Node):
    fields: Sequence[Field]


class PrivateMembers(Node):
    fields: Sequence[Field]
    out_fields: Sequence[Field]


class StencilClassSetupFunc(CppSetupFuncDeclaration):
    ...


class StencilClass(Node):
    funcname: str
    gpu_tri_mesh: GpuTriMesh
    run_fun: StenClassRunFun
    public_utilities: PublicUtilities
    copy_pointers: CopyPointers
    private_members: PrivateMembers
    setup_func: StencilClassSetupFunc


class Params(Node):
    fields: Sequence[Field]


class RunFunc(Node):
    funcname: str
    params: Params
    run_func_declaration: CppRunFuncDeclaration


class MetricsSerialisation(Node):
    funcname: str
    out_fields: Sequence[Field]


class VerifyFunc(Node):
    funcname: str
    verify_func_declaration: CppVerifyFuncDeclaration
    metrics_serialisation: MetricsSerialisation


class RunFuncCall(CppRunFuncDeclaration):
    ...


class VerifyFuncCall(CppVerifyFuncDeclaration):
    ...


class SetupFunc(CppFunc):
    func_declaration: CppSetupFuncDeclaration


class RunAndVerifyFunc(Node):
    funcname: str
    run_verify_func_declaration: CppRunAndVerifyFuncDeclaration
    run_func_call: RunFuncCall
    verify_func_call: VerifyFuncCall


class FreeFunc(CppFreeFunc):
    ...


class CppDefTemplate(Node):
    stencil_name: str
    fields: Sequence[Field]
    offsets: Sequence[Offset]
    levels_per_thread: int
    block_size: int

    includes: IncludeStatements = eve.datamodels.field(init=False)
    utility_functions: UtilityFunctions = eve.datamodels.field(init=False)
    stencil_class: StencilClass = eve.datamodels.field(init=False)
    run_func: RunFunc = eve.datamodels.field(init=False)
    verify_func: VerifyFunc = eve.datamodels.field(init=False)
    run_verify_func: RunAndVerifyFunc = eve.datamodels.field(init=False)
    setup_func: SetupFunc = eve.datamodels.field(init=False)
    free_func: FreeFunc = eve.datamodels.field(init=False)

    def _get_field_data(self) -> tuple:
        output_fields = [field for field in self.fields if field.intent.out]
        tolerance_fields = [field for field in output_fields if not field.is_integral()]
        # since we can vertical fields as dense fields for the purpose of this function, lets include them here
        dense_fields = [
            field
            for field in self.fields
            if field.is_dense() or (field.has_vertical_dimension and field.rank() == 1)
        ]
        sparse_fields = [field for field in self.fields if field.is_sparse()]
        compound_fields = [field for field in self.fields if field.is_compound()]
        sparse_offsets = [offset for offset in self.offsets if not offset.is_compound_location()]
        strided_offsets = [offset for offset in self.offsets if offset.is_compound_location()]
        all_fields = self.fields

        offsets = dict(sparse=sparse_offsets, strided=strided_offsets)
        fields = dict(
            output=output_fields,
            dense=dense_fields,
            sparse=sparse_fields,
            compound=compound_fields,
            all_fields=all_fields,
            tolerance=tolerance_fields,
        )
        return fields, offsets

    def __post_init__(self, *args: Any, **kwargs: Any) -> None:
        fields, offsets = self._get_field_data()
        offset_renderer = GpuTriMeshOffsetRenderer(self.offsets)

        self.includes = IncludeStatements(
            funcname=self.stencil_name,
            levels_per_thread=self.levels_per_thread,
            block_size=self.block_size,
        )

        self.utility_functions = UtilityFunctions()

        self.stencil_class = StencilClass(
            funcname=self.stencil_name,
            gpu_tri_mesh=GpuTriMesh(
                table_vars=offset_renderer.make_table_vars(),
                neighbor_tables=offset_renderer.make_neighbor_tables(),
                has_offsets=offset_renderer.has_offsets,
            ),
            run_fun=StenClassRunFun(
                stencil_name=self.stencil_name,
                all_fields=fields["all_fields"],
                dense_fields=fields["dense"],
                sparse_fields=fields["sparse"],
                compound_fields=fields["compound"],
                sparse_connections=offsets["sparse"],
                strided_connections=offsets["strided"],
                all_connections=self.offsets,
            ),
            public_utilities=PublicUtilities(fields=fields["output"]),
            copy_pointers=CopyPointers(fields=self.fields),
            private_members=PrivateMembers(fields=self.fields, out_fields=fields["output"]),
            setup_func=StencilClassSetupFunc(
                funcname=self.stencil_name,
<<<<<<< HEAD
                out_fields=fields["output"],
                tol_fields=fields["tolerance"],
                before_suffix="before",
                k_size_suffix="kSize",
=======
>>>>>>> 6aac3bcb
            ),
        )

        self.run_func = RunFunc(
            funcname=self.stencil_name,
            params=Params(fields=self.fields),
            run_func_declaration=CppRunFuncDeclaration(
                funcname=self.stencil_name,
                fields=self.fields,
                out_fields=fields["output"],
                k_size_suffix="k_size",
            ),
        )

        self.verify_func = VerifyFunc(
            funcname=self.stencil_name,
            verify_func_declaration=CppVerifyFuncDeclaration(
                funcname=self.stencil_name,
                out_fields=fields["output"],
                tol_fields=fields["tolerance"],
                before_suffix="dsl",
                k_size_suffix="k_size",
            ),
            metrics_serialisation=MetricsSerialisation(
                funcname=self.stencil_name, out_fields=fields["output"]
            ),
        )

        self.run_verify_func = RunAndVerifyFunc(
            funcname=self.stencil_name,
            run_verify_func_declaration=CppRunAndVerifyFuncDeclaration(
                funcname=self.stencil_name,
                fields=self.fields,
                out_fields=fields["output"],
                tol_fields=fields["tolerance"],
                before_suffix="before",
                k_size_suffix="k_size",
            ),
            run_func_call=RunFuncCall(
                funcname=self.stencil_name,
                fields=self.fields,
                out_fields=fields["output"],
                k_size_suffix="k_size",
            ),
            verify_func_call=VerifyFuncCall(
                funcname=self.stencil_name,
                out_fields=fields["output"],
                tol_fields=fields["tolerance"],
                before_suffix="before",
                k_size_suffix="k_size",
            ),
        )

        self.setup_func = SetupFunc(
            funcname=self.stencil_name,
            func_declaration=CppSetupFuncDeclaration(
                funcname=self.stencil_name,
<<<<<<< HEAD
                out_fields=fields["output"],
                tol_fields=fields["tolerance"],
                before_suffix="before",
                k_size_suffix="k_size",
            ),
            k_size_suffix="k_size",
            before_suffix="before",
=======
            ),
>>>>>>> 6aac3bcb
        )

        self.free_func = FreeFunc(funcname=self.stencil_name)


def generate_cpp_definition(
    stencil_name: str,
    fields: Sequence[Field],
    offsets: Sequence[Offset],
    levels_per_thread: int,
    block_size: int,
    outpath: Path,
) -> None:
    definition = CppDefTemplate(
        stencil_name=stencil_name,
        fields=fields,
        offsets=offsets,
        levels_per_thread=levels_per_thread,
        block_size=block_size,
    )
    source = format_source("cpp", CppDefGenerator.apply(definition), style="LLVM")
    write_string(source, outpath, f"{stencil_name}.cpp")<|MERGE_RESOLUTION|>--- conflicted
+++ resolved
@@ -217,32 +217,13 @@
     StencilClassSetupFunc = as_jinja(
         """\
         static void setup(
-<<<<<<< HEAD
-        const GlobalGpuTriMesh *mesh, int kSize, cudaStream_t stream, json *jsonRecord, MeshInfoVtk *mesh_info_vtk, verify *verify,
-        {%- for field in _this_node.out_fields -%}
-        const int {{ field.name }}_{{ k_size_suffix }}
-        {%- if not loop.last -%}
-        ,
-        {%- endif -%}
-        {%- endfor %}) {
-        mesh_ = GpuTriMesh(mesh);
-        {{ k_size_suffix }}_ = {{ k_size_suffix }};
-=======
         const GlobalGpuTriMesh *mesh, cudaStream_t stream, json *jsonRecord, MeshInfoVtk *mesh_info_vtk, verify *verify) {
         mesh_ = GpuTriMesh(mesh);
->>>>>>> 6aac3bcb
         is_setup_ = true;
         stream_ = stream;
         jsonRecord_ = jsonRecord;
         mesh_info_vtk_ = mesh_info_vtk;
         verify_ = verify;
-<<<<<<< HEAD
-
-        {%- for field in _this_node.out_fields -%}
-        {{ field.name }}_{{ k_size_suffix }}_ = {{ field.name }}_{{ k_size_suffix }};
-        {%- endfor -%}
-=======
->>>>>>> 6aac3bcb
         }
         """
     )
@@ -505,35 +486,14 @@
     CppSetupFuncDeclaration = as_jinja(
         """\
         void setup_{{funcname}}(
-<<<<<<< HEAD
-        GlobalGpuTriMesh *mesh, int k_size, cudaStream_t stream, json *json_record, MeshInfoVtk *mesh_info_vtk, verify *verify,
-        {%- for field in _this_node.out_fields -%}
-        const int {{ field.name }}_{{ k_size_suffix }}
-        {%- if not loop.last -%}
-        ,
-        {%- endif -%}
-        {%- endfor -%})
-=======
         GlobalGpuTriMesh *mesh, cudaStream_t stream, json *json_record, MeshInfoVtk *mesh_info_vtk, verify *verify)
->>>>>>> 6aac3bcb
         """
     )
 
     SetupFunc = as_jinja(
         """\
         {{ func_declaration }} {
-<<<<<<< HEAD
-        cuda_ico::{{ funcname }}::setup(mesh, k_size, stream, json_record, mesh_info_vtk, verify,
-        {%- for field in _this_node.out_fields -%}
-        {{ field.name }}_{{ k_size_suffix }}
-        {%- if not loop.last -%}
-        ,
-        {%- endif -%}
-        {%- endfor -%}
-        );
-=======
         cuda_ico::{{ funcname }}::setup(mesh, stream, json_record, mesh_info_vtk, verify);
->>>>>>> 6aac3bcb
         }
         """
     )
@@ -724,13 +684,6 @@
             private_members=PrivateMembers(fields=self.fields, out_fields=fields["output"]),
             setup_func=StencilClassSetupFunc(
                 funcname=self.stencil_name,
-<<<<<<< HEAD
-                out_fields=fields["output"],
-                tol_fields=fields["tolerance"],
-                before_suffix="before",
-                k_size_suffix="kSize",
-=======
->>>>>>> 6aac3bcb
             ),
         )
 
@@ -788,17 +741,7 @@
             funcname=self.stencil_name,
             func_declaration=CppSetupFuncDeclaration(
                 funcname=self.stencil_name,
-<<<<<<< HEAD
-                out_fields=fields["output"],
-                tol_fields=fields["tolerance"],
-                before_suffix="before",
-                k_size_suffix="k_size",
-            ),
-            k_size_suffix="k_size",
-            before_suffix="before",
-=======
-            ),
->>>>>>> 6aac3bcb
+            ),
         )
 
         self.free_func = FreeFunc(funcname=self.stencil_name)
