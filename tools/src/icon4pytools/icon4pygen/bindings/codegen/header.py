# ICON4Py - ICON inspired code in Python and GT4Py
#
# Copyright (c) 2022, ETH Zurich and MeteoSwiss
# All rights reserved.
#
# This file is free software: you can redistribute it and/or modify it under
# the terms of the GNU General Public License as published by the
# Free Software Foundation, either version 3 of the License, or any later
# version. See the LICENSE.txt file at the top-level directory of this
# distribution for a copy of the license or check <https://www.gnu.org/licenses/>.
#
# SPDX-License-Identifier: GPL-3.0-or-later

from pathlib import Path
from typing import Any, Sequence

from gt4py import eve
from gt4py.eve import Node
from gt4py.eve.codegen import JinjaTemplate as as_jinja
from gt4py.eve.codegen import TemplatedGenerator, format_source

from icon4pytools.icon4pygen.bindings.entities import Field
from icon4pytools.icon4pygen.bindings.utils import write_string


run_func_declaration = as_jinja(
    """\
    void run_{{funcname}}(
    {%- for field in _this_node.fields -%}
    {{ field.renderer.render_ctype('c++') }} {{ field.renderer.render_pointer() }} {{ field.name }},
    {%- endfor -%}
    {%- for field in _this_node.out_fields -%}
    const int {{ field.name }}_{{ k_size_suffix }},
    {%- endfor -%}
    const int verticalStart, const int verticalEnd, const int horizontalStart, const int horizontalEnd)
    """
)

run_verify_func_declaration = as_jinja(
    """\
    void run_and_verify_{{funcname}}(
    {%- for field in _this_node.fields -%}
    {{ field.renderer.render_ctype('c++') }} {{ field.renderer.render_pointer() }} {{ field.name }},
    {%- endfor -%}
    {%- for field in _this_node.out_fields -%}
    {{ field.renderer.render_ctype('c++') }} {{ field.renderer.render_pointer() }} {{ field.name }}_{{ before_suffix }},
    {%- endfor -%}
    {%- for field in _this_node.out_fields -%}
    const int {{ field.name }}_{{ k_size_suffix }},
    {%- endfor -%}
    {%- if _this_node.tol_fields -%}
    const int verticalStart, const int verticalEnd, const int horizontalStart, const int horizontalEnd,
    {%- else -%}
    const int verticalStart, const int verticalEnd, const int horizontalStart, const int horizontalEnd
    {%- endif -%}
    {%- for field in _this_node.tol_fields -%}
    const double {{ field.name }}_rel_tol,
    const double {{ field.name }}_abs_tol
    {%- if not loop.last -%}
    ,
    {%- endif -%}
    {%- endfor -%}
    )
    """
)


class CppHeaderGenerator(TemplatedGenerator):
    CppHeaderFile = as_jinja(
        """\
        #pragma once
        #include "driver-includes/defs.hpp"
        #include "driver-includes/cuda_utils.hpp"
        extern "C" {
        {{ runFunc }};
        {{ verifyFunc }};
        {{ runAndVerifyFunc }};
        {{ setupFunc }};
        {{ freeFunc }};
        }
        """
    )
    CppRunFuncDeclaration = run_func_declaration

    CppRunAndVerifyFuncDeclaration = run_verify_func_declaration

    CppVerifyFuncDeclaration = as_jinja(
        """\
        bool verify_{{funcname}}(
        {%- for field in _this_node.out_fields -%}
        const {{ field.renderer.render_ctype('c++') }} {{ field.renderer.render_pointer() }} {{ field.name }}_{{ before_suffix }},
        const {{ field.renderer.render_ctype('c++') }} {{ field.renderer.render_pointer() }} {{ field.name }},
        {%- endfor -%}
        {%- for field in _this_node.out_fields -%}
        const int {{ field.name }}_{{ k_size_suffix }},
        {%- endfor -%}
        {%- for field in _this_node.tol_fields -%}
        const double {{ field.name }}_rel_tol,
        const double {{ field.name }}_abs_tol,
        {%- endfor -%}
        const int iteration)
        """
    )

    CppSetupFuncDeclaration = as_jinja(
        """\
        void setup_{{funcname}}(
<<<<<<< HEAD
        GlobalGpuTriMesh *mesh, int k_size, cudaStream_t stream, json *json_record, verify *verify,
        {%- for field in _this_node.out_fields -%}
        const int {{ field.name }}_{{ k_size_suffix }}
        {%- if not loop.last -%}
        ,
        {%- endif -%}
        {%- endfor -%})
=======
        GlobalGpuTriMesh *mesh, cudaStream_t stream, json *json_record, verify *verify)
>>>>>>> 6aac3bcb
        """
    )

    CppFreeFunc = as_jinja(
        """\
        void free_{{funcname}}()
        """
    )


class CppFunc(Node):
    funcname: str


class CppFreeFunc(CppFunc):
    ...


class CppSizeFunc(CppFunc):
    out_fields: Sequence[Field]
    k_size_suffix: str


class CppRunFuncDeclaration(CppSizeFunc):
    fields: Sequence[Field]


class CppVerifyFuncDeclaration(CppSizeFunc):
    tol_fields: Sequence[Field]
    before_suffix: str


class CppSetupFuncDeclaration(CppFunc):
    ...


class CppRunAndVerifyFuncDeclaration(CppRunFuncDeclaration, CppVerifyFuncDeclaration):
    ...


class CppHeaderFile(Node):
    stencil_name: str
    fields: Sequence[Field]

    runFunc: CppRunFuncDeclaration = eve.datamodels.field(init=False)
    verifyFunc: CppVerifyFuncDeclaration = eve.datamodels.field(init=False)
    runAndVerifyFunc: CppRunAndVerifyFuncDeclaration = eve.datamodels.field(init=False)
    setupFunc: CppSetupFuncDeclaration = eve.datamodels.field(init=False)
    freeFunc: CppFreeFunc = eve.datamodels.field(init=False)

    def __post_init__(self, *args: Any, **kwargs: Any) -> None:
        output_fields = [field for field in self.fields if field.intent.out]
        tolerance_fields = [field for field in output_fields if not field.is_integral()]

        self.runFunc = CppRunFuncDeclaration(
            funcname=self.stencil_name,
            fields=self.fields,
            out_fields=output_fields,
            k_size_suffix="k_size",
        )

        self.verifyFunc = CppVerifyFuncDeclaration(
            funcname=self.stencil_name,
            out_fields=output_fields,
            tol_fields=tolerance_fields,
            before_suffix="dsl",
            k_size_suffix="k_size",
        )

        self.runAndVerifyFunc = CppRunAndVerifyFuncDeclaration(
            funcname=self.stencil_name,
            fields=self.fields,
            out_fields=output_fields,
            tol_fields=tolerance_fields,
            before_suffix="before",
            k_size_suffix="k_size",
        )

        self.setupFunc = CppSetupFuncDeclaration(
            funcname=self.stencil_name,
<<<<<<< HEAD
            out_fields=output_fields,
            tol_fields=tolerance_fields,
            before_suffix="before",
            k_size_suffix="k_size",
=======
>>>>>>> 6aac3bcb
        )

        self.freeFunc = CppFreeFunc(funcname=self.stencil_name)


def generate_cpp_header(stencil_name: str, fields: list[Field], outpath: Path) -> None:
    header = CppHeaderFile(stencil_name=stencil_name, fields=fields)
    source = format_source("cpp", CppHeaderGenerator.apply(header), style="LLVM")
    write_string(source, outpath, f"{stencil_name}.h")<|MERGE_RESOLUTION|>--- conflicted
+++ resolved
@@ -105,17 +105,7 @@
     CppSetupFuncDeclaration = as_jinja(
         """\
         void setup_{{funcname}}(
-<<<<<<< HEAD
-        GlobalGpuTriMesh *mesh, int k_size, cudaStream_t stream, json *json_record, verify *verify,
-        {%- for field in _this_node.out_fields -%}
-        const int {{ field.name }}_{{ k_size_suffix }}
-        {%- if not loop.last -%}
-        ,
-        {%- endif -%}
-        {%- endfor -%})
-=======
         GlobalGpuTriMesh *mesh, cudaStream_t stream, json *json_record, verify *verify)
->>>>>>> 6aac3bcb
         """
     )
 
@@ -196,13 +186,6 @@
 
         self.setupFunc = CppSetupFuncDeclaration(
             funcname=self.stencil_name,
-<<<<<<< HEAD
-            out_fields=output_fields,
-            tol_fields=tolerance_fields,
-            before_suffix="before",
-            k_size_suffix="k_size",
-=======
->>>>>>> 6aac3bcb
         )
 
         self.freeFunc = CppFreeFunc(funcname=self.stencil_name)
