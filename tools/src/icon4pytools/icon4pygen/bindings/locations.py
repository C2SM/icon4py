--- conflicted
+++ resolved
@@ -10,13 +10,9 @@
 from typing import Iterator
 
 from gt4py.next.ffront.fbuiltins import Dimension
-<<<<<<< HEAD
-from icon4py.model.common.dimension import HORIZONTAL_DIMENSIONS
-=======
+from icon4pytools.icon4pygen.bindings.codegen.render.location import LocationRenderer
+
 from icon4py.model.common import dimension as dims
->>>>>>> f3b34550
-
-from icon4pytools.icon4pygen.bindings.codegen.render.location import LocationRenderer
 
 
 class BasicLocation:
@@ -72,15 +68,9 @@
         return self.chain[item]
 
     def to_dim_list(self) -> list[Dimension]:
-<<<<<<< HEAD
-        dims_initials = [key[0] for key in HORIZONTAL_DIMENSIONS.keys()]
-        map_to_dim = {
-            d: list(HORIZONTAL_DIMENSIONS.values())[d_i] for d_i, d in enumerate(dims_initials)
-=======
         dims_initials = [key[0] for key in dims.global_dimensions.keys()]
         map_to_dim = {
             d: list(dims.global_dimensions.values())[d_i] for d_i, d in enumerate(dims_initials)
->>>>>>> f3b34550
         }
         return [map_to_dim[str(c)] for c in self.chain]
 
