--- conflicted
+++ resolved
@@ -219,11 +219,8 @@
 
     all_dims = set(i for j in all_field_types for i in j.dims)
 
-<<<<<<< HEAD
-=======
     fendef = fvprog.itir
 
->>>>>>> db65aeec
     all_offset_labels = (
         fvprog.itir.pre_walk_values()
         .if_isinstance(itir.OffsetLiteral)
@@ -245,10 +242,7 @@
     """Generate StencilInfo dataclass from a fencil definition."""
     fvprog = get_fvprog(fencil_def)
     offsets = scan_for_offsets(fvprog)
-<<<<<<< HEAD
-=======
     fendef = fvprog.itir
->>>>>>> db65aeec
 
     fields = _get_field_infos(fvprog)
 
