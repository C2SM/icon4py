--- conflicted
+++ resolved
@@ -13,7 +13,6 @@
 from dataclasses import dataclass
 from typing import Any, Optional, TypeGuard
 
-import icon4py.model.common.dimension
 from gt4py import eve
 from gt4py.next.common import Connectivity, Dimension, DimensionKind
 from gt4py.next.ffront import program_ast as past
@@ -22,13 +21,10 @@
 from gt4py.next.iterator import ir as itir
 from gt4py.next.iterator.runtime import FendefDispatcher
 from gt4py.next.type_system import type_specifications as ts
-<<<<<<< HEAD
-from icon4py.model.common.dimension import HORIZONTAL_DIMENSIONS, Koff
-=======
+from icon4pytools.icon4pygen.bindings.utils import calc_num_neighbors
+
+import icon4py.model.common.dimension
 from icon4py.model.common import dimension as dims
->>>>>>> f3b34550
-
-from icon4pytools.icon4pygen.bindings.utils import calc_num_neighbors
 
 
 H_START = "horizontal_start"
@@ -187,15 +183,9 @@
         skip_values = True
 
     include_center = True if chain.count("O") > 0 else False
-<<<<<<< HEAD
-    dims_initials = [key[0] for key in HORIZONTAL_DIMENSIONS.keys()]
-    map_to_dim = {
-        d: list(HORIZONTAL_DIMENSIONS.values())[d_i] for d_i, d in enumerate(dims_initials)
-=======
     dims_initials = [key[0] for key in dims.global_dimensions.keys()]
     map_to_dim = {
         d: list(dims.global_dimensions.values())[d_i] for d_i, d in enumerate(dims_initials)
->>>>>>> f3b34550
     }
     location_chain: list[Dimension] = [map_to_dim.get(c) for c in chain if c not in ("2", "O")]  # type: ignore[misc] # type specified
 
