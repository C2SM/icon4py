# ICON4Py - ICON inspired code in Python and GT4Py
#
# Copyright (c) 2022, ETH Zurich and MeteoSwiss
# All rights reserved.
#
# This file is free software: you can redistribute it and/or modify it under
# the terms of the GNU General Public License as published by the
# Free Software Foundation, either version 3 of the License, or any later
# version. See the LICENSE.txt file at the top-level directory of this
# distribution for a copy of the license or check <https://www.gnu.org/licenses/>.
#
# SPDX-License-Identifier: GPL-3.0-or-later

"""Utilities for generating icon stencils."""

from __future__ import annotations

import os
import pathlib
from typing import ClassVar

import click


class ModuleType(click.ParamType):
    dycore_import_path = "icon4py.model.atmosphere.dycore"
    names: ClassVar[list[str]] = [
        f"{dycore_import_path}.mo_nh_diffusion_stencil_",
        f"{dycore_import_path}.mo_solve_nonhydro_stencil_",
        f"{dycore_import_path}.mo_velocity_advection_stencil_",
    ]

    def shell_complete(self, ctx, param, incomplete):
        if len(incomplete) > 0 and incomplete.endswith(":"):
            completions = [incomplete + incomplete[:-1].split(".")[-1]]
        else:
            completions = self.names
        return [
            click.shell_completion.CompletionItem(name)
            for name in completions
            if name.startswith(incomplete)
        ]


@click.command(
    "icon4pygen",
)
@click.argument("fencil", type=ModuleType())
@click.argument("block_size", type=int, default=128)
@click.argument("levels_per_thread", type=int, default=4)
@click.option("--is_global", is_flag=True, type=bool, help="Whether this is a global run.")
@click.option(
    "--enable-mixed-precision", is_flag=True, type=bool, help="Enable mixed precision dycore"
)
@click.argument(
    "outpath",
    type=click.Path(dir_okay=True, resolve_path=True, path_type=pathlib.Path),
    default=".",
)
@click.option(
    "--imperative",
    is_flag=True,
    type=bool,
    help="Whether to use the imperative mode in generated gridtools code.",
)
@click.option(
    "--temporaries",
    is_flag=True,
    type=bool,
    help="Whether to use the temporaries in generated gridtools code.",
)
def main(
    fencil: str,
    block_size: int,
    levels_per_thread: int,
    is_global: bool,
    enable_mixed_precision: bool,
    outpath: pathlib.Path,
    imperative: bool,
    temporaries: bool,
) -> None:
    """
    Generate Gridtools C++ code for an icon4py fencil as well as all the associated C++ and Fortran bindings.

    Arguments:
        FENCIL: may be specified as <module>:<member>, where <module> is the dotted name of the containing module and <member> is the name of the fencil.
        BLOCK_SIZE: refers to the number of threads per block to use in a cuda kernel.
        LEVELS_PER_THREAD: how many k-levels to process per thread.
        OUTPATH: represents a path to the folder in which to write all generated code.
    """
    from icon4pytools.icon4pygen.backend import GTHeader
    from icon4pytools.icon4pygen.bindings.workflow import PyBindGen
    from icon4pytools.icon4pygen.metadata import get_stencil_info, import_definition

    os.environ["FLOAT_PRECISION"] = "mixed" if enable_mixed_precision else "double"
<<<<<<< HEAD
    fencil_def = import_definition(fencil)
    # TODO(tehrengruber): In some cases connectivities with missing neighbors can be used with
    #  skip_values=False as all neighbors exist for the subdomains they are used on. One example
    #  is the E2C connectivity where everywhere except for the boundary a cell neighbors exists.
    #  Since we are currently allocating temporaries everywhere the neighbor does not neccesarily
    #  exist anymore. Until we have a better solution we just set skip_values to true
    #  unconditionally when using temporaries.
    stencil_info = get_stencil_info(fencil_def, is_global=is_global, force_skip_values=temporaries)
=======
    program = import_definition(fencil)
    stencil_info = get_stencil_info(program, is_global)
>>>>>>> 96755a56
    GTHeader(stencil_info)(outpath, imperative, temporaries)
    PyBindGen(stencil_info, levels_per_thread, block_size)(outpath)


if __name__ == "__main__":
    main()<|MERGE_RESOLUTION|>--- conflicted
+++ resolved
@@ -93,19 +93,8 @@
     from icon4pytools.icon4pygen.metadata import get_stencil_info, import_definition
 
     os.environ["FLOAT_PRECISION"] = "mixed" if enable_mixed_precision else "double"
-<<<<<<< HEAD
-    fencil_def = import_definition(fencil)
-    # TODO(tehrengruber): In some cases connectivities with missing neighbors can be used with
-    #  skip_values=False as all neighbors exist for the subdomains they are used on. One example
-    #  is the E2C connectivity where everywhere except for the boundary a cell neighbors exists.
-    #  Since we are currently allocating temporaries everywhere the neighbor does not neccesarily
-    #  exist anymore. Until we have a better solution we just set skip_values to true
-    #  unconditionally when using temporaries.
-    stencil_info = get_stencil_info(fencil_def, is_global=is_global, force_skip_values=temporaries)
-=======
     program = import_definition(fencil)
     stencil_info = get_stencil_info(program, is_global)
->>>>>>> 96755a56
     GTHeader(stencil_info)(outpath, imperative, temporaries)
     PyBindGen(stencil_info, levels_per_thread, block_size)(outpath)
 
