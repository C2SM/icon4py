--- conflicted
+++ resolved
@@ -170,8 +170,7 @@
             imperative=imperative,
             temporaries=temporaries,
         )
-<<<<<<< HEAD
-        write_string(gtheader, outpath, f"{self.stencil_info.itir.id}.hpp")
+        write_string(gtheader, outpath, f"{self.stencil_info.fendef.id}.hpp")
 
 
 def generate_dace_code(
@@ -253,7 +252,4 @@
             write_string(dc_cuda, outpath, f"{self.stencil_info.itir.id}_dace.cu")
         else:
             write_string(dc_hdr, outpath, f"{self.stencil_info.itir.id}_dace.h")
-            write_string(dc_src, outpath, f"{self.stencil_info.itir.id}_dace.cpp")
-=======
-        write_string(gtheader, outpath, f"{self.stencil_info.fendef.id}.hpp")
->>>>>>> 9ef0b2e5
+            write_string(dc_src, outpath, f"{self.stencil_info.itir.id}_dace.cpp")