# ICON4Py - ICON inspired code in Python and GT4Py
#
# Copyright (c) 2022, ETH Zurich and MeteoSwiss
# All rights reserved.
#
# This file is free software: you can redistribute it and/or modify it under
# the terms of the GNU General Public License as published by the
# Free Software Foundation, either version 3 of the License, or any later
# version. See the LICENSE.txt file at the top-level directory of this
# distribution for a copy of the license or check <https://www.gnu.org/licenses/>.
#
# SPDX-License-Identifier: GPL-3.0-or-later
from pathlib import Path
from typing import Iterable, List, Optional

<<<<<<< HEAD
from gt4py.next import common
from gt4py.next.common import Connectivity
from gt4py.next.iterator import ir as itir
from gt4py.next.iterator.transforms import LiftMode
from gt4py.next.program_processors.runners import gtfn
=======
from gt4py._core.definitions import DeviceType
from gt4py.next.iterator import ir as itir
from gt4py.next.program_processors.codegens.gtfn import gtfn_module
>>>>>>> 9740f6f2
from icon4py.model.common.dimension import Koff

from icon4pytools.icon4pygen.bindings.utils import write_string
from icon4pytools.icon4pygen.exceptions import MultipleFieldOperatorException
from icon4pytools.icon4pygen.metadata import StencilInfo


H_START = "horizontal_start"
H_END = "horizontal_end"
V_START = "vertical_start"
V_END = "vertical_end"

_DOMAIN_ARGS = [H_START, H_END, V_START, V_END]


def adapt_domain(fencil: itir.FencilDefinition) -> itir.FencilDefinition:
    """Replace field view size parameters by horizontal and vertical range parameters."""
    if len(fencil.closures) > 1:
        raise MultipleFieldOperatorException()

    fencil.closures[0].domain = itir.FunCall(
        fun=itir.SymRef(id="unstructured_domain"),
        args=[
            itir.FunCall(
                fun=itir.SymRef(id="named_range"),
                args=[
                    itir.AxisLiteral(value="horizontal"),
                    itir.SymRef(id=H_START),
                    itir.SymRef(id=H_END),
                ],
            ),
            itir.FunCall(
                fun=itir.SymRef(id="named_range"),
                args=[
                    itir.AxisLiteral(value=Koff.source.value),
                    itir.SymRef(id=V_START),
                    itir.SymRef(id=V_END),
                ],
            ),
        ],
    )

    fencil_params = [
        *(p for p in fencil.params if not is_size_param(p)),
        *(p for p in get_missing_domain_params(fencil.params)),
    ]

    ordered_params = order_grid_size_symbols(fencil_params)

    return itir.FencilDefinition(
        id=fencil.id,
        function_definitions=fencil.function_definitions,
        params=ordered_params,
        closures=fencil.closures,
    )


def order_grid_size_symbols(symbols):
    move_to_end = {"num_cells", "num_edges", "num_vertices"}

    front, back = [], []
    for symbol in symbols:
        if str(symbol.id) in move_to_end:
            back.append(symbol)
        else:
            front.append(symbol)
    return front + back


def is_size_param(param: itir.Sym) -> bool:
    """Check if parameter is a size parameter introduced by field view frontend."""
    return param.id.startswith("__") and "_size_" in param.id


def get_missing_domain_params(params: List[itir.Sym]) -> Iterable[itir.Sym]:
    """Get domain limit params that are not present in param list."""
    param_ids = [p.id for p in params]
    missing_args = [s for s in _DOMAIN_ARGS if s not in param_ids]
    return (itir.Sym(id=p) for p in missing_args)


def generate_gtheader(
    fencil: itir.FencilDefinition,
    offset_provider: dict[str, Connectivity],
    column_axis: Optional[common.Dimension],
    imperative: bool,
    temporaries: bool,
) -> str:
    """Generate a GridTools C++ header for a given stencil definition using specified configuration parameters."""
    gtfn_translation = gtfn.run_gtfn.executor.otf_workflow.translation  # type: ignore
    assert isinstance(gtfn_translation, gtfn.gtfn_module.GTFNTranslationStep)

    lift_mode = LiftMode.FORCE_TEMPORARIES if temporaries else LiftMode.FORCE_INLINE

    # configure backend
    gtfn_translation = gtfn_translation.replace(
        use_imperative_backend=imperative, lift_mode=lift_mode
    )

    if temporaries:
        gtfn_translation = gtfn_translation.replace(
            symbolic_domain_sizes={
                "Cell": "num_cells",
                "Edge": "num_edges",
                "Vertex": "num_vertices",
            }
        )

    return gtfn_translation.generate_stencil_source(
        fencil,
        offset_provider=offset_provider,  # type: ignore
        column_axis=column_axis,
    )


class GTHeader:
    """Class for generating Gridtools C++ header using the GTFN backend."""

    def __init__(self, stencil_info: StencilInfo) -> None:
        self.stencil_info = stencil_info

    def __call__(self, outpath: Path, imperative: bool, temporaries: bool) -> None:
        """Generate C++ code using the GTFN backend and write it to a file."""
<<<<<<< HEAD
        fencil_with_adapted_domain = adapt_domain(self.stencil_info.itir)
        gtheader = generate_gtheader(
            fencil=fencil_with_adapted_domain,
=======
        gtheader = self._generate_cpp_code(
            self._adapt_domain(self.stencil_info.itir), imperative=imperative
        )
        write_string(gtheader, outpath, f"{self.stencil_info.itir.id}.hpp")

    def _generate_cpp_code(
        self, fencil: itir.FencilDefinition, imperative: bool, **kwargs: Any
    ) -> str:
        translation = gtfn_module.GTFNTranslationStep(
            enable_itir_transforms=True,
            use_imperative_backend=False,
            device_type=DeviceType.CPU,
        )
        if imperative:
            translation = translation.replace(use_imperative_backend=True)

        return translation.generate_stencil_source(
            fencil,
>>>>>>> 9740f6f2
            offset_provider=self.stencil_info.offset_provider,
            column_axis=self.stencil_info.column_axis,
            imperative=imperative,
            temporaries=temporaries,
        )
        write_string(gtheader, outpath, f"{self.stencil_info.itir.id}.hpp")<|MERGE_RESOLUTION|>--- conflicted
+++ resolved
@@ -11,19 +11,13 @@
 #
 # SPDX-License-Identifier: GPL-3.0-or-later
 from pathlib import Path
-from typing import Iterable, List, Optional
+from typing import Any, Iterable, List, Optional
 
-<<<<<<< HEAD
 from gt4py.next import common
 from gt4py.next.common import Connectivity
 from gt4py.next.iterator import ir as itir
 from gt4py.next.iterator.transforms import LiftMode
-from gt4py.next.program_processors.runners import gtfn
-=======
-from gt4py._core.definitions import DeviceType
-from gt4py.next.iterator import ir as itir
 from gt4py.next.program_processors.codegens.gtfn import gtfn_module
->>>>>>> 9740f6f2
 from icon4py.model.common.dimension import Koff
 
 from icon4pytools.icon4pygen.bindings.utils import write_string
@@ -111,31 +105,31 @@
     column_axis: Optional[common.Dimension],
     imperative: bool,
     temporaries: bool,
+    **kwargs: Any,
 ) -> str:
     """Generate a GridTools C++ header for a given stencil definition using specified configuration parameters."""
-    gtfn_translation = gtfn.run_gtfn.executor.otf_workflow.translation  # type: ignore
-    assert isinstance(gtfn_translation, gtfn.gtfn_module.GTFNTranslationStep)
-
-    lift_mode = LiftMode.FORCE_TEMPORARIES if temporaries else LiftMode.FORCE_INLINE
-
-    # configure backend
-    gtfn_translation = gtfn_translation.replace(
-        use_imperative_backend=imperative, lift_mode=lift_mode
+    translation = gtfn_module.GTFNTranslationStep(
+        enable_itir_transforms=True, use_imperative_backend=False, lift_mode=LiftMode.FORCE_INLINE
     )
+    if imperative:
+        translation = translation.replace(use_imperative_backend=True)
 
     if temporaries:
-        gtfn_translation = gtfn_translation.replace(
+        translation = translation.replace(
+            use_imperative_backend=imperative,
+            lift_mode=LiftMode.FORCE_TEMPORARIES,
             symbolic_domain_sizes={
                 "Cell": "num_cells",
                 "Edge": "num_edges",
                 "Vertex": "num_vertices",
-            }
+            },
         )
 
-    return gtfn_translation.generate_stencil_source(
+    return translation.generate_stencil_source(
         fencil,
         offset_provider=offset_provider,  # type: ignore
         column_axis=column_axis,
+        **kwargs,
     )
 
 
@@ -147,30 +141,9 @@
 
     def __call__(self, outpath: Path, imperative: bool, temporaries: bool) -> None:
         """Generate C++ code using the GTFN backend and write it to a file."""
-<<<<<<< HEAD
         fencil_with_adapted_domain = adapt_domain(self.stencil_info.itir)
         gtheader = generate_gtheader(
             fencil=fencil_with_adapted_domain,
-=======
-        gtheader = self._generate_cpp_code(
-            self._adapt_domain(self.stencil_info.itir), imperative=imperative
-        )
-        write_string(gtheader, outpath, f"{self.stencil_info.itir.id}.hpp")
-
-    def _generate_cpp_code(
-        self, fencil: itir.FencilDefinition, imperative: bool, **kwargs: Any
-    ) -> str:
-        translation = gtfn_module.GTFNTranslationStep(
-            enable_itir_transforms=True,
-            use_imperative_backend=False,
-            device_type=DeviceType.CPU,
-        )
-        if imperative:
-            translation = translation.replace(use_imperative_backend=True)
-
-        return translation.generate_stencil_source(
-            fencil,
->>>>>>> 9740f6f2
             offset_provider=self.stencil_info.offset_provider,
             column_axis=self.stencil_info.column_axis,
             imperative=imperative,
