--- conflicted
+++ resolved
@@ -43,29 +43,6 @@
     if len(fencil.closures) > 1:
         raise MultipleFieldOperatorException()
 
-<<<<<<< HEAD
-    def __call__(self, outpath: Path, imperative: bool) -> None:
-        """Generate C++ code using the GTFN backend and write it to a file."""
-        param_ids = []
-        for param in self.stencil_info.itir.params:
-            param_ids.append(param.id)
-        if ((H_START in param_ids) and (H_END in param_ids) and (V_START in param_ids) and (V_END in param_ids)):
-            gtheader = self._generate_cpp_code(self.stencil_info.itir, imperative=imperative)
-        else:
-            # raise warning of missing arguments
-            gtheader = self._generate_cpp_code(
-                self._adapt_domain(self.stencil_info.itir), imperative=imperative
-            )
-
-        write_string(gtheader, outpath, f"{self.stencil_info.itir.id}.hpp")
-
-    def _generate_cpp_code(self, fencil: itir.FencilDefinition, **kwargs: Any) -> str:
-        return generate(
-            fencil,
-            offset_provider=self.stencil_info.offset_provider,
-            column_axis=self.stencil_info.column_axis,
-            **kwargs,
-=======
     for closure in fencil.closures:
         if not len(closure.domain.args) == 2:
             raise TypeError(f"Output domain of '{fencil.id}' must be 2-dimensional.")
@@ -76,7 +53,6 @@
         vertical_axis = closure.domain.args[1].args[0]
         assert isinstance(horizontal_axis, itir.AxisLiteral) and isinstance(
             vertical_axis, itir.AxisLiteral
->>>>>>> a5c8e188
         )
         assert horizontal_axis.value in ["Vertex", "Edge", "Cell"]
         assert vertical_axis.value == "K"
