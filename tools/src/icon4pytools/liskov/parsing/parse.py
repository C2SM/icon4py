--- conflicted
+++ resolved
@@ -81,20 +81,10 @@
 
     def _preprocess(self, directives: Sequence[ts.ParsedDirective]) -> Sequence[ts.ParsedDirective]:
         """Preprocess the directives by removing unnecessary characters and formatting the directive strings."""
-<<<<<<< HEAD
-        preprocessed = []
-        for d in directives:
-            new_directive = d.__class__(
-                self._clean_string(d.string, d.type_name), d.startln, d.endln
-            )
-            preprocessed.append(new_directive)
-        return preprocessed
-=======
         return [
             d.__class__(self._clean_string(d.string, d.type_name), d.startln, d.endln)
             for d in directives
         ]
->>>>>>> 8035531c
 
     def _run_validation_passes(self, preprocessed: Sequence[ts.ParsedDirective]) -> None:
         """Run validation passes on the directives."""
