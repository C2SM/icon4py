# ICON4Py - ICON inspired code in Python and GT4Py
#
# Copyright (c) 2022, ETH Zurich and MeteoSwiss
# All rights reserved.
#
# This file is free software: you can redistribute it and/or modify it under
# the terms of the GNU General Public License as published by the
# Free Software Foundation, either version 3 of the License, or any later
# version. See the LICENSE.txt file at the top-level directory of this
# distribution for a copy of the license or check <https://www.gnu.org/licenses/>.
#
# SPDX-License-Identifier: GPL-3.0-or-later

import re
from abc import abstractmethod
from collections import defaultdict
from pathlib import Path
from typing import Match, Optional, Protocol, Sequence, Type

import icon4pytools.liskov.parsing.types as ts
from icon4pytools.common.logger import setup_logger
from icon4pytools.liskov.parsing import parse
from icon4pytools.liskov.parsing.exceptions import (
    DirectiveSyntaxError,
    RepeatedDirectiveError,
    RequiredDirectivesError,
    UnbalancedStencilDirectiveError,
)
from icon4pytools.liskov.parsing.utils import print_parsed_directive, remove_directive_types


logger = setup_logger(__name__)


class Validator(Protocol):
    filepath: Path

    @abstractmethod
    def validate(self, directives: Sequence[ts.ParsedDirective]) -> None:
        ...


def _extract_arg_from_directive(directive: str, arg: str) -> str:
<<<<<<< HEAD
    match = re.search(f"{arg}\s*=\s*([^\s;)]+)", directive)
=======
    match = re.search(rf"{arg}\s*=\s*([^\s;)]+)", directive)
>>>>>>> 37a20e68
    if match:
        return match.group(1)
    else:
        raise ValueError(f"Invalid directive string, could not find '{arg}' parameter.")


class DirectiveSyntaxValidator:
    """Validates syntax of preprocessor directives."""

    def __init__(self, filepath: Path) -> None:
        """Initialise a DirectiveSyntaxValidator.

        Args:
            filepath: Path to file being parsed.
        """
        self.filepath = filepath
        self.exception_handler = SyntaxExceptionHandler

    def validate(self, directives: Sequence[ts.ParsedDirective]) -> None:
        """Validate the syntax of preprocessor directives.

            Checks that each directive's pattern and inner contents, if any, match the expected syntax.
            If a syntax error is detected an appropriate exception using the exception_handler attribute
            is raised.

        Args:
            directives: A list of typed directives to validate.
        """
        for d in directives:
            self._validate_outer(d.string, d.pattern, d)
            self._validate_inner(d.string, d.pattern, d)

    def _validate_outer(self, to_validate: str, pattern: str, d: ts.ParsedDirective) -> None:
        regex = f"{pattern}\\((.*)\\)"
        match = re.fullmatch(regex, to_validate)
        self.exception_handler.check_for_matches(d, match, regex, self.filepath)

    def _validate_inner(self, to_validate: str, pattern: str, d: ts.ParsedDirective) -> None:
        inner = to_validate.replace(f"{pattern}", "")[1:-1].split(";")
        for arg in inner:
            match = re.fullmatch(d.regex, arg)
            self.exception_handler.check_for_matches(d, match, d.regex, self.filepath)


class DirectiveSemanticsValidator:
    """Validates semantics of preprocessor directives."""

    def __init__(self, filepath: Path) -> None:
        """Initialise a DirectiveSyntaxValidator.

        Args:
            filepath: Path to file being parsed.
        """
        self.filepath = filepath

    def validate(self, directives: Sequence[ts.ParsedDirective]) -> None:
        """Validate the semantics of preprocessor directives.

        Checks that all used directives are unique, that all required directives
        are used at least once, and that the number of start and end stencil directives match.

        Args:
            directives: A list of typed directives to validate.
        """
        self._validate_directive_uniqueness(directives)
        self._validate_required_directives(directives)
        self._validate_stencil_directives(directives)

    def _validate_directive_uniqueness(self, directives: Sequence[ts.ParsedDirective]) -> None:
        """Check that all used directives are unique.

        Note: Allow repeated START STENCIL, END STENCIL and ENDIF directives.
        """
        repeated = remove_directive_types(
            [d for d in directives if directives.count(d) > 1],
            [
                parse.StartCreate,
                parse.EndCreate,
                parse.StartStencil,
                parse.EndStencil,
                parse.StartFusedStencil,
                parse.EndFusedStencil,
                parse.EndIf,
                parse.EndProfile,
                parse.StartProfile,
                parse.Insert,
            ],
        )
        if repeated:
            pretty_printed = " ".join([print_parsed_directive(d) for d in repeated])
            raise RepeatedDirectiveError(
                f"Error in {self.filepath}.\n Found same directive more than once in the following directives:\n {pretty_printed}"
            )

    def _validate_required_directives(self, directives: Sequence[ts.ParsedDirective]) -> None:
        """Check that all required directives are used at least once."""
        expected = [
            parse.Declare,
            parse.Imports,
            parse.StartStencil,
            parse.EndStencil,
        ]
        for expected_type in expected:
            if not any([isinstance(d, expected_type) for d in directives]):
                raise RequiredDirectivesError(
                    f"Error in {self.filepath}.\n Missing required directive of type {expected_type.pattern} in source."
                )

    def _validate_stencil_directives(self, directives: Sequence[ts.ParsedDirective]) -> None:
        """Validate that the number of start and end stencil directives match in the input `directives`.

            Also verifies that each unique stencil has a corresponding start and end directive.
            Raise an error if there are unbalanced START or END directives or if any unique stencil does not have corresponding start and end directive.

        Args:
            directives (Sequence[ts.ParsedDirective]): List of stencil directives to validate.
        """

        def _identify_unbalanced_directives(
            directives: Sequence[ts.ParsedDirective],
            directive_types: tuple[Type[ts.ParsedDirective], ...],
        ):
            directive_counts: dict[str, int] = defaultdict(int)
            for directive in directives:
                if isinstance(directive, directive_types):
                    directive_name = _extract_arg_from_directive(directive.string, "name")
                    directive_counts[directive_name] += (
                        1 if isinstance(directive, directive_types[0]) else -1
                    )

            unbalanced_directives = [name for name, count in directive_counts.items() if count != 0]
            if unbalanced_directives:
                error_msg = f"Each unique stencil must have a corresponding {directives[0].pattern} and {directives[1].pattern} directive."

                raise UnbalancedStencilDirectiveError(
                    f"Error in {self.filepath}. {error_msg} Errors found in the following stencils: {', '.join(unbalanced_directives)}"
                )

        directive_pairs = [
            (parse.StartStencil, parse.EndStencil),
            (parse.StartFusedStencil, parse.EndFusedStencil),
        ]

        for directive_type in directive_pairs:
            _identify_unbalanced_directives(directives, directive_type)


VALIDATORS: list = [
    DirectiveSyntaxValidator,
    DirectiveSemanticsValidator,
]


class SyntaxExceptionHandler:
    @staticmethod
    def check_for_matches(
        directive: ts.ParsedDirective,
        match: Optional[Match[str]],
        regex: str,
        filepath: Path,
    ) -> None:
        if match is None:
            raise DirectiveSyntaxError(
                f"Error in {filepath} on line {directive.startln + 1}.\n {directive.string} is invalid, "
                f"expected the following regex pattern {directive.pattern}({regex}).\n"
            )<|MERGE_RESOLUTION|>--- conflicted
+++ resolved
@@ -41,11 +41,7 @@
 
 
 def _extract_arg_from_directive(directive: str, arg: str) -> str:
-<<<<<<< HEAD
-    match = re.search(f"{arg}\s*=\s*([^\s;)]+)", directive)
-=======
     match = re.search(rf"{arg}\s*=\s*([^\s;)]+)", directive)
->>>>>>> 37a20e68
     if match:
         return match.group(1)
     else:
