--- conflicted
+++ resolved
@@ -54,14 +54,8 @@
                 try:
                     field_info = gt4py_fields[f.variable]
                 except KeyError:
-<<<<<<< HEAD
-                    raise IncompatibleFieldError(
-                        f"Used field variable name that is incompatible with the expected field names defined in {s.name} in icon4py."
-                    )
-=======
                     error_msg = f"Used field variable name ({f.variable}) that is incompatible with the expected field names defined in {s.name} in icon4py."
                     raise IncompatibleFieldError(error_msg)
->>>>>>> bca68768
                 f.out = field_info.out
                 f.inp = field_info.inp
 
