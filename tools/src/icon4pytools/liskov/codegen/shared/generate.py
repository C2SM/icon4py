# ICON4Py - ICON inspired code in Python and GT4Py
#
# Copyright (c) 2022, ETH Zurich and MeteoSwiss
# All rights reserved.
#
# This file is free software: you can redistribute it and/or modify it under
# the terms of the GNU General Public License as published by the
# Free Software Foundation, either version 3 of the License, or any later
# version. See the LICENSE.txt file at the top-level directory of this
# distribution for a copy of the license or check <https://www.gnu.org/licenses/>.
#
# SPDX-License-Identifier: GPL-3.0-or-later

import abc
from typing import Any, Optional, Sequence, Type

import gt4py.eve as eve
from gt4py.eve.codegen import TemplatedGenerator

from icon4pytools.icon4pygen.bindings.utils import format_fortran_code
from icon4pytools.liskov.codegen.integration.template import InsertStatement
from icon4pytools.liskov.codegen.shared.types import CodeGenInput, GeneratedCode
from icon4pytools.liskov.pipeline.definition import Step
from icon4pytools.liskov.codegen.integration.template import InsertStatement


class CodeGenerator(Step):
    def __init__(self) -> None:
        self.generated: list[GeneratedCode] = []

    @abc.abstractmethod
    def __call__(self, data: Any) -> list[GeneratedCode]:
        ...

    @staticmethod
    def _generate_fortran_code(
        parent_node: Type[eve.Node],
        code_generator: Type[TemplatedGenerator],
        **kwargs: CodeGenInput | Sequence[CodeGenInput] | Optional[bool],
    ) -> str:
        """
        Generate Fortran code for the given parent node and code generator.

        Args:
            parent_node: A subclass of eve.Node that represents the parent node.
            code_generator: A subclass of TemplatedGenerator that will be used
                to generate the code.
            **kwargs: Arguments to be passed to the parent node constructor.
                This can be a single CodeGenInput value, a sequence of CodeGenInput
                values, or a boolean value, which is required by some parent nodes which
                require a profile argument.

        Returns:
            A string containing the formatted Fortran code.
        """
        parent = parent_node(**kwargs)
        source = code_generator.apply(parent)
        # DSL INSERT Statements should be inserted verbatim meaning no fortran formatting
        if parent_node is InsertStatement:
<<<<<<< HEAD
          formatted_source = source
        else:
          formatted_source = format_fortran_code(source)
=======
            formatted_source = source
        else:
            formatted_source = format_fortran_code(source)
>>>>>>> 8035531c
        return formatted_source

    def _generate(
        self,
        parent_node: Type[eve.Node],
        code_generator: Type[TemplatedGenerator],
        startln: int,
        **kwargs: CodeGenInput | Sequence[CodeGenInput] | Optional[bool] | Any,
    ) -> None:
        """Add a GeneratedCode object to the `generated` attribute with the given source code and line number information.

        Args:
            parent_node: The parent node of the code to be generated.
            code_generator: The code generator to use for generating the code.
            startln: The start line number of the generated code.
            **kwargs: Additional keyword arguments to be passed to the code generator.
        """
        source = self._generate_fortran_code(parent_node, code_generator, **kwargs)
        code = GeneratedCode(startln=startln, source=source)
        self.generated.append(code)<|MERGE_RESOLUTION|>--- conflicted
+++ resolved
@@ -57,15 +57,9 @@
         source = code_generator.apply(parent)
         # DSL INSERT Statements should be inserted verbatim meaning no fortran formatting
         if parent_node is InsertStatement:
-<<<<<<< HEAD
-          formatted_source = source
-        else:
-          formatted_source = format_fortran_code(source)
-=======
             formatted_source = source
         else:
             formatted_source = format_fortran_code(source)
->>>>>>> 8035531c
         return formatted_source
 
     def _generate(
