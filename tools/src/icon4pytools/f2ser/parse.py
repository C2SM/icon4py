# ICON4Py - ICON inspired code in Python and GT4Py
#
# Copyright (c) 2022, ETH Zurich and MeteoSwiss
# All rights reserved.
#
# This file is free software: you can redistribute it and/or modify it under
# the terms of the GNU General Public License as published by the
# Free Software Foundation, either version 3 of the License, or any later
# version. See the LICENSE.txt file at the top-level directory of this
# distribution for a copy of the license or check <https://www.gnu.org/licenses/>.
#
# SPDX-License-Identifier: GPL-3.0-or-later
import re
from copy import deepcopy
from dataclasses import dataclass
from enum import Enum
from pathlib import Path
from typing import Any, Optional

from icon4pytools.f2ser.exceptions import MissingDerivedTypeError, ParsingError
from numpy.f2py.crackfortran import crackfortran


def crack(path: Path) -> dict:
    return crackfortran(path)[0]


class SubroutineType(Enum):
    RUN = "_run"
    INIT = "_init"


@dataclass
class CodegenContext:
    first_declaration_ln: int
    last_declaration_ln: int
    end_subroutine_ln: int


ParsedSubroutines = dict[str, dict[str, dict[str, any] | CodegenContext]]


@dataclass
class ParsedGranule:
    subroutines: ParsedSubroutines
    last_import_ln: int


class GranuleParser:
    """Parses a Fortran source file and extracts information about its subroutines and variables.

    Attributes:
        granule (Path): A path to the Fortran source file to be parsed.
        dependencies (Optional[list[Path]]): A list of paths to any additional Fortran source files that the input file depends on.

    Example usage:
        parser = GranuleParser(Path("my_file.f90"), dependencies=[Path("common.f90"), Path("constants.f90")])
        parsed_types = parser()
    """

    def __init__(self, granule: Path, dependencies: Optional[list[Path]] = None) -> None:
        self.granule_path = granule
        self.dependencies = dependencies

    def __call__(self) -> ParsedGranule:
        """Parse the granule and return the parsed data."""
        subroutines = self.parse_subroutines()
        last_import_ln = self._find_last_fortran_use_statement()
        return ParsedGranule(subroutines=subroutines, last_import_ln=last_import_ln)

    def _find_last_fortran_use_statement(self) -> Optional[int]:
        """Find the line number of the last Fortran USE statement in the code.

        Returns:
            int: the line number of the last USE statement, or None if no USE statement is found.
        """
        # Reverse the order of the lines so we can search from the end
        code = self._read_code_from_file()
        code_lines = code.splitlines()
        code_lines.reverse()

        # Look for the last USE statement
        use_ln = None
        for i, line in enumerate(code_lines):
            if line.strip().lower().startswith("use"):
                use_ln = len(code_lines) - i
                if i > 0 and code_lines[i - 1].strip().lower() == "#endif":
                    # If the USE statement is preceded by an #endif statement, return the line number after the #endif statement
                    return use_ln + 1
                else:
                    return use_ln
        return None

    def _read_code_from_file(self) -> str:
        """Read the content of the granule and returns it as a string."""
        with open(self.granule_path) as f:
            code = f.read()
        return code

    def parse_subroutines(self):
        subroutines = self._extract_subroutines(crack(self.granule_path))
        variables_grouped_by_intent = {
            name: self._extract_intent_vars(routine) for name, routine in subroutines.items()
        }
        intrinsic_type_vars, derived_type_vars = self._parse_types(variables_grouped_by_intent)
        combined_type_vars = self._combine_types(derived_type_vars, intrinsic_type_vars)
        with_lines = self._update_with_codegen_lines(combined_type_vars)
        return with_lines

    def _extract_subroutines(self, parsed: dict[str, Any]) -> dict[str, Any]:
        """Extract the _init and _run subroutines from the parsed granule.

        Args:
            parsed: A dictionary representing the parsed granule.

        Returns:
            A dictionary containing the extracted _init and _run subroutines.
        """
        subroutines = {}
        for elt in parsed["body"]:
            name = elt["name"]
            if SubroutineType.RUN.value in name or SubroutineType.INIT.value in name:
                subroutines[name] = elt

        if len(subroutines) != 2:
            raise ParsingError(f"Did not find _init and _run subroutines in {self.granule_path}")

        return subroutines

    @staticmethod
    def _extract_intent_vars(subroutine: dict) -> dict:
        """Extract variables grouped by their intent.

        Args:
            subroutine (dict): A dictionary representing the subroutine.

        Returns:
            A dictionary representing variables grouped by their intent.
        """
        intents = ["in", "inout", "out"]
        result: dict = {}
        for var in subroutine["vars"]:
            var_intent = subroutine["vars"][var]["intent"]
            common_intents = list(set(intents).intersection(var_intent))
            for intent in common_intents:
                if intent not in result:
                    result[intent] = {}
                result[intent][var] = subroutine["vars"][var]
        return result

    def _parse_types(self, parsed: dict) -> tuple[dict, dict]:
        """Parse the intrinsic and derived type variables of each subroutine and intent from a parsed granule dictionary.

        Args:
            parsed (dict): A dictionary containing the parsed information of a granule.

        Returns:
            tuple[dict, dict]: A tuple containing two dictionaries. The first one maps each subroutine and intent to a dictionary of intrinsic type variables. The second one maps each subroutine and intent to a dictionary of derived type variables.
        """
        intrinsic_types: dict = {}
        derived_types: dict = {}

        for subroutine, subroutine_vars in parsed.items():
            intrinsic_types[subroutine] = {}
            derived_types[subroutine] = {}

            for intent, intent_vars in subroutine_vars.items():
                intrinsic_vars = {}
                derived_vars = {}

                for var_name, var_dict in intent_vars.items():
                    if var_dict["typespec"] != "type":
                        intrinsic_vars[var_name] = var_dict
                    else:
                        derived_vars[var_name] = var_dict

                intrinsic_types[subroutine][intent] = intrinsic_vars
                derived_types[subroutine][intent] = derived_vars

        return intrinsic_types, self._parse_derived_types(derived_types)

    def _parse_derived_types(self, derived_types: dict) -> dict:
        """Parse the derived types defined in the input dictionary by adding their type definitions.

        Args:
            derived_types (dict): A dictionary containing the derived types.

        Returns:
            dict: A dictionary containing the parsed derived types with their type definitions.

        Raises:
            MissingDerivedTypeError: If the type definition for a derived type could not be found in any of the dependency files.
        """
        derived_type_defs = {}
        if self.dependencies:
            for dep in self.dependencies:
                parsed = crack(dep)
                for block in parsed["body"]:
                    if block["block"] == "type":
                        derived_type_defs[block["name"]] = block["vars"]

        for _, subroutine_vars in derived_types.items():
            for _, intent_vars in subroutine_vars.items():
                for _, var in intent_vars.items():
                    if var["typespec"] == "type":
                        typename = var["typename"]
                        if typename in derived_type_defs:
                            var["typedef"] = derived_type_defs[typename]
                            var["decomposed"] = True
                        else:
                            raise MissingDerivedTypeError(
                                f"Could not find type definition for TYPE: {typename} in dependency files: {self.dependencies}"
                            )

        return self._decompose_derived_types(derived_types)

    @staticmethod
    def _decompose_derived_types(derived_types: dict) -> dict:
        """Decompose derived types into individual subtypes.

        Args:
            derived_types (dict): A dictionary containing the derived types to be decomposed.

        Returns:
            dict: A dictionary containing the decomposed derived types, with each subtype represented by a separate entry.
        """
        decomposed_vars: dict = {}
        for subroutine, subroutine_vars in derived_types.items():
            decomposed_vars[subroutine] = {}
            for intent, intent_vars in subroutine_vars.items():
                decomposed_vars[subroutine][intent] = {}
                for var_name, var_dict in intent_vars.items():
                    if "typedef" in var_dict:
                        typedef = var_dict["typedef"]
                        del var_dict["typedef"]
                        for subtype_name, subtype_spec in typedef.items():
                            new_type_name = f"{var_name}_{subtype_name}"
                            new_var_dict = var_dict.copy()
                            new_var_dict.update(subtype_spec)
                            decomposed_vars[subroutine][intent][new_type_name] = new_var_dict
                            new_var_dict["ptr_var"] = subtype_name
                    else:
                        decomposed_vars[subroutine][intent][var_name] = var_dict

        return decomposed_vars

    @staticmethod
    def _combine_types(derived_type_vars: dict, intrinsic_type_vars: dict) -> dict:
        """Combine intrinsic and derived type variables and returns a dictionary with the combined result.

        Args:
            derived_type_vars (dict): A dictionary with derived type variables.
            intrinsic_type_vars (dict): A dictionary with intrinsic type variables.

        Returns:
            dict: A dictionary with the combined intrinsic and derived type variables.
        """
        combined = deepcopy(intrinsic_type_vars)
        for subroutine_name in combined:
            for intent in combined[subroutine_name]:
                new_vars = derived_type_vars[subroutine_name][intent]
                combined[subroutine_name][intent].update(new_vars)
        return combined

    def _update_with_codegen_lines(self, parsed_types: dict) -> dict:
        """Update the parsed_types dictionary with the line numbers for codegen.

        Args:
            parsed_types (dict): A dictionary containing the parsed intrinsic and derived types.

        Returns:
            dict: A dictionary containing the parsed intrinsic and derived types with line numbers for codegen.
        """
        with_lines = deepcopy(parsed_types)
        for subroutine in with_lines:
            for intent in with_lines[subroutine]:
                with_lines[subroutine][intent]["codegen_ctx"] = self._get_subroutine_lines(
                    subroutine
                )
        return with_lines

    def _get_subroutine_lines(self, subroutine_name: str) -> CodegenContext:
        """Return CodegenContext object containing line numbers of the last declaration statement and the code before the end of the given subroutine.

        Args:
            subroutine_name (str): Name of the subroutine to look for in the code.

        Returns:
            CodegenContext: Object containing the line number of the last declaration statement and the line number of the last line of the code before the end of the given subroutine.
        """
        code = self._read_code_from_file()
<<<<<<< HEAD

        start_subroutine_ln, end_subroutine_ln = self._find_subroutine_lines(code, subroutine_name)

=======

        start_subroutine_ln, end_subroutine_ln = self._find_subroutine_lines(code, subroutine_name)

>>>>>>> 4842cac8
        variable_declaration_ln = self._find_variable_declarations(
            code, start_subroutine_ln, end_subroutine_ln
        )

        if not variable_declaration_ln:
            raise ParsingError(f"No variable declarations found in {self.granule_path}")

        (
            first_declaration_ln,
            last_declaration_ln,
        ) = self._get_variable_declaration_bounds(variable_declaration_ln, start_subroutine_ln)

        pre_end_subroutine_ln = (
            end_subroutine_ln - 1
        )  # we want to generate the code before the end of the subroutine

        return CodegenContext(first_declaration_ln, last_declaration_ln, pre_end_subroutine_ln)

    @staticmethod
    def _find_subroutine_lines(code: str, subroutine_name: str) -> tuple[int]:
        """Find line numbers of a subroutine within a code block.

        Args:
            code (str): The code block to search for the subroutine.
            subroutine_name (str): Name of the subroutine to find.

        Returns:
            tuple: Line numbers of the start and end of the subroutine.
        """
        start_subroutine_pattern = r"SUBROUTINE\s+" + subroutine_name + r"\s*\("
        end_subroutine_pattern = r"END\s+SUBROUTINE\s+" + subroutine_name + r"\s*"
        start_match = re.search(start_subroutine_pattern, code)
        end_match = re.search(end_subroutine_pattern, code)
        if start_match is None or end_match is None:
            return None
        start_subroutine_ln = code[: start_match.start()].count("\n") + 1
        end_subroutine_ln = code[: end_match.start()].count("\n") + 1
        return start_subroutine_ln, end_subroutine_ln

    @staticmethod
    def _find_variable_declarations(
        code: str, start_subroutine_ln: int, end_subroutine_ln: int
    ) -> list:
        """Find line numbers of variable declarations within a code block.

        Args:
            code (str): The code block to search for variable declarations.
            start_subroutine_ln (int): Starting line number of the subroutine.
            end_subroutine_ln (int): Ending line number of the subroutine.

        Returns:
            list: Line numbers of variable declaration lines.

        This method identifies single-line and multiline variable declarations within
        the specified code block, delimited by the start and end line numbers of the
        subroutine. Multiline declarations are detected by the presence of an ampersand
        character ('&') at the end of a line.
        """
        declaration_pattern = r".*::\s*(\w+\b)|.*::.*(\&)"
        is_multiline_declaration = False
        declaration_pattern_lines = []

        for i, line in enumerate(code.splitlines()[start_subroutine_ln:end_subroutine_ln]):
            if not is_multiline_declaration:
                if re.search(declaration_pattern, line):
                    declaration_pattern_lines.append(i)
                    if line.find("&") != -1:
                        is_multiline_declaration = True
            else:
                if is_multiline_declaration:
                    declaration_pattern_lines.append(i)
                    if line.find("&") == -1:
                        is_multiline_declaration = False

        return declaration_pattern_lines

    @staticmethod
    def _get_variable_declaration_bounds(
        declaration_pattern_lines: list, start_subroutine_ln: int
    ) -> tuple:
        """Return the line numbers of the bounds for a variable declaration block.

        Args:
            declaration_pattern_lines (list): List of line numbers representing the relative positions of lines within the declaration block.
            start_subroutine_ln (int): Line number indicating the starting line of the subroutine.

        Returns:
            tuple: Line number of the first declaration line, line number following the last declaration line.
        """
        first_declaration_ln = declaration_pattern_lines[0] + start_subroutine_ln
        last_declaration_ln = declaration_pattern_lines[-1] + start_subroutine_ln + 1
        return first_declaration_ln, last_declaration_ln<|MERGE_RESOLUTION|>--- conflicted
+++ resolved
@@ -17,8 +17,9 @@
 from pathlib import Path
 from typing import Any, Optional
 
+from numpy.f2py.crackfortran import crackfortran
+
 from icon4pytools.f2ser.exceptions import MissingDerivedTypeError, ParsingError
-from numpy.f2py.crackfortran import crackfortran
 
 
 def crack(path: Path) -> dict:
@@ -289,15 +290,9 @@
             CodegenContext: Object containing the line number of the last declaration statement and the line number of the last line of the code before the end of the given subroutine.
         """
         code = self._read_code_from_file()
-<<<<<<< HEAD
 
         start_subroutine_ln, end_subroutine_ln = self._find_subroutine_lines(code, subroutine_name)
 
-=======
-
-        start_subroutine_ln, end_subroutine_ln = self._find_subroutine_lines(code, subroutine_name)
-
->>>>>>> 4842cac8
         variable_declaration_ln = self._find_variable_declarations(
             code, start_subroutine_ln, end_subroutine_ln
         )
