# ICON4Py - ICON inspired code in Python and GT4Py
#
# Copyright (c) 2022, ETH Zurich and MeteoSwiss
# All rights reserved.
#
# This file is free software: you can redistribute it and/or modify it under
# the terms of the GNU General Public License as published by the
# Free Software Foundation, either version 3 of the License, or any later
# version. See the LICENSE.txt file at the top-level directory of this
# distribution for a copy of the license or check <https://www.gnu.org/licenses/>.
#
# SPDX-License-Identifier: GPL-3.0-or-later
import inspect
from typing import Any, Sequence

from gt4py.eve import Node, datamodels
from gt4py.eve.codegen import JinjaTemplate as as_jinja, TemplatedGenerator
from gt4py.next import Dimension
from gt4py.next.type_system.type_specifications import ScalarKind

from icon4pytools.icon4pygen.bindings.codegen.type_conversion import (
    BUILTIN_TO_CPP_TYPE,
    BUILTIN_TO_ISO_C_TYPE,
)
from icon4pytools.py2fgen.config import GT4PyBackend
from icon4pytools.py2fgen.plugin import int_array_to_bool_array, unpack, unpack_gpu
from icon4pytools.py2fgen.utils import flatten_and_get_unique_elts


CFFI_DECORATOR = "@ffi.def_extern()"
PROGRAM_DECORATOR = "@program"


class DimensionType(Node):
    name: str
    length: int


class FuncParameter(Node):
    name: str
    d_type: ScalarKind
    dimensions: Sequence[Dimension]
    py_type_hint: str
    size_args: list[str] = datamodels.field(init=False)
    is_array: bool = datamodels.field(init=False)
    gtdims: list[str] = datamodels.field(init=False)

    def __post_init__(self):
        self.size_args = dims_to_size_strings(self.dimensions)
        self.is_array = True if len(self.dimensions) >= 1 else False
        self.gtdims = [dimension.value + "Dim" for dimension in self.dimensions]


class Func(Node):
    name: str
    args: Sequence[FuncParameter]
    is_gt4py_program: bool
    global_size_args: Sequence[str] = datamodels.field(init=False)

    def __post_init__(self, *args: Any, **kwargs: Any) -> None:
        self.global_size_args = flatten_and_get_unique_elts(
            [dims_to_size_strings(arg.dimensions) for arg in self.args]
        )


class CffiPlugin(Node):
    module_name: str
    plugin_name: str
    imports: list[str]
    function: list[Func]


class PythonWrapper(CffiPlugin):
    backend: str
    debug_mode: bool
    cffi_decorator: str = CFFI_DECORATOR
    cffi_unpack: str = inspect.getsource(unpack)
    cffi_unpack_gpu: str = inspect.getsource(unpack_gpu)
    int_to_bool: str = inspect.getsource(int_array_to_bool_array)
    gt4py_backend: str = datamodels.field(init=False)

    def __post_init__(self, *args: Any, **kwargs: Any) -> None:
        self.gt4py_backend = GT4PyBackend[self.backend].value


def build_array_size_args() -> dict[str, str]:
    array_size_args = {}
    from icon4py.model.common import dimension

    for var_name, var in vars(dimension).items():
        if isinstance(var, Dimension):
            dim_name = var_name.replace(
                "Dim", ""
            )  # Assumes we keep suffixing each Dimension with Dim
            size_name = f"n_{dim_name}"
            array_size_args[dim_name] = size_name
    return array_size_args


def to_c_type(scalar_type: ScalarKind) -> str:
    """Convert a scalar type to its corresponding C++ type."""
    return BUILTIN_TO_CPP_TYPE[scalar_type]


def to_iso_c_type(scalar_type: ScalarKind) -> str:
    """Convert a scalar type to its corresponding ISO C type."""
    return BUILTIN_TO_ISO_C_TYPE[scalar_type]


def as_f90_value(param: FuncParameter) -> str:
    """
    Return the Fortran 90 'value' keyword for scalar types.

    Args:
        param: The function parameter to check.

    Returns:
        A string containing 'value,' for scalar types, otherwise an empty string.
    """
    return "value," if len(param.dimensions) == 0 else ""


def render_c_pointer(param: FuncParameter) -> str:
    """Render a C pointer symbol for array types."""
    return "*" if len(param.dimensions) > 0 else ""


def render_fortran_array_dimensions(param: FuncParameter, assumed_size_array: bool) -> str:
    """
    Render Fortran array dimensions for array types.

    Args:
        param: The function parameter to check.

    Returns:
        A string representing Fortran array dimensions.
    """
    if len(param.dimensions) > 0 and assumed_size_array:
        return "dimension(*),"

    if len(param.dimensions) > 0 and not assumed_size_array:
        dims = ",".join(":" for _ in param.dimensions)
        return f"dimension({dims}),"

    return ""


def dims_to_size_strings(dimensions: Sequence[Dimension]) -> list[str]:
    """Convert Python array dimension values to Fortran array access strings.

    These already should be in Row-major order as defined in the Python function
    definition type hints for each array. These will be used to reshape the
    Column-major ordered arrays from Fortran in the unpack function.

    Args:
        dimensions: A sequence of dimensions to convert.

    Returns:
        A list of Fortran array size strings.
    """
    array_size_args = build_array_size_args()
    size_strings = []
    for dim in dimensions:
        if dim.value in array_size_args:
            size_strings.append(array_size_args[dim.value])
        else:
            raise ValueError(f"Dimension '{dim.value}' not found in ARRAY_SIZE_ARGS")
    return size_strings


def render_fortran_array_sizes(param: FuncParameter) -> str:
    """
    Render Fortran array size strings for array parameters.

    Args:
        param: The function parameter to check.

    Returns:
        A string representing Fortran array sizes.
    """
    if len(param.dimensions) > 0:
        size_strings = dims_to_size_strings(param.dimensions)
        return "(" + ", ".join(size_strings) + ")"
    return ""


class PythonWrapperGenerator(TemplatedGenerator):
    PythonWrapper = as_jinja(
        """\
# necessary imports for generated code to work
from {{ plugin_name }} import ffi
import numpy as np
<<<<<<< HEAD
import os
=======
import cupy as cp
>>>>>>> 8649317d
from numpy.typing import NDArray
from gt4py.next.ffront.fbuiltins import int32
from gt4py.next.iterator.embedded import np_as_located_field
from gt4py.next import as_field
from gt4py.next.program_processors.runners.gtfn import run_gtfn_cached, run_gtfn_gpu_cached
from gt4py.next.program_processors.runners.roundtrip import backend as run_roundtrip
from icon4py.model.common.grid.simple import SimpleGrid

if os.environ.get("GT4PY_GPU"):
    import cupy as cp
    print(cp.show_config())
# all other imports from the module from which the function is being wrapped
{% for stmt in imports -%}
{{ stmt }}
{% endfor %}
<<<<<<< HEAD
=======

import logging

log_format = '%(asctime)s.%(msecs)03d - %(levelname)s - %(message)s'

logging.basicConfig(filename='py2f_cffi.log',
                    level=logging.DEBUG,
                    format=log_format,
                    datefmt='%Y-%m-%d %H:%M:%S')

>>>>>>> 8649317d
# We need a grid to pass offset providers
grid = SimpleGrid()

{% for func in _this_node.function %}
from {{ module_name }} import {{ func.name }}
{% endfor %}

{{ cffi_unpack }}

{{ cffi_unpack_gpu }}

{{ int_to_bool }}

{% for func in _this_node.function %}

{{ cffi_decorator }}
def {{ func.name }}_wrapper(
{%- for arg in func.args -%}
{{ arg.name }}: {{ arg.py_type_hint }}{% if not loop.last or func.global_size_args %}, {% endif %}
{%- endfor %}
{%- for arg in func.global_size_args -%}
{{ arg }}: int32{{ ", " if not loop.last else "" }}
{%- endfor -%}
):
<<<<<<< HEAD
    #try:
    {%- if _this_node.debug_mode %}
    print("Python Execution Context Start")
    {% endif %}

    # Unpack pointers into Ndarrays
    {% for arg in func.args %}
    {% if arg.is_array %}
    {%- if _this_node.debug_mode %}
    msg = 'printing {{ arg.name }} before unpacking: %s' % str({{ arg.name}})
    print(msg)
    {% endif %}
    {{ arg.name }} = unpack({{ arg.name }}, {{ ", ".join(arg.size_args) }})

    {%- if arg.d_type.name == "BOOL" %}
    {{ arg.name }} = int_array_to_bool_array({{ arg.name }})
    {%- endif %}

    {%- if _this_node.debug_mode %}
    msg = 'printing {{ arg.name }} after unpacking: %s' % str({{ arg.name}})
    print(msg)
    msg = 'printing shape of {{ arg.name }} after unpacking = %s' % str({{ arg.name}}.shape)
    print(msg)
    {% endif %}
    {% endif %}
    {% endfor %}

    # Allocate GT4Py Fields
    {% for arg in func.args %}
    {% if arg.is_array %}
    {{ arg.name }} = np_as_located_field({{ ", ".join(arg.gtdims) }})({{ arg.name }})
    {%- if _this_node.debug_mode %}
    msg = 'printing shape of {{ arg.name }} after allocating as field = %s' % str({{ arg.name}}.shape)
    print(msg)
    msg = 'printing {{ arg.name }} after allocating as field: %s' % str({{ arg.name }}.ndarray)
    print(msg)
    {% endif %}
    {% endif %}
    {% endfor %}
=======
    try:
        {%- if _this_node.debug_mode %}
        logging.info("Python Execution Context Start")
        {% endif %}

        # Unpack pointers into Ndarrays
        {% for arg in func.args %}
        {% if arg.is_array %}
        {%- if _this_node.debug_mode %}
        msg = '{{ arg.name }} before unpacking: %s' % str({{ arg.name}})
        logging.debug(msg)
        {% endif %}
        {{ arg.name }} = unpack{%- if _this_node.backend == 'GPU' -%}_gpu{%- endif -%}({{ arg.name }}, {{ ", ".join(arg.size_args) }})

        {%- if arg.d_type.name == "BOOL" %}
        {{ arg.name }} = int_array_to_bool_array({{ arg.name }})
        {%- endif %}

        {%- if _this_node.debug_mode %}
        msg = '{{ arg.name }} after unpacking: %s' % str({{ arg.name}})
        logging.debug(msg)
        msg = 'shape of {{ arg.name }} after unpacking = %s' % str({{ arg.name}}.shape)
        logging.debug(msg)
        {% endif %}
        {% endif %}
        {% endfor %}

        # Allocate GT4Py Fields
        {% for arg in func.args %}
        {% if arg.is_array %}
        {{ arg.name }} = np_as_located_field({{ ", ".join(arg.gtdims) }})({{ arg.name }})
        {%- if _this_node.debug_mode %}
        msg = 'shape of {{ arg.name }} after allocating as field = %s' % str({{ arg.name}}.shape)
        logging.debug(msg)
        msg = '{{ arg.name }} after allocating as field: %s' % str({{ arg.name }}.ndarray)
        logging.debug(msg)
        {% endif %}
        {% endif %}
        {% endfor %}
>>>>>>> 8649317d

    {{ func.name }}
    {%- if func.is_gt4py_program -%}.with_backend({{ _this_node.gt4py_backend }}){%- endif -%}(
    {%- for arg in func.args -%}
    {{ arg.name }}{{ ", " if not loop.last or func.is_gt4py_program else "" }}
    {%- endfor -%}
    {%- if func.is_gt4py_program -%}
    offset_provider=grid.offset_providers
    {%- endif -%}
    )

<<<<<<< HEAD
    {% if _this_node.debug_mode %}
    # debug info
    {% for arg in func.args %}
    {% if arg.is_array %}
    msg = 'printing shape of {{ arg.name }} after computation = %s' % str({{ arg.name}}.shape)
    print(msg)
    msg = 'printing {{ arg.name }} after computation: %s' % str({{ arg.name }}.ndarray)
    print(msg)
    {% endif %}
    {% endfor %}
    {% endif %}

    {%- if _this_node.debug_mode %}
    print("Python Execution Context End")
    {% endif %}

    #except Exception as e:
    #print(f"A Python error occurred: {e}")
    #return 1
=======
        {% if _this_node.debug_mode %}
        # debug info
        {% for arg in func.args %}
        {% if arg.is_array %}
        msg = 'shape of {{ arg.name }} after computation = %s' % str({{ arg.name}}.shape)
        logging.debug(msg)
        msg = '{{ arg.name }} after computation: %s' % str({{ arg.name }}.ndarray)
        logging.debug(msg)
        {% endif %}
        {% endfor %}
        {% endif %}

        {%- if _this_node.debug_mode %}
        logging.info("Python Execution Context End")
        {% endif %}

    except Exception as e:
        logging.exception(f"A Python error occurred: {e}")
        return 1
>>>>>>> 8649317d

    return 0

        {% endfor %}


"""
    )


class CHeaderGenerator(TemplatedGenerator):
    CffiPlugin = as_jinja("""{{'\n'.join(function)}}""")

    Func = as_jinja(
        "extern int {{ name }}_wrapper({%- for arg in args -%}{{ arg }}{% if not loop.last or global_size_args|length > 0 %}, {% endif %}{% endfor -%}{%- for sarg in global_size_args -%} int {{ sarg }}{% if not loop.last %}, {% endif %}{% endfor -%});"
    )

    def visit_FuncParameter(self, param: FuncParameter):
        return self.generic_visit(
            param, rendered_type=to_c_type(param.d_type), pointer=render_c_pointer(param)
        )

    FuncParameter = as_jinja("""{{rendered_type}}{{pointer}} {{name}}""")


class F90FunctionDeclaration(Func):
    def __post_init__(self, *args: Any, **kwargs: Any) -> None:
        super().__post_init__()  # call Func __post_init__


class DimensionPosition(Node):
    variable: str
    size_arg: str
    index: int


class F90FunctionDefinition(Func):
    dimension_size_declarations: Sequence[DimensionPosition] = datamodels.field(init=False)

    def __post_init__(self, *args: Any, **kwargs: Any) -> None:
        super().__post_init__()  # call Func __post_init__

        dim_positions = []
        for arg in self.args:
            for index, size_arg in enumerate(arg.size_args):
                dim_positions.append(
                    DimensionPosition(variable=str(arg.name), size_arg=size_arg, index=index + 1)
                )  # Use Fortran indexing

        self.dimension_size_declarations = dim_positions


class F90Interface(Node):
    cffi_plugin: CffiPlugin
    function_declaration: list[F90FunctionDeclaration] = datamodels.field(init=False)
    function_definition: list[F90FunctionDefinition] = datamodels.field(init=False)

    def __post_init__(self, *args: Any, **kwargs: Any) -> None:
        functions = self.cffi_plugin.function
        self.function_declaration = [
            F90FunctionDeclaration(name=f.name, args=f.args, is_gt4py_program=f.is_gt4py_program)
            for f in functions
        ]
        self.function_definition = [
            F90FunctionDefinition(name=f.name, args=f.args, is_gt4py_program=f.is_gt4py_program)
            for f in functions
        ]


class F90InterfaceGenerator(TemplatedGenerator):
    F90Interface = as_jinja(
        """\
module {{ _this_node.cffi_plugin.plugin_name }}
    use, intrinsic :: iso_c_binding
    implicit none

    {% for func in _this_node.cffi_plugin.function %}
    public :: {{ func.name }}
    {% endfor %}

interface
    {{ '\n'.join(function_declaration) }}
end interface

contains
    {{ '\n'.join(function_definition) }}
end module
"""
    )

    def visit_F90FunctionDeclaration(self, func: F90FunctionDeclaration, **kwargs):
        arg_names = ", &\n ".join(map(lambda x: x.name, func.args))
        if func.global_size_args:
            arg_names += ",&\n" + ", &\n".join(func.global_size_args)
        return self.generic_visit(func, assumed_size_array=True, param_names=arg_names)

    F90FunctionDeclaration = as_jinja(
        """
function {{name}}_wrapper({{param_names}}) bind(c, name="{{name}}_wrapper") result(rc)
   import :: c_int, c_double, c_bool, c_ptr
   {% for size_arg in global_size_args %}
   integer(c_int), value :: {{ size_arg }}
   {% endfor %}
   integer(c_int) :: rc  ! Stores the return code
   {% for arg in args %}
   {{ arg }}
   {% endfor %}
end function {{name}}_wrapper
    """
    )

    def visit_F90FunctionDefinition(self, func: F90FunctionDefinition, **kwargs):
        if len(func.args) < 1:
            arg_names, param_names_with_size_args = "", ""
        else:
            arg_names = ", &\n ".join(map(lambda x: x.name, func.args))
            param_names_with_size_args = arg_names + ",&\n" + ", &\n".join(func.global_size_args)

        return self.generic_visit(
            func,
            assumed_size_array=False,
            param_names=arg_names,
            param_names_with_size_args=param_names_with_size_args,
            arrays=[arg for arg in func.args if arg.is_array],
        )

    # todo(samkellerhals): Consider using unique SIZE args
    F90FunctionDefinition = as_jinja(
        """
subroutine {{name}}({{param_names}}, &\nrc)
   use, intrinsic :: iso_c_binding
   {% for size_arg in global_size_args %}
   integer(c_int) :: {{ size_arg }}
   {% endfor %}
   {% for arg in args %}
   {{ arg }}
   {% endfor %}
   integer(c_int) :: rc  ! Stores the return code

   !$ACC host_data use_device( &
   {%- for arr in arrays %}
       !$ACC {{ arr.name }}{% if not loop.last %}, &{% else %} &{% endif %}
   {%- endfor %}
   !$ACC )

   {% for d in _this_node.dimension_size_declarations %}
   {{ d.size_arg }} = SIZE({{ d.variable }}, {{ d.index }})
   {% endfor %}

   rc = {{ name }}_wrapper({{ param_names_with_size_args }})

   !$acc end host_data
end subroutine {{name}}
    """
    )

    def visit_FuncParameter(self, param: FuncParameter, **kwargs):
        return self.generic_visit(
            param,
            value=as_f90_value(param),
            iso_c_type=to_iso_c_type(param.d_type),
            dim=render_fortran_array_dimensions(param, kwargs["assumed_size_array"]),
            explicit_size=render_fortran_array_sizes(param),
        )

    FuncParameter = as_jinja("""{{iso_c_type}}, {{dim}} {{value}} target :: {{name}}""")<|MERGE_RESOLUTION|>--- conflicted
+++ resolved
@@ -48,7 +48,8 @@
     def __post_init__(self):
         self.size_args = dims_to_size_strings(self.dimensions)
         self.is_array = True if len(self.dimensions) >= 1 else False
-        self.gtdims = [dimension.value + "Dim" for dimension in self.dimensions]
+        #self.gtdims = [dimension.value + "Dim" for dimension in self.dimensions]
+        self.gtdims = [dimension.value.replace('KHalf', 'K') + "Dim" for dimension in self.dimensions]
 
 
 class Func(Node):
@@ -190,11 +191,7 @@
 # necessary imports for generated code to work
 from {{ plugin_name }} import ffi
 import numpy as np
-<<<<<<< HEAD
 import os
-=======
-import cupy as cp
->>>>>>> 8649317d
 from numpy.typing import NDArray
 from gt4py.next.ffront.fbuiltins import int32
 from gt4py.next.iterator.embedded import np_as_located_field
@@ -202,27 +199,30 @@
 from gt4py.next.program_processors.runners.gtfn import run_gtfn_cached, run_gtfn_gpu_cached
 from gt4py.next.program_processors.runners.roundtrip import backend as run_roundtrip
 from icon4py.model.common.grid.simple import SimpleGrid
-
-if os.environ.get("GT4PY_GPU"):
+from icon4pytools.py2fgen.config import Icon4PyConfig
+
+config = Icon4PyConfig()
+
+if config.DEVICE == "GPU":
     import cupy as cp
     print(cp.show_config())
 # all other imports from the module from which the function is being wrapped
 {% for stmt in imports -%}
 {{ stmt }}
 {% endfor %}
-<<<<<<< HEAD
-=======
 
 import logging
 
 log_format = '%(asctime)s.%(msecs)03d - %(levelname)s - %(message)s'
-
-logging.basicConfig(filename='py2f_cffi.log',
-                    level=logging.DEBUG,
+logging.basicConfig(level=logging.DEBUG,
                     format=log_format,
                     datefmt='%Y-%m-%d %H:%M:%S')
 
->>>>>>> 8649317d
+#logging.basicConfig(filename='py2f_cffi.log',
+#                    level=logging.DEBUG,
+#                    format=log_format,
+#                    datefmt='%Y-%m-%d %H:%M:%S')
+
 # We need a grid to pass offset providers
 grid = SimpleGrid()
 
@@ -241,36 +241,35 @@
 {{ cffi_decorator }}
 def {{ func.name }}_wrapper(
 {%- for arg in func.args -%}
-{{ arg.name }}: {{ arg.py_type_hint }}{% if not loop.last or func.global_size_args %}, {% endif %}
+{{ arg.name }}: {{ arg.py_type_hint | replace("KHalfDim","KDim") }}{% if not loop.last or func.global_size_args %}, {% endif %}
 {%- endfor %}
 {%- for arg in func.global_size_args -%}
 {{ arg }}: int32{{ ", " if not loop.last else "" }}
 {%- endfor -%}
 ):
-<<<<<<< HEAD
     #try:
     {%- if _this_node.debug_mode %}
-    print("Python Execution Context Start")
+    logging.info("Python Execution Context Start")
     {% endif %}
 
     # Unpack pointers into Ndarrays
     {% for arg in func.args %}
     {% if arg.is_array %}
     {%- if _this_node.debug_mode %}
-    msg = 'printing {{ arg.name }} before unpacking: %s' % str({{ arg.name}})
-    print(msg)
-    {% endif %}
-    {{ arg.name }} = unpack({{ arg.name }}, {{ ", ".join(arg.size_args) }})
+    msg = '{{ arg.name }} before unpacking: %s' % str({{ arg.name}})
+    logging.debug(msg)
+    {% endif %}
+    {{ arg.name }} = unpack{%- if _this_node.backend == 'GPU' -%}_gpu{%- endif -%}({{ arg.name }}, {{ ", ".join(arg.size_args) }})
 
     {%- if arg.d_type.name == "BOOL" %}
     {{ arg.name }} = int_array_to_bool_array({{ arg.name }})
     {%- endif %}
 
     {%- if _this_node.debug_mode %}
-    msg = 'printing {{ arg.name }} after unpacking: %s' % str({{ arg.name}})
-    print(msg)
-    msg = 'printing shape of {{ arg.name }} after unpacking = %s' % str({{ arg.name}}.shape)
-    print(msg)
+    msg = '{{ arg.name }} after unpacking: %s' % str({{ arg.name}})
+    logging.debug(msg)
+    msg = 'shape of {{ arg.name }} after unpacking = %s' % str({{ arg.name}}.shape)
+    logging.debug(msg)
     {% endif %}
     {% endif %}
     {% endfor %}
@@ -280,54 +279,13 @@
     {% if arg.is_array %}
     {{ arg.name }} = np_as_located_field({{ ", ".join(arg.gtdims) }})({{ arg.name }})
     {%- if _this_node.debug_mode %}
-    msg = 'printing shape of {{ arg.name }} after allocating as field = %s' % str({{ arg.name}}.shape)
-    print(msg)
-    msg = 'printing {{ arg.name }} after allocating as field: %s' % str({{ arg.name }}.ndarray)
-    print(msg)
+    msg = 'shape of {{ arg.name }} after allocating as field = %s' % str({{ arg.name}}.shape)
+    logging.debug(msg)
+    msg = '{{ arg.name }} after allocating as field: %s' % str({{ arg.name }}.ndarray)
+    logging.debug(msg)
     {% endif %}
     {% endif %}
     {% endfor %}
-=======
-    try:
-        {%- if _this_node.debug_mode %}
-        logging.info("Python Execution Context Start")
-        {% endif %}
-
-        # Unpack pointers into Ndarrays
-        {% for arg in func.args %}
-        {% if arg.is_array %}
-        {%- if _this_node.debug_mode %}
-        msg = '{{ arg.name }} before unpacking: %s' % str({{ arg.name}})
-        logging.debug(msg)
-        {% endif %}
-        {{ arg.name }} = unpack{%- if _this_node.backend == 'GPU' -%}_gpu{%- endif -%}({{ arg.name }}, {{ ", ".join(arg.size_args) }})
-
-        {%- if arg.d_type.name == "BOOL" %}
-        {{ arg.name }} = int_array_to_bool_array({{ arg.name }})
-        {%- endif %}
-
-        {%- if _this_node.debug_mode %}
-        msg = '{{ arg.name }} after unpacking: %s' % str({{ arg.name}})
-        logging.debug(msg)
-        msg = 'shape of {{ arg.name }} after unpacking = %s' % str({{ arg.name}}.shape)
-        logging.debug(msg)
-        {% endif %}
-        {% endif %}
-        {% endfor %}
-
-        # Allocate GT4Py Fields
-        {% for arg in func.args %}
-        {% if arg.is_array %}
-        {{ arg.name }} = np_as_located_field({{ ", ".join(arg.gtdims) }})({{ arg.name }})
-        {%- if _this_node.debug_mode %}
-        msg = 'shape of {{ arg.name }} after allocating as field = %s' % str({{ arg.name}}.shape)
-        logging.debug(msg)
-        msg = '{{ arg.name }} after allocating as field: %s' % str({{ arg.name }}.ndarray)
-        logging.debug(msg)
-        {% endif %}
-        {% endif %}
-        {% endfor %}
->>>>>>> 8649317d
 
     {{ func.name }}
     {%- if func.is_gt4py_program -%}.with_backend({{ _this_node.gt4py_backend }}){%- endif -%}(
@@ -339,47 +297,25 @@
     {%- endif -%}
     )
 
-<<<<<<< HEAD
     {% if _this_node.debug_mode %}
     # debug info
     {% for arg in func.args %}
     {% if arg.is_array %}
-    msg = 'printing shape of {{ arg.name }} after computation = %s' % str({{ arg.name}}.shape)
-    print(msg)
-    msg = 'printing {{ arg.name }} after computation: %s' % str({{ arg.name }}.ndarray)
-    print(msg)
+    msg = 'shape of {{ arg.name }} after computation = %s' % str({{ arg.name}}.shape)
+    logging.debug(msg)
+    msg = '{{ arg.name }} after computation: %s' % str({{ arg.name }}.ndarray)
+    logging.debug(msg)
     {% endif %}
     {% endfor %}
     {% endif %}
 
     {%- if _this_node.debug_mode %}
-    print("Python Execution Context End")
+    logging.info("Python Execution Context End")
     {% endif %}
 
     #except Exception as e:
-    #print(f"A Python error occurred: {e}")
+    #logging.exception(f"A Python error occurred: {e}")
     #return 1
-=======
-        {% if _this_node.debug_mode %}
-        # debug info
-        {% for arg in func.args %}
-        {% if arg.is_array %}
-        msg = 'shape of {{ arg.name }} after computation = %s' % str({{ arg.name}}.shape)
-        logging.debug(msg)
-        msg = '{{ arg.name }} after computation: %s' % str({{ arg.name }}.ndarray)
-        logging.debug(msg)
-        {% endif %}
-        {% endfor %}
-        {% endif %}
-
-        {%- if _this_node.debug_mode %}
-        logging.info("Python Execution Context End")
-        {% endif %}
-
-    except Exception as e:
-        logging.exception(f"A Python error occurred: {e}")
-        return 1
->>>>>>> 8649317d
 
     return 0
 
