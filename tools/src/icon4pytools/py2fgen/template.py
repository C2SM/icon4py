--- conflicted
+++ resolved
@@ -18,11 +18,7 @@
     BUILTIN_TO_ISO_C_TYPE,
     BUILTIN_TO_NUMPY_TYPE,
 )
-<<<<<<< HEAD
-=======
-from icon4pytools.py2fgen.plugin import int_array_to_bool_array, unpack, unpack_gpu
-from icon4pytools.py2fgen.settings import GT4PyBackend
->>>>>>> 3068bd78
+from icon4pytools.py2fgen import settings
 from icon4pytools.py2fgen.utils import flatten_and_get_unique_elts
 from icon4pytools.py2fgen.wrappers import wrapper_dimension
 
@@ -108,7 +104,7 @@
     is_gt4py_program_present: bool = datamodels.field(init=False)
 
     def __post_init__(self, *args: Any, **kwargs: Any) -> None:
-        self.gt4py_backend = GT4PyBackend[self.backend].value
+        self.gt4py_backend = settings.GT4PyBackend[self.backend].value
         self.is_gt4py_program_present = any(func.is_gt4py_program for func in self.functions)
         self.uninitialised_arrays = get_uninitialised_arrays(self.limited_area)
 
@@ -240,14 +236,7 @@
 {% if _this_node.profile %}import time{% endif %}
 from {{ plugin_name }} import ffi
 {% if _this_node.backend == 'GPU' %}import cupy as cp {% endif %}
-<<<<<<< HEAD
 from icon4py.model.common.settings import xp
-=======
-from numpy.typing import NDArray
-from gt4py.next.iterator.embedded import np_as_located_field
-from icon4pytools.py2fgen.settings import config
-xp = config.array_ns
->>>>>>> 3068bd78
 from icon4py.model.common import dimension as dims
 from icon4pytools.py2fgen.plugin import unpack_and_cache_pointer
 
