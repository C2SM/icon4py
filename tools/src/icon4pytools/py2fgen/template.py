# ICON4Py - ICON inspired code in Python and GT4Py
#
# Copyright (c) 2022, ETH Zurich and MeteoSwiss
# All rights reserved.
#
# This file is free software: you can redistribute it and/or modify it under
# the terms of the GNU General Public License as published by the
# Free Software Foundation, either version 3 of the License, or any later
# version. See the LICENSE.txt file at the top-level directory of this
# distribution for a copy of the license or check <https://www.gnu.org/licenses/>.
#
# SPDX-License-Identifier: GPL-3.0-or-later
import inspect
from typing import Any, Sequence

from gt4py.eve import Node, datamodels
from gt4py.eve.codegen import JinjaTemplate as as_jinja, TemplatedGenerator
from gt4py.next import Dimension
from gt4py.next.type_system.type_specifications import ScalarKind
from icon4py.model.common.config import GT4PyBackend

from icon4pytools.icon4pygen.bindings.codegen.type_conversion import (
    BUILTIN_TO_CPP_TYPE,
    BUILTIN_TO_ISO_C_TYPE,
)
from icon4pytools.py2fgen.plugin import int_array_to_bool_array, unpack, unpack_gpu
from icon4pytools.py2fgen.utils import flatten_and_get_unique_elts


CFFI_DECORATOR = "@ffi.def_extern()"
PROGRAM_DECORATOR = "@program"


class DimensionType(Node):
    name: str
    length: int


class FuncParameter(Node):
    name: str
    d_type: ScalarKind
    dimensions: Sequence[Dimension]
    py_type_hint: str
    size_args: list[str] = datamodels.field(init=False)
    is_array: bool = datamodels.field(init=False)
    gtdims: list[str] = datamodels.field(init=False)

    def __post_init__(self):
        self.size_args = dims_to_size_strings(self.dimensions)
        self.is_array = True if len(self.dimensions) >= 1 else False
<<<<<<< HEAD
        #self.gtdims = [dimension.value + "Dim" for dimension in self.dimensions]
        self.gtdims = [dimension.value.replace('KHalf', 'K') + "Dim" for dimension in self.dimensions]
=======
        # We need some fields to have nlevp1 levels on the fortran wrapper side, which we make
        # happen by using KHalfDim as a type hint. However, this is not yet supported on the icon4py
        # side. So before generating the python wrapper code, we replace occurences of KHalfDim with KDim
        self.gtdims = [
            dimension.value.replace("KHalf", "K") + "Dim" for dimension in self.dimensions
        ]
>>>>>>> 9b16b99f


class Func(Node):
    name: str
    args: Sequence[FuncParameter]
    is_gt4py_program: bool
    global_size_args: Sequence[str] = datamodels.field(init=False)

    def __post_init__(self, *args: Any, **kwargs: Any) -> None:
        self.global_size_args = flatten_and_get_unique_elts(
            [dims_to_size_strings(arg.dimensions) for arg in self.args]
        )


class CffiPlugin(Node):
    module_name: str
    plugin_name: str
    imports: list[str]
    functions: list[Func]


class PythonWrapper(CffiPlugin):
    backend: str
    debug_mode: bool
    cffi_decorator: str = CFFI_DECORATOR
    cffi_unpack: str = inspect.getsource(unpack)
    cffi_unpack_gpu: str = inspect.getsource(unpack_gpu)
    int_to_bool: str = inspect.getsource(int_array_to_bool_array)
    gt4py_backend: str = datamodels.field(init=False)

    def __post_init__(self, *args: Any, **kwargs: Any) -> None:
        self.gt4py_backend = GT4PyBackend[self.backend].value


def build_array_size_args() -> dict[str, str]:
    array_size_args = {}
    from icon4py.model.common import dimension

    for var_name, var in vars(dimension).items():
        if isinstance(var, Dimension):
            dim_name = var_name.replace(
                "Dim", ""
            )  # Assumes we keep suffixing each Dimension with Dim in icon4py.common.dimension module
            size_name = f"n_{dim_name}"
            array_size_args[dim_name] = size_name
    return array_size_args


def to_c_type(scalar_type: ScalarKind) -> str:
    """Convert a scalar type to its corresponding C++ type."""
    return BUILTIN_TO_CPP_TYPE[scalar_type]


def to_iso_c_type(scalar_type: ScalarKind) -> str:
    """Convert a scalar type to its corresponding ISO C type."""
    return BUILTIN_TO_ISO_C_TYPE[scalar_type]


def as_f90_value(param: FuncParameter) -> str:
    """
    Return the Fortran 90 'value' keyword for scalar types.

    Args:
        param: The function parameter to check.

    Returns:
        A string containing 'value,' for scalar types, otherwise an empty string.
    """
    return "value," if len(param.dimensions) == 0 else ""


def render_c_pointer(param: FuncParameter) -> str:
    """Render a C pointer symbol for array types."""
    return "*" if len(param.dimensions) > 0 else ""


def render_fortran_array_dimensions(param: FuncParameter, assumed_size_array: bool) -> str:
    """
    Render Fortran array dimensions for array types.

    Args:
        param: The function parameter to check.

    Returns:
        A string representing Fortran array dimensions.
    """
    if len(param.dimensions) > 0 and assumed_size_array:
        return "dimension(*),"

    if len(param.dimensions) > 0 and not assumed_size_array:
        dims = ",".join(":" for _ in param.dimensions)
        return f"dimension({dims}),"

    return ""


def dims_to_size_strings(dimensions: Sequence[Dimension]) -> list[str]:
    """Convert Python array dimension values to Fortran array access strings.

    These already should be in Row-major order as defined in the Python function
    definition type hints for each array. These will be used to reshape the
    Column-major ordered arrays from Fortran in the unpack function.

    Args:
        dimensions: A sequence of dimensions to convert.

    Returns:
        A list of Fortran array size strings.
    """
    array_size_args = build_array_size_args()
    size_strings = []
    for dim in dimensions:
        if dim.value in array_size_args:
            size_strings.append(array_size_args[dim.value])
        else:
            raise ValueError(f"Dimension '{dim.value}' not found in ARRAY_SIZE_ARGS")
    return size_strings


def render_fortran_array_sizes(param: FuncParameter) -> str:
    """
    Render Fortran array size strings for array parameters.

    Args:
        param: The function parameter to check.

    Returns:
        A string representing Fortran array sizes.
    """
    if len(param.dimensions) > 0:
        size_strings = dims_to_size_strings(param.dimensions)
        return "(" + ", ".join(size_strings) + ")"
    return ""


class PythonWrapperGenerator(TemplatedGenerator):
    PythonWrapper = as_jinja(
        """\
# necessary imports
from {{ plugin_name }} import ffi
import numpy as np
<<<<<<< HEAD
import os
=======
{% if _this_node.backend == 'GPU' %}import cupy as cp {% endif %}
>>>>>>> 9b16b99f
from numpy.typing import NDArray
from gt4py.next.ffront.fbuiltins import int32
from gt4py.next.iterator.embedded import np_as_located_field
from gt4py.next import as_field
from gt4py.next.program_processors.runners.gtfn import run_gtfn_cached, run_gtfn_gpu_cached
from gt4py.next.program_processors.runners.roundtrip import backend as run_roundtrip
from icon4py.model.common.grid.simple import SimpleGrid
from icon4pytools.py2fgen.config import Icon4PyConfig

<<<<<<< HEAD
config = Icon4PyConfig()

if config.DEVICE == "GPU":
    import cupy as cp
    print(cp.show_config())
# all other imports from the module from which the function is being wrapped
=======

# embedded module imports
>>>>>>> 9b16b99f
{% for stmt in imports -%}
{{ stmt }}
{% endfor %}

import logging

log_format = '%(asctime)s.%(msecs)03d - %(levelname)s - %(message)s'
logging.basicConfig(level=logging.DEBUG,
                    format=log_format,
                    datefmt='%Y-%m-%d %H:%M:%S')

<<<<<<< HEAD
#logging.basicConfig(filename='py2f_cffi.log',
#                    level=logging.DEBUG,
#                    format=log_format,
#                    datefmt='%Y-%m-%d %H:%M:%S')

# We need a grid to pass offset providers
=======
{% if _this_node.backend == 'GPU' %}logging.info(cp.show_config()) {% endif %}

# We need a grid to pass offset providers (in case of granules their own grid is used, using the ICON_GRID_LOC variable)
>>>>>>> 9b16b99f
grid = SimpleGrid()

{% for func in _this_node.functions %}
from {{ module_name }} import {{ func.name }}
{% endfor %}

{{ cffi_unpack }}

{{ cffi_unpack_gpu }}

{{ int_to_bool }}

{% for func in _this_node.functions %}

{{ cffi_decorator }}
def {{ func.name }}_wrapper(
{%- for arg in func.args -%}
{{ arg.name }}: {{ arg.py_type_hint | replace("KHalfDim","KDim") }}{% if not loop.last or func.global_size_args %}, {% endif %}
{%- endfor %}
{%- for arg in func.global_size_args -%}
{{ arg }}: int32{{ ", " if not loop.last else "" }}
{%- endfor -%}
):
    #try:
    {%- if _this_node.debug_mode %}
    logging.info("Python Execution Context Start")
    {% endif %}

    # Unpack pointers into Ndarrays
    {% for arg in func.args %}
    {% if arg.is_array %}
    {%- if _this_node.debug_mode %}
    msg = '{{ arg.name }} before unpacking: %s' % str({{ arg.name}})
    logging.debug(msg)
    {% endif %}
    {{ arg.name }} = unpack{%- if _this_node.backend == 'GPU' -%}_gpu{%- endif -%}({{ arg.name }}, {{ ", ".join(arg.size_args) }})

    {%- if arg.d_type.name == "BOOL" %}
    {{ arg.name }} = int_array_to_bool_array({{ arg.name }})
    {%- endif %}

    {%- if _this_node.debug_mode %}
    msg = '{{ arg.name }} after unpacking: %s' % str({{ arg.name}})
    logging.debug(msg)
    msg = 'shape of {{ arg.name }} after unpacking = %s' % str({{ arg.name}}.shape)
    logging.debug(msg)
    {% endif %}
    {% endif %}
    {% endfor %}

    # Allocate GT4Py Fields
    {% for arg in func.args %}
    {% if arg.is_array %}
    {{ arg.name }} = np_as_located_field({{ ", ".join(arg.gtdims) }})({{ arg.name }})
    {%- if _this_node.debug_mode %}
    msg = 'shape of {{ arg.name }} after allocating as field = %s' % str({{ arg.name}}.shape)
    logging.debug(msg)
    msg = '{{ arg.name }} after allocating as field: %s' % str({{ arg.name }}.ndarray)
    logging.debug(msg)
    {% endif %}
    {% endif %}
    {% endfor %}

    {{ func.name }}
    {%- if func.is_gt4py_program -%}.with_backend({{ _this_node.gt4py_backend }}){%- endif -%}(
    {%- for arg in func.args -%}
    {{ arg.name }}{{ ", " if not loop.last or func.is_gt4py_program else "" }}
    {%- endfor -%}
    {%- if func.is_gt4py_program -%}
    offset_provider=grid.offset_providers
    {%- endif -%}
    )

    {% if _this_node.debug_mode %}
    # debug info
    {% for arg in func.args %}
    {% if arg.is_array %}
    msg = 'shape of {{ arg.name }} after computation = %s' % str({{ arg.name}}.shape)
    logging.debug(msg)
    msg = '{{ arg.name }} after computation: %s' % str({{ arg.name }}.ndarray)
    logging.debug(msg)
    {% endif %}
    {% endfor %}
    {% endif %}

    {%- if _this_node.debug_mode %}
    logging.info("Python Execution Context End")
    {% endif %}

    #except Exception as e:
    #logging.exception(f"A Python error occurred: {e}")
    #return 1

    return 0

        {% endfor %}


"""
    )


class CHeaderGenerator(TemplatedGenerator):
    CffiPlugin = as_jinja("""{{'\n'.join(functions)}}""")

    Func = as_jinja(
        "extern int {{ name }}_wrapper({%- for arg in args -%}{{ arg }}{% if not loop.last or global_size_args|length > 0 %}, {% endif %}{% endfor -%}{%- for sarg in global_size_args -%} int {{ sarg }}{% if not loop.last %}, {% endif %}{% endfor -%});"
    )

    def visit_FuncParameter(self, param: FuncParameter):
        return self.generic_visit(
            param, rendered_type=to_c_type(param.d_type), pointer=render_c_pointer(param)
        )

    FuncParameter = as_jinja("""{{rendered_type}}{{pointer}} {{name}}""")


class F90FunctionDeclaration(Func):
    def __post_init__(self, *args: Any, **kwargs: Any) -> None:
        super().__post_init__()  # call Func __post_init__


class DimensionPosition(Node):
    variable: str
    size_arg: str
    index: int


class F90FunctionDefinition(Func):
    dimension_size_declarations: Sequence[DimensionPosition] = datamodels.field(init=False)

    def __post_init__(self, *args: Any, **kwargs: Any) -> None:
        super().__post_init__()  # call Func __post_init__

        dim_positions = []
        for arg in self.args:
            for index, size_arg in enumerate(arg.size_args):
                dim_positions.append(
                    DimensionPosition(variable=str(arg.name), size_arg=size_arg, index=index + 1)
                )  # Use Fortran indexing

        self.dimension_size_declarations = dim_positions


class F90Interface(Node):
    cffi_plugin: CffiPlugin
    function_declaration: list[F90FunctionDeclaration] = datamodels.field(init=False)
    function_definition: list[F90FunctionDefinition] = datamodels.field(init=False)

    def __post_init__(self, *args: Any, **kwargs: Any) -> None:
        functions = self.cffi_plugin.functions
        self.function_declaration = [
            F90FunctionDeclaration(name=f.name, args=f.args, is_gt4py_program=f.is_gt4py_program)
            for f in functions
        ]
        self.function_definition = [
            F90FunctionDefinition(name=f.name, args=f.args, is_gt4py_program=f.is_gt4py_program)
            for f in functions
        ]


class F90InterfaceGenerator(TemplatedGenerator):
    F90Interface = as_jinja(
        """\
module {{ _this_node.cffi_plugin.plugin_name }}
    use, intrinsic :: iso_c_binding
    implicit none

    {% for func in _this_node.cffi_plugin.functions %}
    public :: {{ func.name }}
    {% endfor %}

interface
    {{ '\n'.join(function_declaration) }}
end interface

contains
    {{ '\n'.join(function_definition) }}
end module
"""
    )

    def visit_F90FunctionDeclaration(self, func: F90FunctionDeclaration, **kwargs):
        arg_names = ", &\n ".join(map(lambda x: x.name, func.args))
        if func.global_size_args:
            arg_names += ",&\n" + ", &\n".join(func.global_size_args)
        return self.generic_visit(func, assumed_size_array=True, param_names=arg_names)

    F90FunctionDeclaration = as_jinja(
        """
function {{name}}_wrapper({{param_names}}) bind(c, name="{{name}}_wrapper") result(rc)
   import :: c_int, c_double, c_bool, c_ptr
   {% for size_arg in global_size_args %}
   integer(c_int), value :: {{ size_arg }}
   {% endfor %}
   integer(c_int) :: rc  ! Stores the return code
   {% for arg in args %}
   {{ arg }}
   {% endfor %}
end function {{name}}_wrapper
    """
    )

    def visit_F90FunctionDefinition(self, func: F90FunctionDefinition, **kwargs):
        if len(func.args) < 1:
            arg_names, param_names_with_size_args = "", ""
        else:
            arg_names = ", &\n ".join(map(lambda x: x.name, func.args))
            param_names_with_size_args = arg_names + ",&\n" + ", &\n".join(func.global_size_args)

        return self.generic_visit(
            func,
            assumed_size_array=False,
            param_names=arg_names,
            param_names_with_size_args=param_names_with_size_args,
            arrays=[arg for arg in func.args if arg.is_array],
        )

    # todo(samkellerhals): Consider using unique SIZE args
    F90FunctionDefinition = as_jinja(
        """
subroutine {{name}}({{param_names}}, &\nrc)
   use, intrinsic :: iso_c_binding
   {% for size_arg in global_size_args %}
   integer(c_int) :: {{ size_arg }}
   {% endfor %}
   {% for arg in args %}
   {{ arg }}
   {% endfor %}
   integer(c_int) :: rc  ! Stores the return code

   !$ACC host_data use_device( &
   {%- for arr in arrays %}
       !$ACC {{ arr.name }}{% if not loop.last %}, &{% else %} &{% endif %}
   {%- endfor %}
   !$ACC )

   {% for d in _this_node.dimension_size_declarations %}
   {{ d.size_arg }} = SIZE({{ d.variable }}, {{ d.index }})
   {% endfor %}

   rc = {{ name }}_wrapper({{ param_names_with_size_args }})

   !$acc end host_data
end subroutine {{name}}
    """
    )

    def visit_FuncParameter(self, param: FuncParameter, **kwargs):
        return self.generic_visit(
            param,
            value=as_f90_value(param),
            iso_c_type=to_iso_c_type(param.d_type),
            dim=render_fortran_array_dimensions(param, kwargs["assumed_size_array"]),
            explicit_size=render_fortran_array_sizes(param),
        )

    FuncParameter = as_jinja("""{{iso_c_type}}, {{dim}} {{value}} target :: {{name}}""")<|MERGE_RESOLUTION|>--- conflicted
+++ resolved
@@ -48,17 +48,12 @@
     def __post_init__(self):
         self.size_args = dims_to_size_strings(self.dimensions)
         self.is_array = True if len(self.dimensions) >= 1 else False
-<<<<<<< HEAD
-        #self.gtdims = [dimension.value + "Dim" for dimension in self.dimensions]
-        self.gtdims = [dimension.value.replace('KHalf', 'K') + "Dim" for dimension in self.dimensions]
-=======
         # We need some fields to have nlevp1 levels on the fortran wrapper side, which we make
         # happen by using KHalfDim as a type hint. However, this is not yet supported on the icon4py
         # side. So before generating the python wrapper code, we replace occurences of KHalfDim with KDim
         self.gtdims = [
             dimension.value.replace("KHalf", "K") + "Dim" for dimension in self.dimensions
         ]
->>>>>>> 9b16b99f
 
 
 class Func(Node):
@@ -200,11 +195,7 @@
 # necessary imports
 from {{ plugin_name }} import ffi
 import numpy as np
-<<<<<<< HEAD
-import os
-=======
 {% if _this_node.backend == 'GPU' %}import cupy as cp {% endif %}
->>>>>>> 9b16b99f
 from numpy.typing import NDArray
 from gt4py.next.ffront.fbuiltins import int32
 from gt4py.next.iterator.embedded import np_as_located_field
@@ -214,17 +205,8 @@
 from icon4py.model.common.grid.simple import SimpleGrid
 from icon4pytools.py2fgen.config import Icon4PyConfig
 
-<<<<<<< HEAD
-config = Icon4PyConfig()
-
-if config.DEVICE == "GPU":
-    import cupy as cp
-    print(cp.show_config())
-# all other imports from the module from which the function is being wrapped
-=======
 
 # embedded module imports
->>>>>>> 9b16b99f
 {% for stmt in imports -%}
 {{ stmt }}
 {% endfor %}
@@ -236,18 +218,14 @@
                     format=log_format,
                     datefmt='%Y-%m-%d %H:%M:%S')
 
-<<<<<<< HEAD
 #logging.basicConfig(filename='py2f_cffi.log',
 #                    level=logging.DEBUG,
 #                    format=log_format,
 #                    datefmt='%Y-%m-%d %H:%M:%S')
 
-# We need a grid to pass offset providers
-=======
 {% if _this_node.backend == 'GPU' %}logging.info(cp.show_config()) {% endif %}
 
 # We need a grid to pass offset providers (in case of granules their own grid is used, using the ICON_GRID_LOC variable)
->>>>>>> 9b16b99f
 grid = SimpleGrid()
 
 {% for func in _this_node.functions %}
