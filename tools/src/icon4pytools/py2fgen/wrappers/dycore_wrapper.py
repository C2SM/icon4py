--- conflicted
+++ resolved
@@ -35,11 +35,7 @@
 import icon4py.model.common.grid.states as grid_states
 from gt4py.next import common as gt4py_common
 from icon4py.model.atmosphere.dycore import dycore_states, solve_nonhydro
-<<<<<<< HEAD
 from icon4py.model.common import dimension as dims
-=======
-from icon4py.model.common import dimension as dims, settings, utils as common_utils
->>>>>>> cf55e42e
 from icon4py.model.common.dimension import (
     C2E2CODim,
     C2EDim,
