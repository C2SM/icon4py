--- conflicted
+++ resolved
@@ -33,18 +33,10 @@
 
 import gt4py.next as gtx
 from gt4py.next import common as gt4py_common
-<<<<<<< HEAD
-from icon4py.model.atmosphere.dycore.nh_solve import solve_nonhydro
-from icon4py.model.atmosphere.dycore.nh_solve.solve_nonhydro import SolveNonhydro
-from icon4py.model.atmosphere.dycore.state_utils import states as nh_states
-from icon4py.model.common import dimension as dims, settings
-from icon4py.model.common.decomposition import definitions
-=======
 
 import icon4py.model.common.grid.states as grid_states
 from icon4py.model.atmosphere.dycore import dycore_states, solve_nonhydro
 from icon4py.model.common import dimension as dims, utils as common_utils
->>>>>>> 353b2104
 from icon4py.model.common.dimension import (
     C2E2CODim,
     C2EDim,
@@ -66,22 +58,14 @@
 from icon4py.model.common.grid import icon
 from icon4py.model.common.grid.icon import GlobalGridParams
 from icon4py.model.common.grid.vertical import VerticalGrid, VerticalGridConfig
-<<<<<<< HEAD
-from icon4py.model.common.settings import backend, parallel_run
-=======
->>>>>>> 353b2104
 from icon4py.model.common.states.prognostic_state import PrognosticState
 from icon4py.model.common.utils import data_allocation as data_alloc
 from icon4pytools.common.logger import setup_logger
 from icon4pytools.py2fgen.settings import backend, device
 from icon4pytools.py2fgen.wrappers import common as wrapper_common
-from icon4pytools.py2fgen.wrappers.debug_utils import print_grid_decomp_info
 from icon4pytools.py2fgen.wrappers.wrapper_dimension import (
-    CellGlobalIndexDim,
     CellIndexDim,
-    EdgeGlobalIndexDim,
     EdgeIndexDim,
-    VertexGlobalIndexDim,
     VertexIndexDim,
 )
 
@@ -90,7 +74,6 @@
 
 dycore_wrapper_state = {
     "profiler": cProfile.Profile(),
-    "exchange_runtime": definitions.ExchangeRuntime,
 }
 
 
@@ -210,9 +193,7 @@
     num_levels: gtx.int32,
 ):
     if not isinstance(dycore_wrapper_state["grid"], icon.IconGrid):
-        raise Exception(
-            "Need to initialise grid using grid_init_dycore before running solve_nh_init."
-        )
+        raise Exception("Need to initialise grid using grid_init before running solve_nh_init.")
 
     config = solve_nonhydro.NonHydrostaticConfig(
         itime_scheme=itime_scheme,
@@ -356,7 +337,6 @@
         cell_geometry=cell_geometry,
         owner_mask=c_owner_mask,
         backend=backend,
-        exchange=dycore_wrapper_state["exchange_runtime"],
     )
 
 
@@ -464,29 +444,22 @@
     )
 
 
-def grid_init_dycore(
-    cell_starts: gtx.Field[gtx.Dims[CellIndexDim], gtx.int32],
-    cell_ends: gtx.Field[gtx.Dims[CellIndexDim], gtx.int32],
-    vertex_starts: gtx.Field[gtx.Dims[VertexIndexDim], gtx.int32],
-    vertex_ends: gtx.Field[gtx.Dims[VertexIndexDim], gtx.int32],
-    edge_starts: gtx.Field[gtx.Dims[EdgeIndexDim], gtx.int32],
-    edge_ends: gtx.Field[gtx.Dims[EdgeIndexDim], gtx.int32],
-    c2e: gtx.Field[gtx.Dims[dims.CellDim, dims.C2EDim], gtx.int32],
-    e2c: gtx.Field[gtx.Dims[dims.EdgeDim, dims.E2CDim], gtx.int32],
-    c2e2c: gtx.Field[gtx.Dims[dims.CellDim, dims.C2E2CDim], gtx.int32],
-    e2c2e: gtx.Field[gtx.Dims[dims.EdgeDim, dims.E2C2EDim], gtx.int32],
-    e2v: gtx.Field[gtx.Dims[dims.EdgeDim, dims.E2VDim], gtx.int32],
-    v2e: gtx.Field[gtx.Dims[dims.VertexDim, dims.V2EDim], gtx.int32],
-    v2c: gtx.Field[gtx.Dims[dims.VertexDim, dims.V2CDim], gtx.int32],
-    e2c2v: gtx.Field[gtx.Dims[dims.EdgeDim, dims.E2C2VDim], gtx.int32],
-    c2v: gtx.Field[gtx.Dims[dims.CellDim, dims.C2VDim], gtx.int32],
-    c_owner_mask: gtx.Field[[dims.CellDim], bool],
-    e_owner_mask: gtx.Field[[dims.EdgeDim], bool],
-    v_owner_mask: gtx.Field[[dims.VertexDim], bool],
-    c_glb_index: gtx.Field[[CellGlobalIndexDim], gtx.int32],
-    e_glb_index: gtx.Field[[EdgeGlobalIndexDim], gtx.int32],
-    v_glb_index: gtx.Field[[VertexGlobalIndexDim], gtx.int32],
-    comm_id: gtx.int32,
+def grid_init(
+    cell_starts: gt4py_common.Field[[CellIndexDim], gtx.int32],
+    cell_ends: gt4py_common.Field[[CellIndexDim], gtx.int32],
+    vertex_starts: gt4py_common.Field[[VertexIndexDim], gtx.int32],
+    vertex_ends: gt4py_common.Field[[VertexIndexDim], gtx.int32],
+    edge_starts: gt4py_common.Field[[EdgeIndexDim], gtx.int32],
+    edge_ends: gt4py_common.Field[[EdgeIndexDim], gtx.int32],
+    c2e: gt4py_common.Field[[dims.CellDim, dims.C2EDim], gtx.int32],
+    e2c: gt4py_common.Field[[dims.EdgeDim, dims.E2CDim], gtx.int32],
+    c2e2c: gt4py_common.Field[[dims.CellDim, dims.C2E2CDim], gtx.int32],
+    e2c2e: gt4py_common.Field[[dims.EdgeDim, dims.E2C2EDim], gtx.int32],
+    e2v: gt4py_common.Field[[dims.EdgeDim, dims.E2VDim], gtx.int32],
+    v2e: gt4py_common.Field[[dims.VertexDim, dims.V2EDim], gtx.int32],
+    v2c: gt4py_common.Field[[dims.VertexDim, dims.V2CDim], gtx.int32],
+    e2c2v: gt4py_common.Field[[dims.EdgeDim, dims.E2C2VDim], gtx.int32],
+    c2v: gt4py_common.Field[[dims.CellDim, dims.C2VDim], gtx.int32],
     global_root: gtx.int32,
     global_level: gtx.int32,
     num_vertices: gtx.int32,
@@ -502,24 +475,6 @@
     global_grid_params = GlobalGridParams(level=global_level, root=global_root)
 
     dycore_wrapper_state["grid"] = wrapper_common.construct_icon_grid(
-<<<<<<< HEAD
-        cell_starts=cell_starts,
-        cell_ends=cell_ends,
-        vertex_starts=vertex_starts,
-        vertex_ends=vertex_ends,
-        edge_starts=edge_starts,
-        edge_ends=edge_ends,
-        c2e=c2e,
-        e2c=e2c,
-        c2e2c=c2e2c,
-        e2c2e=e2c2e,
-        e2v=e2v,
-        v2e=v2e,
-        v2c=v2c,
-        e2c2v=e2c2v,
-        c2v=c2v,
-=======
->>>>>>> 353b2104
         grid_id="icon_grid",
         global_grid_params=global_grid_params,
         num_vertices=num_vertices,
@@ -527,42 +482,6 @@
         num_edges=num_edges,
         vertical_size=vertical_size,
         limited_area=limited_area,
-<<<<<<< HEAD
-        on_gpu=True if settings.device == "GPU" else False,
-    )
-
-    if parallel_run:
-        (
-            processor_props,
-            decomposition_info,
-            exchange_runtime,
-        ) = wrapper_common.construct_decomposition(
-            c_glb_index,
-            e_glb_index,
-            v_glb_index,
-            c_owner_mask,
-            e_owner_mask,
-            v_owner_mask,
-            num_cells,
-            num_edges,
-            num_vertices,
-            vertical_size,
-            comm_id,
-        )
-        print_grid_decomp_info(
-            dycore_wrapper_state["grid"],
-            processor_props,
-            decomposition_info,
-            num_cells,
-            num_edges,
-            num_vertices,
-        )
-        # set exchange runtime to MultiNodeExchange
-        dycore_wrapper_state["exchange_runtime"] = exchange_runtime
-    else:
-        # set exchange runtime to SingleNodeExchange
-        dycore_wrapper_state["exchange_runtime"] = definitions.SingleNodeExchange()
-=======
         on_gpu=True if device == "GPU" else False,
         cell_starts=cell_starts.ndarray,
         cell_ends=cell_ends.ndarray,
@@ -579,5 +498,4 @@
         v2c=v2c.ndarray,
         e2c2v=e2c2v.ndarray,
         c2v=c2v.ndarray,
-    )
->>>>>>> 353b2104
+    )