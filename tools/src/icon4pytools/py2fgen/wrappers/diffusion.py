--- conflicted
+++ resolved
@@ -11,10 +11,6 @@
 #
 # SPDX-License-Identifier: GPL-3.0-or-later
 # type: ignore
-<<<<<<< HEAD
-import os
-=======
->>>>>>> 8649317d
 import time
 
 from gt4py.next.common import Field
@@ -43,6 +39,7 @@
     ECVDim,
     EdgeDim,
     KDim,
+    KHalfDim,
     V2EDim,
     E2C2VDim,
     E2CDim,
@@ -54,28 +51,18 @@
 from icon4py.model.common.states.prognostic_state import PrognosticState
 from icon4py.model.common.test_utils.grid_utils import _load_from_gridfile
 from icon4py.model.common.test_utils.helpers import as_1D_sparse_field, flatten_first_two_dims
-<<<<<<< HEAD
-=======
 
 from icon4pytools.py2fgen.config import Icon4PyConfig
->>>>>>> 8649317d
-
-
-<<<<<<< HEAD
-GRID_PATH = (
-    "/bret/scratch/cscs/agopal/copy_run-granule-with-py2fgen"  # todo(samkellerhals): we need a better way to set this path
-)
-GRID_FILENAME = "grid.nc"
-=======
+
+
 # global diffusion object
 DIFFUSION: Diffusion = Diffusion()
->>>>>>> 8649317d
 
 
 def diffusion_init(
-    vct_a: Field[[KDim], float64],
+    vct_a: Field[[KHalfDim], float64],
     theta_ref_mc: Field[[CellDim, KDim], float64],
-    wgtfac_c: Field[[CellDim, KDim], float64],
+    wgtfac_c: Field[[CellDim, KHalfDim], float64],
     e_bln_c_s: Field[[CellDim, C2EDim], float64],
     geofac_div: Field[[CellDim, C2EDim], float64],
     geofac_grg_x: Field[[CellDim, C2E2CODim], float64],
@@ -116,13 +103,6 @@
     dual_normal_vert_y: Field[[EdgeDim, E2C2VDim], float64],
     primal_normal_cell_x: Field[[EdgeDim, E2CDim], float64],
     primal_normal_cell_y: Field[[EdgeDim, E2CDim], float64],
-<<<<<<< HEAD
-    dual_normal_cell_x: Field[[ EdgeDim, E2CDim], float64],
-    dual_normal_cell_y: Field[[ EdgeDim, E2CDim], float64],
-):
-    # grid
-    if os.environ.get("GT4PY_GPU"):
-=======
     dual_normal_cell_x: Field[[EdgeDim, E2CDim], float64],
     dual_normal_cell_y: Field[[EdgeDim, E2CDim], float64],
 ):
@@ -131,20 +111,15 @@
 
     # ICON grid
     if config.DEVICE == "GPU":
->>>>>>> 8649317d
         on_gpu = True
     else:
         on_gpu = False
 
     icon_grid = _load_from_gridfile(
-<<<<<<< HEAD
-        file_path=GRID_PATH, filename=GRID_FILENAME, num_levels=num_levels, on_gpu=on_gpu
-=======
         file_path=config.ICON_GRID_LOC,
         filename=config.GRID_FILENAME,
         num_levels=num_levels,
         on_gpu=on_gpu,
->>>>>>> 8649317d
     )
 
     print("0000000 Initialising diffusion...")
@@ -154,13 +129,8 @@
         inverse_primal_edge_lengths=inverse_primal_edge_lengths,
         inverse_dual_edge_lengths=inv_dual_edge_length,
         inverse_vertex_vertex_lengths=inv_vert_vert_length,
-<<<<<<< HEAD
-        primal_normal_vert_x=as_1D_sparse_field(primal_normal_vert_x,ECVDim),
-        primal_normal_vert_y=as_1D_sparse_field(primal_normal_vert_y,ECVDim),
-=======
         primal_normal_vert_x=as_1D_sparse_field(primal_normal_vert_x, ECVDim),
         primal_normal_vert_y=as_1D_sparse_field(primal_normal_vert_y, ECVDim),
->>>>>>> 8649317d
         dual_normal_vert_x=as_1D_sparse_field(dual_normal_vert_x, ECVDim),
         dual_normal_vert_y=as_1D_sparse_field(dual_normal_vert_y, ECVDim),
         primal_normal_cell_x=as_1D_sparse_field(primal_normal_cell_x, ECVDim),
@@ -245,15 +215,15 @@
 
 
 def diffusion_run(
-    w: Field[[CellDim, KDim], float64],
+    w: Field[[CellDim, KHalfDim], float64],
     vn: Field[[EdgeDim, KDim], float64],
     exner: Field[[CellDim, KDim], float64],
     theta_v: Field[[CellDim, KDim], float64],
     rho: Field[[CellDim, KDim], float64],
-    hdef_ic: Field[[CellDim, KDim], float64],
-    div_ic: Field[[CellDim, KDim], float64],
-    dwdx: Field[[CellDim, KDim], float64],
-    dwdy: Field[[CellDim, KDim], float64],
+    hdef_ic: Field[[CellDim, KHalfDim], float64],
+    div_ic: Field[[CellDim, KHalfDim], float64],
+    dwdx: Field[[CellDim, KHalfDim], float64],
+    dwdy: Field[[CellDim, KHalfDim], float64],
     dtime: float64,
 ):
     # prognostic and diagnostic variables
