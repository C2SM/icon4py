# ICON4Py - ICON inspired code in Python and GT4Py
#
# Copyright (c) 2022-2024, ETH Zurich and MeteoSwiss
# All rights reserved.
#
# Please, refer to the LICENSE file in the root directory.
# SPDX-License-Identifier: BSD-3-Clause

# type: ignore

"""
Wrapper module for diffusion granule.

Module contains a diffusion_init and diffusion_run function that follow the architecture of
Fortran granule interfaces:
- all arguments needed from external sources are passed.
- passing of scalar types or fields of simple types
"""
<<<<<<< HEAD
import cProfile
import pstats

from gt4py.next import Field
from gt4py.next.ffront.fbuiltins import float64, int32
=======

import gt4py.next as gtx
>>>>>>> b38c7489
from icon4py.model.atmosphere.diffusion.diffusion import (
    Diffusion,
    DiffusionConfig,
    DiffusionParams,
    TurbulenceShearForcingType,
)
from icon4py.model.atmosphere.diffusion.diffusion_states import (
    DiffusionDiagnosticState,
    DiffusionInterpolationState,
    DiffusionMetricState,
)
from icon4py.model.common import dimension as dims, field_type_aliases as fa, settings
from icon4py.model.common.constants import DEFAULT_PHYSICS_DYNAMICS_TIMESTEP_RATIO
from icon4py.model.common.grid import geometry
from icon4py.model.common.grid.icon import GlobalGridParams
from icon4py.model.common.grid.vertical import VerticalGrid, VerticalGridConfig
from icon4py.model.common.settings import backend, device
from icon4py.model.common.states.prognostic_state import PrognosticState
from icon4py.model.common.test_utils.helpers import (
    as_1D_sparse_field,
    flatten_first_two_dims,  # todo: move away from test_utils
)
from icon4py.model.common.type_alias import wpfloat

from icon4pytools.common.logger import setup_logger
from icon4pytools.py2fgen.wrappers import common
from icon4pytools.py2fgen.wrappers.wrapper_dimension import (
    CellIndexDim,
    EdgeIndexDim,
    VertexIndexDim,
)


logger = setup_logger(__name__)

diffusion_wrapper_state = {"granule": Diffusion(), "profiler": cProfile.Profile()}


def profile_enable():
    diffusion_wrapper_state["profiler"].enable()


def profile_disable():
    diffusion_wrapper_state["profiler"].disable()
    stats = pstats.Stats(diffusion_wrapper_state["profiler"])
    stats.dump_stats(f"{__name__}.profile")


def diffusion_init(
    vct_a: gtx.Field[gtx.Dims[dims.KHalfDim], gtx.float64],
    vct_b: gtx.Field[gtx.Dims[dims.KHalfDim], gtx.float64],
    theta_ref_mc: fa.CellKField[wpfloat],
    wgtfac_c: gtx.Field[gtx.Dims[dims.CellDim, dims.KHalfDim], gtx.float64],
    e_bln_c_s: gtx.Field[gtx.Dims[dims.CellDim, dims.C2EDim], gtx.float64],
    geofac_div: gtx.Field[gtx.Dims[dims.CellDim, dims.C2EDim], gtx.float64],
    geofac_grg_x: gtx.Field[gtx.Dims[dims.CellDim, dims.C2E2CODim], gtx.float64],
    geofac_grg_y: gtx.Field[gtx.Dims[dims.CellDim, dims.C2E2CODim], gtx.float64],
    geofac_n2s: gtx.Field[gtx.Dims[dims.CellDim, dims.C2E2CODim], gtx.float64],
    nudgecoeff_e: fa.EdgeField[wpfloat],
    rbf_coeff_1: gtx.Field[gtx.Dims[dims.VertexDim, dims.V2EDim], gtx.float64],
    rbf_coeff_2: gtx.Field[gtx.Dims[dims.VertexDim, dims.V2EDim], gtx.float64],
    mask_hdiff: fa.CellKField[bool],
    zd_diffcoef: fa.CellKField[wpfloat],
    zd_vertoffset: gtx.Field[gtx.Dims[dims.CellDim, dims.E2CDim, dims.KDim], gtx.int32],
    zd_intcoef: gtx.Field[gtx.Dims[dims.CellDim, dims.E2CDim, dims.KDim], gtx.float64],
    ndyn_substeps: gtx.int32,
    rayleigh_damping_height: gtx.float64,
    nflat_gradp: gtx.int32,
    diffusion_type: gtx.int32,
    hdiff_w: bool,
    hdiff_vn: bool,
    zdiffu_t: bool,
    type_t_diffu: gtx.int32,
    type_vn_diffu: gtx.int32,
    hdiff_efdt_ratio: gtx.float64,
    smagorinski_scaling_factor: gtx.float64,
    hdiff_temp: bool,
    thslp_zdiffu: float,
    thhgtd_zdiffu: float,
    denom_diffu_v: float,
    nudge_max_coeff: float,
    itype_sher: gtx.int32,
    tangent_orientation: fa.EdgeField[wpfloat],
    inverse_primal_edge_lengths: fa.EdgeField[wpfloat],
    inv_dual_edge_length: fa.EdgeField[wpfloat],
    inv_vert_vert_length: fa.EdgeField[wpfloat],
    edge_areas: fa.EdgeField[wpfloat],
    f_e: fa.EdgeField[wpfloat],
    cell_center_lat: gtx.Field[gtx.Dims[dims.CellDim], gtx.float64],
    cell_center_lon: gtx.Field[gtx.Dims[dims.CellDim], gtx.float64],
    cell_areas: gtx.Field[gtx.Dims[dims.CellDim], gtx.float64],
    primal_normal_vert_x: gtx.Field[gtx.Dims[dims.EdgeDim, dims.E2C2VDim], gtx.float64],
    primal_normal_vert_y: gtx.Field[gtx.Dims[dims.EdgeDim, dims.E2C2VDim], gtx.float64],
    dual_normal_vert_x: gtx.Field[gtx.Dims[dims.EdgeDim, dims.E2C2VDim], gtx.float64],
    dual_normal_vert_y: gtx.Field[gtx.Dims[dims.EdgeDim, dims.E2C2VDim], gtx.float64],
    primal_normal_cell_x: gtx.Field[gtx.Dims[dims.EdgeDim, dims.E2CDim], gtx.float64],
    primal_normal_cell_y: gtx.Field[gtx.Dims[dims.EdgeDim, dims.E2CDim], gtx.float64],
    dual_normal_cell_x: gtx.Field[gtx.Dims[dims.EdgeDim, dims.E2CDim], gtx.float64],
    dual_normal_cell_y: gtx.Field[gtx.Dims[dims.EdgeDim, dims.E2CDim], gtx.float64],
    edge_center_lat: fa.EdgeField[wpfloat],
    edge_center_lon: fa.EdgeField[wpfloat],
    primal_normal_x: fa.EdgeField[wpfloat],
    primal_normal_y: fa.EdgeField[wpfloat],
    global_root: gtx.int32,
    global_level: gtx.int32,
    lowest_layer_thickness: gtx.float64,
    model_top_height: gtx.float64,
    stretch_factor: gtx.float64,
):
    logger.info(f"Using Device = {device}")

    global_grid_params = GlobalGridParams(root=global_root, level=global_level)

    # Edge geometry
    edge_params = geometry.EdgeParams(
        tangent_orientation=tangent_orientation,
        inverse_primal_edge_lengths=inverse_primal_edge_lengths,
        inverse_dual_edge_lengths=inv_dual_edge_length,
        inverse_vertex_vertex_lengths=inv_vert_vert_length,
        primal_normal_vert_x=as_1D_sparse_field(primal_normal_vert_x, dims.ECVDim),
        primal_normal_vert_y=as_1D_sparse_field(primal_normal_vert_y, dims.ECVDim),
        dual_normal_vert_x=as_1D_sparse_field(dual_normal_vert_x, dims.ECVDim),
        dual_normal_vert_y=as_1D_sparse_field(dual_normal_vert_y, dims.ECVDim),
        primal_normal_cell_x=as_1D_sparse_field(primal_normal_cell_x, dims.ECDim),
        primal_normal_cell_y=as_1D_sparse_field(primal_normal_cell_y, dims.ECDim),
        dual_normal_cell_x=as_1D_sparse_field(dual_normal_cell_x, dims.ECDim),
        dual_normal_cell_y=as_1D_sparse_field(dual_normal_cell_y, dims.ECDim),
        edge_areas=edge_areas,
        f_e=f_e,
        edge_center_lat=edge_center_lat,
        edge_center_lon=edge_center_lon,
        primal_normal_x=primal_normal_x,
        primal_normal_y=primal_normal_y,
    )

    # Cell geometry
    cell_params = geometry.CellParams.from_global_num_cells(
        cell_center_lat=cell_center_lat,
        cell_center_lon=cell_center_lon,
        area=cell_areas,
        global_num_cells=global_grid_params.num_cells,
        length_rescale_factor=1.0,
    )

    # Diffusion parameters
    config = DiffusionConfig(
        diffusion_type=diffusion_type,
        hdiff_w=hdiff_w,
        hdiff_vn=hdiff_vn,
        zdiffu_t=zdiffu_t,
        type_t_diffu=type_t_diffu,
        type_vn_diffu=type_vn_diffu,
        hdiff_efdt_ratio=hdiff_efdt_ratio,
        smagorinski_scaling_factor=smagorinski_scaling_factor,
        hdiff_temp=hdiff_temp,
        n_substeps=ndyn_substeps,
        thslp_zdiffu=thslp_zdiffu,
        thhgtd_zdiffu=thhgtd_zdiffu,
        velocity_boundary_diffusion_denom=denom_diffu_v,
        max_nudging_coeff=nudge_max_coeff / DEFAULT_PHYSICS_DYNAMICS_TIMESTEP_RATIO,
        shear_type=TurbulenceShearForcingType(itype_sher),
    )

    diffusion_params = DiffusionParams(config)

    # Vertical grid config
    vertical_config = VerticalGridConfig(
        num_levels=diffusion_wrapper_state["grid"].num_levels,
        lowest_layer_thickness=lowest_layer_thickness,
        model_top_height=model_top_height,
        stretch_factor=stretch_factor,
        rayleigh_damping_height=rayleigh_damping_height,
    )

    # Vertical parameters
    vertical_params = VerticalGrid(
        config=vertical_config,
        vct_a=vct_a,
        vct_b=vct_b,
        _min_index_flat_horizontal_grad_pressure=nflat_gradp,
    )

    # Metric state
    metric_state = DiffusionMetricState(
        mask_hdiff=mask_hdiff,
        theta_ref_mc=theta_ref_mc,
        wgtfac_c=wgtfac_c,
        zd_intcoef=flatten_first_two_dims(dims.CECDim, dims.KDim, field=zd_intcoef),
        zd_vertoffset=flatten_first_two_dims(dims.CECDim, dims.KDim, field=zd_vertoffset),
        zd_diffcoef=zd_diffcoef,
    )

    # Interpolation state
    interpolation_state = DiffusionInterpolationState(
        e_bln_c_s=as_1D_sparse_field(e_bln_c_s, dims.CEDim),
        rbf_coeff_1=rbf_coeff_1,
        rbf_coeff_2=rbf_coeff_2,
        geofac_div=as_1D_sparse_field(geofac_div, dims.CEDim),
        geofac_n2s=geofac_n2s,
        geofac_grg_x=geofac_grg_x,
        geofac_grg_y=geofac_grg_y,
        nudgecoeff_e=nudgecoeff_e,
    )

    # Initialize the diffusion granule
    diffusion_wrapper_state["granule"].init(
        grid=diffusion_wrapper_state["grid"],
        config=config,
        params=diffusion_params,
        vertical_grid=vertical_params,
        metric_state=metric_state,
        interpolation_state=interpolation_state,
        edge_params=edge_params,
        cell_params=cell_params,
    )


def diffusion_run(
    w: gtx.Field[gtx.Dims[dims.CellDim, dims.KHalfDim], gtx.float64],
    vn: fa.EdgeKField[wpfloat],
    exner: fa.CellKField[wpfloat],
    theta_v: fa.CellKField[wpfloat],
    rho: fa.CellKField[wpfloat],
    hdef_ic: gtx.Field[gtx.Dims[dims.CellDim, dims.KHalfDim], gtx.float64],
    div_ic: gtx.Field[gtx.Dims[dims.CellDim, dims.KHalfDim], gtx.float64],
    dwdx: gtx.Field[gtx.Dims[dims.CellDim, dims.KHalfDim], gtx.float64],
    dwdy: gtx.Field[gtx.Dims[dims.CellDim, dims.KHalfDim], gtx.float64],
    dtime: gtx.float64,
    linit: bool,
):
    # prognostic and diagnostic variables
    prognostic_state = PrognosticState(
        w=w,
        vn=vn,
        exner=exner,
        theta_v=theta_v,
        rho=rho,
    )

    diagnostic_state = DiffusionDiagnosticState(
        hdef_ic=hdef_ic,
        div_ic=div_ic,
        dwdx=dwdx,
        dwdy=dwdy,
    )

    if linit:
<<<<<<< HEAD
        diffusion_wrapper_state["granule"].initial_run(
            diagnostic_state,
            prognostic_state,
            dtime,
        )
    else:
        diffusion_wrapper_state["granule"].run(
            prognostic_state=prognostic_state, diagnostic_state=diagnostic_state, dtime=dtime
=======
        common.GLOBAL_STATE["diffusion_granule"].initial_run(
            diagnostic_state, prognostic_state, dtime, backend
        )
    else:
        common.GLOBAL_STATE["diffusion_granule"].run(
            prognostic_state=prognostic_state,
            diagnostic_state=diagnostic_state,
            dtime=dtime,
>>>>>>> b38c7489
        )


def grid_init(
    cell_starts: gtx.Field[gtx.Dims[CellIndexDim], gtx.int32],
    cell_ends: gtx.Field[gtx.Dims[CellIndexDim], gtx.int32],
    vertex_starts: gtx.Field[gtx.Dims[VertexIndexDim], gtx.int32],
    vertex_ends: gtx.Field[gtx.Dims[VertexIndexDim], gtx.int32],
    edge_starts: gtx.Field[gtx.Dims[EdgeIndexDim], gtx.int32],
    edge_ends: gtx.Field[gtx.Dims[EdgeIndexDim], gtx.int32],
    c2e: gtx.Field[gtx.Dims[dims.CellDim, dims.C2EDim], gtx.int32],
    e2c: gtx.Field[gtx.Dims[dims.EdgeDim, dims.E2CDim], gtx.int32],
    c2e2c: gtx.Field[gtx.Dims[dims.CellDim, dims.C2E2CDim], gtx.int32],
    e2c2e: gtx.Field[gtx.Dims[dims.EdgeDim, dims.E2C2EDim], gtx.int32],
    e2v: gtx.Field[gtx.Dims[dims.EdgeDim, dims.E2VDim], gtx.int32],
    v2e: gtx.Field[gtx.Dims[dims.VertexDim, dims.V2EDim], gtx.int32],
    v2c: gtx.Field[gtx.Dims[dims.VertexDim, dims.V2CDim], gtx.int32],
    e2c2v: gtx.Field[gtx.Dims[dims.EdgeDim, dims.E2C2VDim], gtx.int32],
    c2v: gtx.Field[gtx.Dims[dims.CellDim, dims.C2VDim], gtx.int32],
    global_root: gtx.int32,
    global_level: gtx.int32,
    num_vertices: gtx.int32,
    num_cells: gtx.int32,
    num_edges: gtx.int32,
    vertical_size: gtx.int32,
    limited_area: bool,
):
    # todo: write this logic into template.py
    if isinstance(limited_area, int):
        limited_area = bool(limited_area)

    global_grid_params = GlobalGridParams(level=global_level, root=global_root)

    diffusion_wrapper_state["grid"] = common.construct_icon_grid(
        grid_id="icon_grid",
        global_grid_params=global_grid_params,
        num_vertices=num_vertices,
        num_cells=num_cells,
        num_edges=num_edges,
        vertical_size=vertical_size,
        limited_area=limited_area,
        on_gpu=True if settings.device == "GPU" else False,
        cell_starts=cell_starts,
        cell_ends=cell_ends,
        vertex_starts=vertex_starts,
        vertex_ends=vertex_ends,
        edge_starts=edge_starts,
        edge_ends=edge_ends,
        c2e=c2e,
        e2c=e2c,
        c2e2c=c2e2c,
        e2c2e=e2c2e,
        e2v=e2v,
        v2e=v2e,
        v2c=v2c,
        e2c2v=e2c2v,
        c2v=c2v,
    )<|MERGE_RESOLUTION|>--- conflicted
+++ resolved
@@ -16,16 +16,10 @@
 - all arguments needed from external sources are passed.
 - passing of scalar types or fields of simple types
 """
-<<<<<<< HEAD
 import cProfile
 import pstats
 
-from gt4py.next import Field
-from gt4py.next.ffront.fbuiltins import float64, int32
-=======
-
 import gt4py.next as gtx
->>>>>>> b38c7489
 from icon4py.model.atmosphere.diffusion.diffusion import (
     Diffusion,
     DiffusionConfig,
@@ -42,7 +36,7 @@
 from icon4py.model.common.grid import geometry
 from icon4py.model.common.grid.icon import GlobalGridParams
 from icon4py.model.common.grid.vertical import VerticalGrid, VerticalGridConfig
-from icon4py.model.common.settings import backend, device
+from icon4py.model.common.settings import device
 from icon4py.model.common.states.prognostic_state import PrognosticState
 from icon4py.model.common.test_utils.helpers import (
     as_1D_sparse_field,
@@ -273,7 +267,6 @@
     )
 
     if linit:
-<<<<<<< HEAD
         diffusion_wrapper_state["granule"].initial_run(
             diagnostic_state,
             prognostic_state,
@@ -282,16 +275,6 @@
     else:
         diffusion_wrapper_state["granule"].run(
             prognostic_state=prognostic_state, diagnostic_state=diagnostic_state, dtime=dtime
-=======
-        common.GLOBAL_STATE["diffusion_granule"].initial_run(
-            diagnostic_state, prognostic_state, dtime, backend
-        )
-    else:
-        common.GLOBAL_STATE["diffusion_granule"].run(
-            prognostic_state=prognostic_state,
-            diagnostic_state=diagnostic_state,
-            dtime=dtime,
->>>>>>> b38c7489
         )
 
 
