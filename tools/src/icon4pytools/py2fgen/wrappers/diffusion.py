--- conflicted
+++ resolved
@@ -147,25 +147,14 @@
         edge_areas=edge_areas,
         f_e=f_e,
     )
-<<<<<<< HEAD
-    # TODO (Chia Rui): check whether it is okay to set cell_center to None
+
+    # cell geometry
     cell_params = CellParams(
-        area=cells_area,
+        area=cell_areas,
         mean_cell_area=mean_cell_area,
         cell_center_lon=None,  # type: ignore
         cell_center_lat=None,  # type: ignore
-    )
-    config: DiffusionConfig = DiffusionConfig(
-        diffusion_type=DiffusionType(hdiff_order),
-        hdiff_w=lhdiff_w,
-        hdiff_temp=lhdiff_temp,
-        type_vn_diffu=itype_vn_diffu,
-        smag_3d=lsmag_3d,
-        type_t_diffu=itype_t_diffu,
-=======
-
-    # cell geometry
-    cell_params = CellParams(area=cell_areas, mean_cell_area=mean_cell_area)
+        )
 
     # diffusion parameters
     config = DiffusionConfig(
@@ -175,7 +164,6 @@
         zdiffu_t=zdiffu_t,
         type_t_diffu=type_t_diffu,
         type_vn_diffu=type_vn_diffu,
->>>>>>> a2e68492
         hdiff_efdt_ratio=hdiff_efdt_ratio,
         smagorinski_scaling_factor=smagorinski_scaling_factor,
         hdiff_temp=hdiff_temp,
