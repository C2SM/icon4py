# ICON4Py - ICON inspired code in Python and GT4Py
#
# Copyright (c) 2022, ETH Zurich and MeteoSwiss
# All rights reserved.
#
# This file is free software: you can redistribute it and/or modify it under
# the terms of the GNU General Public License as published by the
# Free Software Foundation, either version 3 of the License, or any later
# version. See the LICENSE.txt file at the top-level directory of this
# distribution for a copy of the license or check <https://www.gnu.org/licenses/>.
#
# SPDX-License-Identifier: GPL-3.0-or-later
# type: ignore

from gt4py.next.common import Field
from gt4py.next.ffront.fbuiltins import float64, int32
from icon4py.model.atmosphere.diffusion.diffusion import (
    Diffusion,
    DiffusionConfig,
    DiffusionParams,
)
from icon4py.model.atmosphere.diffusion.diffusion_states import (
    DiffusionDiagnosticState,
    DiffusionInterpolationState,
    DiffusionMetricState,
)
from icon4py.model.common.dimension import (
    C2E2CODim,
    CECDim,
    CEDim,
    CECDim,
    C2EDim,
    CellDim,
    ECDim,
    ECVDim,
    EdgeDim,
    KDim,
    V2EDim,
    E2C2VDim,
    E2CDim,
    C2E2CDim,
    VertexDim,
)
from icon4py.model.common.grid.horizontal import CellParams, EdgeParams
from icon4py.model.common.grid.vertical import VerticalModelParams
from icon4py.model.common.states.prognostic_state import PrognosticState
from icon4py.model.common.test_utils.grid_utils import _load_from_gridfile
from icon4py.model.common.test_utils.helpers import as_1D_sparse_field, flatten_first_two_dims

DIFFUSION: Diffusion = Diffusion()

GRID_PATH = (
    "/scratch/mch/agopal/run-granule-with-py2fgen"  # todo(samkellerhals): we need a better way to set this path
)
GRID_FILENAME = "grid.nc"


def diffusion_init(
    vct_a: Field[[KDim], float64],
    theta_ref_mc: Field[[CellDim, KDim], float64],
    wgtfac_c: Field[[CellDim, KDim], float64],
    e_bln_c_s: Field[[CellDim, C2EDim], float64],
    geofac_div: Field[[CellDim, C2EDim], float64],
    geofac_grg_x: Field[[CellDim, C2E2CODim], float64],
    geofac_grg_y: Field[[CellDim, C2E2CODim], float64],
    geofac_n2s: Field[[CellDim, C2E2CODim], float64],
    nudgecoeff_e: Field[[EdgeDim], float64],
    rbf_coeff_1: Field[[VertexDim, V2EDim], float64],
    rbf_coeff_2: Field[[VertexDim, V2EDim], float64],
    mask_hdiff: Field[[CellDim, KDim], bool],
    zd_diffcoef: Field[[CellDim, KDim], float64],
<<<<<<< HEAD
    zd_vertoffset: Field[[CellDim, C2E2CDim, KDim], int32],
    zd_intcoef: Field[[CellDim, C2E2CDim, KDim], float64],
=======
    zd_vertoffset: Field[[CECDim, KDim], int32],
    zd_intcoef: Field[[CECDim, KDim], float64],
>>>>>>> 3ab48b3a
    num_levels: int32,
    mean_cell_area: float64,
    ndyn_substeps: int32,
    rayleigh_damping_height: float64,
    nflatlev: int32,
    nflat_gradp: int32,
    diffusion_type: int32,
    hdiff_w: bool,
    hdiff_vn: bool,
    zdiffu_t: bool,
    type_t_diffu: int32,
    type_vn_diffu: int32,
    hdiff_efdt_ratio: float64,
    smagorinski_scaling_factor: float64,
    hdiff_temp: bool,
    tangent_orientation: Field[[EdgeDim], float64],
    inverse_primal_edge_lengths: Field[[EdgeDim], float64],
    inv_dual_edge_length: Field[[EdgeDim], float64],
    inv_vert_vert_length: Field[[EdgeDim], float64],
    edge_areas: Field[[EdgeDim], float64],
    f_e: Field[[EdgeDim], float64],
    cell_areas: Field[[CellDim], float64],
    primal_normal_vert_x: Field[[EdgeDim, E2C2VDim], float64],
    primal_normal_vert_y: Field[[EdgeDim, E2C2VDim], float64],
    dual_normal_vert_x: Field[[EdgeDim, E2C2VDim], float64],
    dual_normal_vert_y: Field[[EdgeDim, E2C2VDim], float64],
    primal_normal_cell_x: Field[[EdgeDim, E2CDim], float64],
    primal_normal_cell_y: Field[[EdgeDim, E2CDim], float64],
    dual_normal_cell_x: Field[[ EdgeDim, E2CDim], float64],
    dual_normal_cell_y: Field[[ EdgeDim, E2CDim], float64],
):
    # grid
    icon_grid = _load_from_gridfile(
        file_path=GRID_PATH, filename=GRID_FILENAME, num_levels=num_levels, on_gpu=False
    )

    print("0000000 Initialising diffusion...")
    # Edge geometry
    edge_params = EdgeParams(
        tangent_orientation=tangent_orientation,
        inverse_primal_edge_lengths=inverse_primal_edge_lengths,
        inverse_dual_edge_lengths=inv_dual_edge_length,
        inverse_vertex_vertex_lengths=inv_vert_vert_length,
        primal_normal_vert_x=as_1D_sparse_field(primal_normal_vert_x,ECVDim),
        primal_normal_vert_y=as_1D_sparse_field(primal_normal_vert_y,ECVDim),
        dual_normal_vert_x=as_1D_sparse_field(dual_normal_vert_x, ECVDim),
        dual_normal_vert_y=as_1D_sparse_field(dual_normal_vert_y, ECVDim),
        primal_normal_cell_x=as_1D_sparse_field(primal_normal_cell_x, ECVDim),
        primal_normal_cell_y=as_1D_sparse_field(primal_normal_cell_y, ECVDim),
        dual_normal_cell_x=as_1D_sparse_field(dual_normal_cell_x, ECVDim),
        dual_normal_cell_y=as_1D_sparse_field(dual_normal_cell_y, ECVDim),
        edge_areas=edge_areas,
        f_e=f_e,
    )

    # cell geometry
    cell_params = CellParams(area=cell_areas, mean_cell_area=mean_cell_area)

    # diffusion parameters
    config = DiffusionConfig(
        diffusion_type=diffusion_type,
        hdiff_w=hdiff_w,
        hdiff_vn=hdiff_vn,
        zdiffu_t=zdiffu_t,
        type_t_diffu=type_t_diffu,
        type_vn_diffu=type_vn_diffu,
        hdiff_efdt_ratio=hdiff_efdt_ratio,
        smagorinski_scaling_factor=smagorinski_scaling_factor,
        hdiff_temp=hdiff_temp,
        n_substeps=ndyn_substeps,
    )

    diffusion_params = DiffusionParams(config)

    # vertical parameters
    vertical_params = VerticalModelParams(
        vct_a=vct_a,
        rayleigh_damping_height=rayleigh_damping_height,
        nflatlev=nflatlev,
        nflat_gradp=nflat_gradp,
    )

    # metric state
    metric_state = DiffusionMetricState(
        mask_hdiff=mask_hdiff,
        theta_ref_mc=theta_ref_mc,
        wgtfac_c=wgtfac_c,
<<<<<<< HEAD
        zd_intcoef=flatten_first_two_dims(CECDim, KDim, field=zd_intcoef),
        zd_vertoffset=flatten_first_two_dims(CECDim, KDim, field=zd_vertoffset),
=======
        zd_intcoef=zd_intcoef,
        zd_vertoffset=zd_vertoffset,
>>>>>>> 3ab48b3a
        zd_diffcoef=zd_diffcoef,
    )

    # interpolation state
    interpolation_state = DiffusionInterpolationState(
        e_bln_c_s=as_1D_sparse_field(e_bln_c_s, CEDim),
        rbf_coeff_1=rbf_coeff_1,
        rbf_coeff_2=rbf_coeff_2,
        geofac_div=as_1D_sparse_field(geofac_div, CEDim),
        geofac_n2s=geofac_n2s,
        geofac_grg_x=geofac_grg_x,
        geofac_grg_y=geofac_grg_y,
        nudgecoeff_e=nudgecoeff_e,
    )

    # initialisation
    print("Initialising diffusion...")

    DIFFUSION.init(
        grid=icon_grid,
        config=config,
        params=diffusion_params,
        vertical_params=vertical_params,
        metric_state=metric_state,
        interpolation_state=interpolation_state,
        edge_params=edge_params,
        cell_params=cell_params,
    )


def diffusion_run(
    w: Field[[CellDim, KDim], float64],
    vn: Field[[EdgeDim, KDim], float64],
    exner: Field[[CellDim, KDim], float64],
    theta_v: Field[[CellDim, KDim], float64],
    rho: Field[[CellDim, KDim], float64],
    hdef_ic: Field[[CellDim, KDim], float64],
    div_ic: Field[[CellDim, KDim], float64],
    dwdx: Field[[CellDim, KDim], float64],
    dwdy: Field[[CellDim, KDim], float64],
    dtime: float64,
):
    # prognostic and diagnostic variables
    prognostic_state = PrognosticState(
        w=w,
        vn=vn,
        exner=exner,
        theta_v=theta_v,
        rho=rho,
    )

    diagnostic_state = DiffusionDiagnosticState(
        hdef_ic=hdef_ic,
        div_ic=div_ic,
        dwdx=dwdx,
        dwdy=dwdy,
    )

    # running diffusion
    print("Running diffusion...")

    DIFFUSION.run(prognostic_state=prognostic_state, diagnostic_state=diagnostic_state, dtime=dtime)

    print("Done running diffusion.")<|MERGE_RESOLUTION|>--- conflicted
+++ resolved
@@ -69,13 +69,8 @@
     rbf_coeff_2: Field[[VertexDim, V2EDim], float64],
     mask_hdiff: Field[[CellDim, KDim], bool],
     zd_diffcoef: Field[[CellDim, KDim], float64],
-<<<<<<< HEAD
     zd_vertoffset: Field[[CellDim, C2E2CDim, KDim], int32],
     zd_intcoef: Field[[CellDim, C2E2CDim, KDim], float64],
-=======
-    zd_vertoffset: Field[[CECDim, KDim], int32],
-    zd_intcoef: Field[[CECDim, KDim], float64],
->>>>>>> 3ab48b3a
     num_levels: int32,
     mean_cell_area: float64,
     ndyn_substeps: int32,
@@ -163,13 +158,8 @@
         mask_hdiff=mask_hdiff,
         theta_ref_mc=theta_ref_mc,
         wgtfac_c=wgtfac_c,
-<<<<<<< HEAD
         zd_intcoef=flatten_first_two_dims(CECDim, KDim, field=zd_intcoef),
         zd_vertoffset=flatten_first_two_dims(CECDim, KDim, field=zd_vertoffset),
-=======
-        zd_intcoef=zd_intcoef,
-        zd_vertoffset=zd_vertoffset,
->>>>>>> 3ab48b3a
         zd_diffcoef=zd_diffcoef,
     )
 
