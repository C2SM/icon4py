# ICON4Py - ICON inspired code in Python and GT4Py
#
# Copyright (c) 2022, ETH Zurich and MeteoSwiss
# All rights reserved.
#
# This file is free software: you can redistribute it and/or modify it under
# the terms of the GNU General Public License as published by the
# Free Software Foundation, either version 3 of the License, or any later
# version. See the LICENSE.txt file at the top-level directory of this
# distribution for a copy of the license or check <https://www.gnu.org/licenses/>.
#
# SPDX-License-Identifier: GPL-3.0-or-later
# type: ignore

"""
Wrapper module for diffusion granule.

Module contains a diffusion_init and diffusion_run function that follow the architecture of
Fortran granule interfaces:
- all arguments needed from external sources are passed.
- passing of scalar types or fields of simple types
"""
<<<<<<< HEAD
=======
import cProfile
import os
import pstats

>>>>>>> 0efbeeb2
from gt4py.next.common import Field
from gt4py.next.ffront.fbuiltins import float64, int32
from icon4py.model.atmosphere.diffusion.diffusion import (
    Diffusion,
    DiffusionConfig,
    DiffusionParams,
    TurbulenceShearForcingType,
)
from icon4py.model.atmosphere.diffusion.diffusion_states import (
    DiffusionDiagnosticState,
    DiffusionInterpolationState,
    DiffusionMetricState,
)
from icon4py.model.common.decomposition import definitions
from icon4py.model.common.decomposition.definitions import (
    DecompositionInfo,
    MultiNodeRun,
)
from icon4py.model.common.decomposition.mpi_decomposition import get_multinode_properties
from icon4py.model.common.dimension import (
    C2E2CDim,
    C2E2CODim,
    C2EDim,
    CECDim,
    CEDim,
    CellDim,
    CellIndexDim,
    E2C2VDim,
    E2CDim,
    ECVDim,
    EdgeDim,
    EdgeIndexDim,
    KDim,
    KHalfDim,
    SingletonDim,
    SpecialADim,
    SpecialBDim,
    SpecialCDim,
    V2EDim,
    VertexDim,
    VertexIndexDim,
)
from icon4py.model.common.grid.horizontal import CellParams, EdgeParams
from icon4py.model.common.grid.vertical import VerticalModelParams
<<<<<<< HEAD
from icon4py.model.common.settings import device, xp
from icon4py.model.common.states.prognostic_state import PrognosticState
from icon4py.model.common.test_utils.grid_utils import (
    construct_icon_grid,
    fortran_grid_connectivities_to_xp_offset,
    fortran_grid_indices_to_numpy,
    fortran_grid_indices_to_numpy_offset,
)
=======
from icon4py.model.common.settings import device, limited_area
from icon4py.model.common.states.prognostic_state import PrognosticState
from icon4py.model.common.test_utils.grid_utils import load_grid_from_file
>>>>>>> 0efbeeb2
from icon4py.model.common.test_utils.helpers import as_1D_sparse_field, flatten_first_two_dims

from icon4pytools.common.logger import setup_logger


log = setup_logger(__name__)

# global diffusion object
diffusion_granule: Diffusion = Diffusion()

# global profiler object
profiler = cProfile.Profile()


def profile_enable():
    profiler.enable()


def profile_disable():
    profiler.disable()
    stats = pstats.Stats(profiler)
    stats.dump_stats(f"{__name__}.profile")


def diffusion_init(
    vct_a: Field[[KHalfDim], float64],
    theta_ref_mc: Field[[CellDim, KDim], float64],
    wgtfac_c: Field[[CellDim, KHalfDim], float64],
    e_bln_c_s: Field[[CellDim, C2EDim], float64],
    geofac_div: Field[[CellDim, C2EDim], float64],
    geofac_grg_x: Field[[CellDim, C2E2CODim], float64],
    geofac_grg_y: Field[[CellDim, C2E2CODim], float64],
    geofac_n2s: Field[[CellDim, C2E2CODim], float64],
    nudgecoeff_e: Field[[EdgeDim], float64],
    rbf_coeff_1: Field[[VertexDim, V2EDim], float64],
    rbf_coeff_2: Field[[VertexDim, V2EDim], float64],
    mask_hdiff: Field[[CellDim, KDim], bool],
    zd_diffcoef: Field[[CellDim, KDim], float64],
    zd_vertoffset: Field[[CellDim, C2E2CDim, KDim], int32],
    zd_intcoef: Field[[CellDim, C2E2CDim, KDim], float64],
    num_levels: int32,
    mean_cell_area: float64,
    ndyn_substeps: int32,
    rayleigh_damping_height: float64,
    nflatlev: int32,
    nflat_gradp: int32,
    diffusion_type: int32,
    hdiff_w: bool,
    hdiff_vn: bool,
    zdiffu_t: bool,
    type_t_diffu: int32,
    type_vn_diffu: int32,
    hdiff_efdt_ratio: float64,
    smagorinski_scaling_factor: float64,
    hdiff_temp: bool,
    thslp_zdiffu: float,
    thhgtd_zdiffu: float,
    denom_diffu_v: float,
    nudge_max_coeff: float,
    itype_sher: int32,
    tangent_orientation: Field[[EdgeDim], float64],
    inverse_primal_edge_lengths: Field[[EdgeDim], float64],
    inv_dual_edge_length: Field[[EdgeDim], float64],
    inv_vert_vert_length: Field[[EdgeDim], float64],
    edge_areas: Field[[EdgeDim], float64],
    f_e: Field[[EdgeDim], float64],
    cell_areas: Field[[CellDim], float64],
    primal_normal_vert_x: Field[[EdgeDim, E2C2VDim], float64],
    primal_normal_vert_y: Field[[EdgeDim, E2C2VDim], float64],
    dual_normal_vert_x: Field[[EdgeDim, E2C2VDim], float64],
    dual_normal_vert_y: Field[[EdgeDim, E2C2VDim], float64],
    primal_normal_cell_x: Field[[EdgeDim, E2CDim], float64],
    primal_normal_cell_y: Field[[EdgeDim, E2CDim], float64],
    dual_normal_cell_x: Field[[EdgeDim, E2CDim], float64],
    dual_normal_cell_y: Field[[EdgeDim, E2CDim], float64],
    limited_area: bool,
    num_cells: int32,
    num_edges: int32,
    num_verts: int32,
    cells_start_index: Field[[CellIndexDim], int32],
    cells_end_index: Field[[CellIndexDim], int32],
    edge_start_index: Field[[EdgeIndexDim], int32],
    edge_end_index: Field[[EdgeIndexDim], int32],
    vert_start_index: Field[[VertexIndexDim], int32],
    vert_end_index: Field[[VertexIndexDim], int32],
    c2e: Field[[CellDim, SingletonDim, C2EDim], int32],
    c2e2c: Field[[CellDim, SingletonDim, C2E2CDim], int32],
    v2e: Field[[VertexDim, SingletonDim, V2EDim], int32],
    e2c2v: Field[[EdgeDim, SingletonDim, E2C2VDim], int32],
    e2c: Field[[EdgeDim, SingletonDim, E2CDim], int32],
    c_owner_mask: Field[[CellDim], bool],
    e_owner_mask: Field[[EdgeDim], bool],
    v_owner_mask: Field[[VertexDim], bool],
    c_glb_index: Field[[SpecialADim], int32],
    e_glb_index: Field[[SpecialBDim], int32],
    v_glb_index: Field[[SpecialCDim], int32],
    comm_id: int32,
):
    log.info(f"Using Device = {device}")

    # ICON grid
    if device.name == "GPU":
        on_gpu = True
    else:
        on_gpu = False

<<<<<<< HEAD
    cells_start_index_np = fortran_grid_indices_to_numpy_offset(cells_start_index)
    vert_start_index_np = fortran_grid_indices_to_numpy_offset(vert_start_index)
    edge_start_index_np = fortran_grid_indices_to_numpy_offset(edge_start_index)

    cells_end_index_np = fortran_grid_indices_to_numpy(cells_end_index)
    vert_end_index_np = fortran_grid_indices_to_numpy(vert_end_index)
    edge_end_index_np = fortran_grid_indices_to_numpy(edge_end_index)

    c_glb_index_np = fortran_grid_indices_to_numpy_offset(c_glb_index)
    e_glb_index_np = fortran_grid_indices_to_numpy_offset(e_glb_index)
    v_glb_index_np = fortran_grid_indices_to_numpy_offset(v_glb_index)

    nproma = c_owner_mask.ndarray.shape[0]
    log.debug("nproma is %s", nproma)
    log.debug(
        " shape of glb %s %s %s", c_glb_index_np.shape, e_glb_index_np.shape, v_glb_index_np.shape
    )
    # c_glb_index_np = np.pad(c_glb_index_np, (0,nproma-num_cells), mode='constant', constant_values=0)
    # e_glb_index_np = np.pad(e_glb_index_np, (0,nproma-num_edges), mode='constant', constant_values=0)
    # v_glb_index_np = np.pad(v_glb_index_np, (0,nproma-num_verts), mode='constant', constant_values=0)

    # c_owner_mask_np = c_owner_mask.ndarray[0:num_cells]
    # e_owner_mask_np = e_owner_mask.ndarray[0:num_edges]
    # v_owner_mask_np = v_owner_mask.ndarray[0:num_verts]

    c_owner_mask_np = xp.asnumpy(c_owner_mask.ndarray, order="F").copy(order="F")[0:num_cells]
    e_owner_mask_np = xp.asnumpy(e_owner_mask.ndarray, order="F").copy(order="F")[0:num_edges]
    v_owner_mask_np = xp.asnumpy(v_owner_mask.ndarray, order="F").copy(order="F")[0:num_verts]

    log.debug(
        " shape of glb %s %s %s", c_glb_index_np.shape, e_glb_index_np.shape, v_glb_index_np.shape
    )
    log.debug("------------------------:c2e:%s", c2e.ndarray)

    c2e_loc = fortran_grid_connectivities_to_xp_offset(c2e)
    c2e2c_loc = fortran_grid_connectivities_to_xp_offset(c2e2c)
    v2e_loc = fortran_grid_connectivities_to_xp_offset(v2e)
    e2c2v_loc = fortran_grid_connectivities_to_xp_offset(e2c2v)
    e2c_loc = fortran_grid_connectivities_to_xp_offset(e2c)

    icon_grid = construct_icon_grid(
        cells_start_index_np,
        cells_end_index_np,
        vert_start_index_np,
        vert_end_index_np,
        edge_start_index_np,
        edge_end_index_np,
        num_cells,
        num_edges,
        num_verts,
        num_levels,
        c2e_loc,
        c2e2c_loc,
        v2e_loc,
        e2c2v_loc,
        e2c_loc,
        True,
        on_gpu,
    )

    decomposition_info = (
        DecompositionInfo(klevels=num_levels)
        .with_dimension(CellDim, c_glb_index_np, c_owner_mask_np)
        .with_dimension(EdgeDim, e_glb_index_np, e_owner_mask_np)
        .with_dimension(VertexDim, v_glb_index_np, v_owner_mask_np)
=======
    grid_file_path = os.path.join(get_icon_grid_loc(), get_grid_filename())

    icon_grid = load_grid_from_file(
        grid_file=grid_file_path,
        num_levels=num_levels,
        on_gpu=on_gpu,
        limited_area=True if limited_area else False,
>>>>>>> 0efbeeb2
    )
    processor_props = get_multinode_properties(MultiNodeRun(), comm_id)
    exchange = definitions.create_exchange(processor_props, decomposition_info)

    # log.debug("icon_grid:cell_start%s", icon_grid.start_indices[CellDim])
    # log.debug("icon_grid:cell_end:%s", icon_grid.end_indices[CellDim])
    # log.debug("icon_grid:vert_start:%s", icon_grid.start_indices[VertexDim])
    # log.debug("icon_grid:vert_end:%s", icon_grid.end_indices[VertexDim])
    # log.debug("icon_grid:edge_start:%s", icon_grid.start_indices[EdgeDim])
    # log.debug("icon_grid:edge_end:%s", icon_grid.end_indices[EdgeDim])
    # log.debug("icon_grid:c2e:%s", icon_grid.connectivities[C2EDim])
    # log.debug("icon_grid:c2e2c:%s", icon_grid.connectivities[C2E2CDim])
    # log.debug("icon_grid:v2e:%s", icon_grid.connectivities[V2EDim])
    # log.debug("icon_grid:e2c2v:%s", icon_grid.connectivities[E2C2VDim])
    # log.debug("icon_grid:e2c:%s", icon_grid.connectivities[E2CDim])

    # log.debug("icon_grid:cell_start for rank %s is.... %s",processor_props.rank, icon_grid.start_indices[CellDim])
    # log.debug("icon_grid:cell_end for rank %s is.... %s",processor_props.rank, icon_grid.end_indices[CellDim])
    # log.debug("icon_grid:vert_start for rank %s is.... %s",processor_props.rank, icon_grid.start_indices[VertexDim])
    # log.debug("icon_grid:vert_end for rank %s is.... %s",processor_props.rank, icon_grid.end_indices[VertexDim])
    # log.debug("icon_grid:edge_start for rank %s is.... %s",processor_props.rank, icon_grid.start_indices[EdgeDim])
    # log.debug("icon_grid:edge_end for rank %s is.... %s",processor_props.rank, icon_grid.end_indices[EdgeDim])
    # log.debug("icon_grid:c2e for rank %s is.... %s",processor_props.rank, icon_grid.connectivities[C2EDim])
    # log.debug("icon_grid:c2e2c for rank %s is.... %s",processor_props.rank, icon_grid.connectivities[C2E2CDim])
    # log.debug("icon_grid:v2e for rank %s is.... %s",processor_props.rank, icon_grid.connectivities[V2EDim])
    # log.debug("icon_grid:e2c2v for rank %s is.... %s",processor_props.rank, icon_grid.connectivities[E2C2VDim])
    # log.debug("icon_grid:e2c for rank %s is.... %s",processor_props.rank, icon_grid.connectivities[E2CDim])

    # xp.set_log.debugoptions(edgeitems=20)
    # log.debug("c_glb_index for rank %s is.... %s", processor_props.rank, decomposition_info.global_index(CellDim)[0:num_cells])
    # log.debug("e_glb_index for rank %s is.... %s", processor_props.rank, decomposition_info.global_index(EdgeDim)[0:num_edges])
    # log.debug("v_glb_index for rank %s is.... %s", processor_props.rank, decomposition_info.global_index(VertexDim)[0:num_verts])

    # log.debug("c_owner_mask for rank %s is.... %s", processor_props.rank, decomposition_info.owner_mask(CellDim)[0:num_cells])
    # log.debug("e_owner_mask for rank %s is.... %s", processor_props.rank, decomposition_info.owner_mask(EdgeDim)[0:num_edges])
    # log.debug("v_owner_mask for rank %s is.... %s", processor_props.rank, decomposition_info.owner_mask(VertexDim)[0:num_verts])

    # check_comm_size(processor_props)
    # log.debug(
    #    f"rank={processor_props.rank}/{processor_props.comm_size}: inializing dycore for experiment 'mch_ch_r04_b09_dsl"
    # )
    # log.debug(
    #    f"rank={processor_props.rank}/{processor_props.comm_size}: decomposition info : klevels = {decomposition_info.klevels} "
    #    f"local cells = {decomposition_info.global_index(CellDim, definitions.DecompositionInfo.EntryType.ALL).shape} "
    #    f"local edges = {decomposition_info.global_index(EdgeDim, definitions.DecompositionInfo.EntryType.ALL).shape} "
    #    f"local vertices = {decomposition_info.global_index(VertexDim, definitions.DecompositionInfo.EntryType.ALL).shape}"
    # )
    # owned_cells = decomposition_info.owner_mask(CellDim)
    # log.debug(
    #    f"rank={processor_props.rank}/{processor_props.comm_size}:  GHEX context setup: from {processor_props.comm_name} with {processor_props.comm_size} nodes"
    # )
    # log.debug(
    #    f"rank={processor_props.rank}/{processor_props.comm_size}: number of halo cells {np.count_nonzero(np.invert(owned_cells))}"
    # )
    # log.debug(
    #    f"rank={processor_props.rank}/{processor_props.comm_size}: number of halo edges {np.count_nonzero(np.invert(decomposition_info.owner_mask(EdgeDim)))}"
    # )
    # log.debug(
    #    f"rank={processor_props.rank}/{processor_props.comm_size}: number of halo cells {np.count_nonzero(np.invert(owned_cells))}"
    # )

    diffusion_granule.set_exchange(exchange)

    # Edge geometry
    edge_params = EdgeParams(
        tangent_orientation=tangent_orientation,
        inverse_primal_edge_lengths=inverse_primal_edge_lengths,
        inverse_dual_edge_lengths=inv_dual_edge_length,
        inverse_vertex_vertex_lengths=inv_vert_vert_length,
        primal_normal_vert_x=as_1D_sparse_field(primal_normal_vert_x, ECVDim),
        primal_normal_vert_y=as_1D_sparse_field(primal_normal_vert_y, ECVDim),
        dual_normal_vert_x=as_1D_sparse_field(dual_normal_vert_x, ECVDim),
        dual_normal_vert_y=as_1D_sparse_field(dual_normal_vert_y, ECVDim),
        primal_normal_cell_x=as_1D_sparse_field(primal_normal_cell_x, ECVDim),
        primal_normal_cell_y=as_1D_sparse_field(primal_normal_cell_y, ECVDim),
        dual_normal_cell_x=as_1D_sparse_field(dual_normal_cell_x, ECVDim),
        dual_normal_cell_y=as_1D_sparse_field(dual_normal_cell_y, ECVDim),
        edge_areas=edge_areas,
        f_e=f_e,
    )

    # cell geometry
    cell_params = CellParams(area=cell_areas, mean_cell_area=mean_cell_area)

    # diffusion parameters
    config = DiffusionConfig(
        diffusion_type=diffusion_type,
        hdiff_w=hdiff_w,
        hdiff_vn=hdiff_vn,
        zdiffu_t=zdiffu_t,
        type_t_diffu=type_t_diffu,
        type_vn_diffu=type_vn_diffu,
        hdiff_efdt_ratio=hdiff_efdt_ratio,
        smagorinski_scaling_factor=smagorinski_scaling_factor,
        hdiff_temp=hdiff_temp,
        n_substeps=ndyn_substeps,
        thslp_zdiffu=thslp_zdiffu,
        thhgtd_zdiffu=thhgtd_zdiffu,
        velocity_boundary_diffusion_denom=denom_diffu_v,
        max_nudging_coeff=nudge_max_coeff,
        shear_type=TurbulenceShearForcingType(itype_sher),
    )

    diffusion_params = DiffusionParams(config)

    # vertical parameters
    vertical_params = VerticalModelParams(
        vct_a=vct_a,
        rayleigh_damping_height=rayleigh_damping_height,
        nflatlev=nflatlev,
        nflat_gradp=nflat_gradp,
    )

    # metric state
    metric_state = DiffusionMetricState(
        mask_hdiff=mask_hdiff,
        theta_ref_mc=theta_ref_mc,
        wgtfac_c=wgtfac_c,
        zd_intcoef=flatten_first_two_dims(CECDim, KDim, field=zd_intcoef),
        zd_vertoffset=flatten_first_two_dims(CECDim, KDim, field=zd_vertoffset),
        zd_diffcoef=zd_diffcoef,
    )

    # interpolation state
    interpolation_state = DiffusionInterpolationState(
        e_bln_c_s=as_1D_sparse_field(e_bln_c_s, CEDim),
        rbf_coeff_1=rbf_coeff_1,
        rbf_coeff_2=rbf_coeff_2,
        geofac_div=as_1D_sparse_field(geofac_div, CEDim),
        geofac_n2s=geofac_n2s,
        geofac_grg_x=geofac_grg_x,
        geofac_grg_y=geofac_grg_y,
        nudgecoeff_e=nudgecoeff_e,
    )

    diffusion_granule.init(
        grid=icon_grid,
        config=config,
        params=diffusion_params,
        vertical_params=vertical_params,
        metric_state=metric_state,
        interpolation_state=interpolation_state,
        edge_params=edge_params,
        cell_params=cell_params,
    )


def diffusion_run(
    w: Field[[CellDim, KHalfDim], float64],
    vn: Field[[EdgeDim, KDim], float64],
    exner: Field[[CellDim, KDim], float64],
    theta_v: Field[[CellDim, KDim], float64],
    rho: Field[[CellDim, KDim], float64],
    hdef_ic: Field[[CellDim, KHalfDim], float64],
    div_ic: Field[[CellDim, KHalfDim], float64],
    dwdx: Field[[CellDim, KHalfDim], float64],
    dwdy: Field[[CellDim, KHalfDim], float64],
    dtime: float64,
    linit: bool,
):
    # prognostic and diagnostic variables
    prognostic_state = PrognosticState(
        w=w,
        vn=vn,
        exner=exner,
        theta_v=theta_v,
        rho=rho,
    )

    diagnostic_state = DiffusionDiagnosticState(
        hdef_ic=hdef_ic,
        div_ic=div_ic,
        dwdx=dwdx,
        dwdy=dwdy,
    )

    if linit:
        diffusion_granule.initial_run(
            diagnostic_state,
            prognostic_state,
            dtime,
        )
    else:
        diffusion_granule.run(
            prognostic_state=prognostic_state, diagnostic_state=diagnostic_state, dtime=dtime
        )<|MERGE_RESOLUTION|>--- conflicted
+++ resolved
@@ -20,13 +20,10 @@
 - all arguments needed from external sources are passed.
 - passing of scalar types or fields of simple types
 """
-<<<<<<< HEAD
-=======
 import cProfile
 import os
 import pstats
 
->>>>>>> 0efbeeb2
 from gt4py.next.common import Field
 from gt4py.next.ffront.fbuiltins import float64, int32
 from icon4py.model.atmosphere.diffusion.diffusion import (
@@ -71,8 +68,7 @@
 )
 from icon4py.model.common.grid.horizontal import CellParams, EdgeParams
 from icon4py.model.common.grid.vertical import VerticalModelParams
-<<<<<<< HEAD
-from icon4py.model.common.settings import device, xp
+from icon4py.model.common.settings import device, xp, limited_area
 from icon4py.model.common.states.prognostic_state import PrognosticState
 from icon4py.model.common.test_utils.grid_utils import (
     construct_icon_grid,
@@ -80,11 +76,6 @@
     fortran_grid_indices_to_numpy,
     fortran_grid_indices_to_numpy_offset,
 )
-=======
-from icon4py.model.common.settings import device, limited_area
-from icon4py.model.common.states.prognostic_state import PrognosticState
-from icon4py.model.common.test_utils.grid_utils import load_grid_from_file
->>>>>>> 0efbeeb2
 from icon4py.model.common.test_utils.helpers import as_1D_sparse_field, flatten_first_two_dims
 
 from icon4pytools.common.logger import setup_logger
@@ -191,7 +182,6 @@
     else:
         on_gpu = False
 
-<<<<<<< HEAD
     cells_start_index_np = fortran_grid_indices_to_numpy_offset(cells_start_index)
     vert_start_index_np = fortran_grid_indices_to_numpy_offset(vert_start_index)
     edge_start_index_np = fortran_grid_indices_to_numpy_offset(edge_start_index)
@@ -257,15 +247,6 @@
         .with_dimension(CellDim, c_glb_index_np, c_owner_mask_np)
         .with_dimension(EdgeDim, e_glb_index_np, e_owner_mask_np)
         .with_dimension(VertexDim, v_glb_index_np, v_owner_mask_np)
-=======
-    grid_file_path = os.path.join(get_icon_grid_loc(), get_grid_filename())
-
-    icon_grid = load_grid_from_file(
-        grid_file=grid_file_path,
-        num_levels=num_levels,
-        on_gpu=on_gpu,
-        limited_area=True if limited_area else False,
->>>>>>> 0efbeeb2
     )
     processor_props = get_multinode_properties(MultiNodeRun(), comm_id)
     exchange = definitions.create_exchange(processor_props, decomposition_info)
