# ICON4Py - ICON inspired code in Python and GT4Py
#
# Copyright (c) 2022, ETH Zurich and MeteoSwiss
# All rights reserved.
#
# This file is free software: you can redistribute it and/or modify it under
# the terms of the GNU General Public License as published by the
# Free Software Foundation, either version 3 of the License, or any later
# version. See the LICENSE.txt file at the top-level directory of this
# distribution for a copy of the license or check <https://www.gnu.org/licenses/>.
#
# SPDX-License-Identifier: GPL-3.0-or-later
# type: ignore
import time

from gt4py.next.common import Field
from gt4py.next.ffront.fbuiltins import float64, int32
from icon4py.model.atmosphere.diffusion.diffusion import (
    Diffusion,
    DiffusionConfig,
    DiffusionParams,
)
from icon4py.model.atmosphere.diffusion.diffusion_states import (
    DiffusionDiagnosticState,
    DiffusionInterpolationState,
    DiffusionMetricState,
)
from icon4py.model.common.config import Device, Icon4PyConfig
from icon4py.model.common.dimension import (
    C2E2CDim,
    C2E2CODim,
    C2EDim,
    CECDim,
    CEDim,
    CellDim,
    E2C2VDim,
    E2CDim,
    ECVDim,
    EdgeDim,
    KDim,
    KHalfDim,
    V2EDim,
    VertexDim,
)
from icon4py.model.common.grid.horizontal import CellParams, EdgeParams
from icon4py.model.common.grid.vertical import VerticalModelParams
from icon4py.model.common.states.prognostic_state import PrognosticState
from icon4py.model.common.test_utils.grid_utils import _load_from_gridfile
from icon4py.model.common.test_utils.helpers import as_1D_sparse_field, flatten_first_two_dims


# global diffusion object
DIFFUSION: Diffusion = Diffusion()


def diffusion_init(
<<<<<<< HEAD
    vct_a: Field[[KHalfDim], float64],
    theta_ref_mc: Field[[CellDim, KDim], float64],
    wgtfac_c: Field[[CellDim, KHalfDim], float64],
    e_bln_c_s: Field[[CellDim, C2EDim], float64],
    geofac_div: Field[[CellDim, C2EDim], float64],
    geofac_grg_x: Field[[CellDim, C2E2CODim], float64],
    geofac_grg_y: Field[[CellDim, C2E2CODim], float64],
    geofac_n2s: Field[[CellDim, C2E2CODim], float64],
    nudgecoeff_e: Field[[EdgeDim], float64],
    rbf_coeff_1: Field[[VertexDim, V2EDim], float64],
    rbf_coeff_2: Field[[VertexDim, V2EDim], float64],
=======
    nproma: int,
    nlev: int,
    n_shift_total: int,
    nrdmax: float,
    n_dyn_substeps: int,
    nudge_max_coeff: float,
    denom_diffu_v: float,
    hdiff_smag_fac: float,
    hdiff_order: int,
    hdiff_efdt_ratio: float,
    itype_sher: int,
    itype_vn_diffu: int,
    itype_t_diffu: int,
    lhdiff_w: bool,
    lhdiff_temp: bool,
    l_limited_area: bool,
    l_zdiffu_t: bool,
    lsmag_3d: bool,
    vct_a: Field[[KDim], float],
    e_bln_c_s: Field[[CellDim, C2EDim], float],
    geofac_div: Field[[CellDim, C2EDim], float],
    geofac_n2s: Field[[CellDim, C2E2CODim], float],
    geofac_grg_x: Field[[CellDim, C2E2CODim], float],
    geofac_grg_y: Field[[CellDim, C2E2CODim], float],
    nudgecoeff_e: Field[[EdgeDim], float],
    zd_intcoef: Field[
        [CellDim, C2E2CDim, KDim], float
    ],  # special DSL field:   zd_intcoef_dsl in mo_vertical_grid.f90
    zd_diffcoef: Field[
        [CellDim, KDim], float
    ],  # special DSL field mask instead of list: zd_diffcoef_dsl in mo_vertical_grid.f90
    wgtfac_c: Field[[CellDim, KDim], float],
    theta_ref_mc: Field[[CellDim, KDim], float],
    edges_vertex_idx: Field[[EdgeDim, E2VDim], int32],
    edges_cell_idx: Field[[EdgeDim, E2CDim], int32],
    edges_tangent_orientation: Field[[EdgeDim], float],
    edges_primal_normal_vert_1: Field[[ECVDim], float],  # shallow derived type in Fortran
    edges_primal_normal_vert_2: Field[[ECVDim], float],  # shallow derived type in Fortran
    edges_dual_normal_vert_1: Field[[ECVDim], float],  # shallow derived type in Fortran
    edges_dual_normal_vert_2: Field[[ECVDim], float],  # shallow derived type in Fortran
    edges_inv_vert_vert_lengths: Field[[EdgeDim], float],
    edges_inv_primal_edge_length: Field[[EdgeDim], float],
    edges_inv_dual_edge_length: Field[[EdgeDim], float],
    edges_area_edge: Field[[EdgeDim], float],
    cells_neighbor_idx: Field[[CellDim, C2E2CDim], int32],
    cells_edge_idx: Field[[CellDim, C2EDim], int32],
    cells_area: Field[[CellDim], float],
    # dsl specific additional args
    mean_cell_area: float,
>>>>>>> 96755a56
    mask_hdiff: Field[[CellDim, KDim], bool],
    zd_diffcoef: Field[[CellDim, KDim], float64],
    zd_vertoffset: Field[[CellDim, C2E2CDim, KDim], int32],
    zd_intcoef: Field[[CellDim, C2E2CDim, KDim], float64],
    num_levels: int32,
    mean_cell_area: float64,
    ndyn_substeps: int32,
    rayleigh_damping_height: float64,
    nflatlev: int32,
    nflat_gradp: int32,
    diffusion_type: int32,
    hdiff_w: bool,
    hdiff_vn: bool,
    zdiffu_t: bool,
    type_t_diffu: int32,
    type_vn_diffu: int32,
    hdiff_efdt_ratio: float64,
    smagorinski_scaling_factor: float64,
    hdiff_temp: bool,
    tangent_orientation: Field[[EdgeDim], float64],
    inverse_primal_edge_lengths: Field[[EdgeDim], float64],
    inv_dual_edge_length: Field[[EdgeDim], float64],
    inv_vert_vert_length: Field[[EdgeDim], float64],
    edge_areas: Field[[EdgeDim], float64],
    f_e: Field[[EdgeDim], float64],
    cell_areas: Field[[CellDim], float64],
    primal_normal_vert_x: Field[[EdgeDim, E2C2VDim], float64],
    primal_normal_vert_y: Field[[EdgeDim, E2C2VDim], float64],
    dual_normal_vert_x: Field[[EdgeDim, E2C2VDim], float64],
    dual_normal_vert_y: Field[[EdgeDim, E2C2VDim], float64],
    primal_normal_cell_x: Field[[EdgeDim, E2CDim], float64],
    primal_normal_cell_y: Field[[EdgeDim, E2CDim], float64],
    dual_normal_cell_x: Field[[EdgeDim, E2CDim], float64],
    dual_normal_cell_y: Field[[EdgeDim, E2CDim], float64],
):
    # configuration
    config = Icon4PyConfig()

    # ICON grid
    if config.device == Device.GPU:
        on_gpu = True
    else:
        on_gpu = False

    icon_grid = _load_from_gridfile(
        file_path=config.icon_grid_loc,
        filename=config.grid_filename,
        num_levels=num_levels,
        on_gpu=on_gpu,
    )

    # Edge geometry
    edge_params = EdgeParams(
        tangent_orientation=tangent_orientation,
        inverse_primal_edge_lengths=inverse_primal_edge_lengths,
        inverse_dual_edge_lengths=inv_dual_edge_length,
        inverse_vertex_vertex_lengths=inv_vert_vert_length,
        primal_normal_vert_x=as_1D_sparse_field(primal_normal_vert_x, ECVDim),
        primal_normal_vert_y=as_1D_sparse_field(primal_normal_vert_y, ECVDim),
        dual_normal_vert_x=as_1D_sparse_field(dual_normal_vert_x, ECVDim),
        dual_normal_vert_y=as_1D_sparse_field(dual_normal_vert_y, ECVDim),
        primal_normal_cell_x=as_1D_sparse_field(primal_normal_cell_x, ECVDim),
        primal_normal_cell_y=as_1D_sparse_field(primal_normal_cell_y, ECVDim),
        dual_normal_cell_x=as_1D_sparse_field(dual_normal_cell_x, ECVDim),
        dual_normal_cell_y=as_1D_sparse_field(dual_normal_cell_y, ECVDim),
        edge_areas=edge_areas,
        f_e=f_e,
    )

    # cell geometry
    cell_params = CellParams(area=cell_areas, mean_cell_area=mean_cell_area)

    # diffusion parameters
    config = DiffusionConfig(
        diffusion_type=diffusion_type,
        hdiff_w=hdiff_w,
        hdiff_vn=hdiff_vn,
        zdiffu_t=zdiffu_t,
        type_t_diffu=type_t_diffu,
        type_vn_diffu=type_vn_diffu,
        hdiff_efdt_ratio=hdiff_efdt_ratio,
<<<<<<< HEAD
        smagorinski_scaling_factor=smagorinski_scaling_factor,
        hdiff_temp=hdiff_temp,
        n_substeps=ndyn_substeps,
    )

    diffusion_params = DiffusionParams(config)

    # vertical parameters
    vertical_params = VerticalModelParams(
        vct_a=vct_a,
        rayleigh_damping_height=rayleigh_damping_height,
        nflatlev=nflatlev,
        nflat_gradp=nflat_gradp,
=======
        hdiff_w_efdt_ratio=hdiff_efdt_ratio,
        smagorinski_scaling_factor=hdiff_smag_fac,
        n_substeps=n_dyn_substeps,
        zdiffu_t=l_zdiffu_t,
        velocity_boundary_diffusion_denom=denom_diffu_v,
        max_nudging_coeff=nudge_max_coeff,
>>>>>>> 96755a56
    )

    # metric state
    metric_state = DiffusionMetricState(
        mask_hdiff=mask_hdiff,
        theta_ref_mc=theta_ref_mc,
        wgtfac_c=wgtfac_c,
        zd_intcoef=flatten_first_two_dims(CECDim, KDim, field=zd_intcoef),
        zd_vertoffset=flatten_first_two_dims(CECDim, KDim, field=zd_vertoffset),
        zd_diffcoef=zd_diffcoef,
    )

    # interpolation state
    interpolation_state = DiffusionInterpolationState(
        e_bln_c_s=as_1D_sparse_field(e_bln_c_s, CEDim),
        rbf_coeff_1=rbf_coeff_1,
        rbf_coeff_2=rbf_coeff_2,
        geofac_div=as_1D_sparse_field(geofac_div, CEDim),
        geofac_n2s=geofac_n2s,
        geofac_grg_x=geofac_grg_x,
        geofac_grg_y=geofac_grg_y,
        nudgecoeff_e=nudgecoeff_e,
    )

    # initialisation
    print("Initialising diffusion...")

    start_time = time.time()

    DIFFUSION.init(
        grid=icon_grid,
        config=config,
        params=diffusion_params,
        vertical_params=vertical_params,
        metric_state=metric_state,
        interpolation_state=interpolation_state,
        edge_params=edge_params,
        cell_params=cell_params,
    )

    end_time = time.time()

    print("Done running initialising diffusion.")
    print(f"Diffusion initialisation time: {end_time - start_time:.2f} seconds")


def diffusion_run(
    w: Field[[CellDim, KHalfDim], float64],
    vn: Field[[EdgeDim, KDim], float64],
    exner: Field[[CellDim, KDim], float64],
    theta_v: Field[[CellDim, KDim], float64],
    rho: Field[[CellDim, KDim], float64],
    hdef_ic: Field[[CellDim, KHalfDim], float64],
    div_ic: Field[[CellDim, KHalfDim], float64],
    dwdx: Field[[CellDim, KHalfDim], float64],
    dwdy: Field[[CellDim, KHalfDim], float64],
    dtime: float64,
    linit: bool,
):
    # prognostic and diagnostic variables
    prognostic_state = PrognosticState(
        w=w,
        vn=vn,
        exner=exner,
        theta_v=theta_v,
        rho=rho,
    )

    diagnostic_state = DiffusionDiagnosticState(
        hdef_ic=hdef_ic,
        div_ic=div_ic,
        dwdx=dwdx,
        dwdy=dwdy,
    )

    if linit:
        DIFFUSION.initial_run(
            diagnostic_state,
            prognostic_state,
            dtime,
        )
    else:
        DIFFUSION.run(
            prognostic_state=prognostic_state, diagnostic_state=diagnostic_state, dtime=dtime
        )<|MERGE_RESOLUTION|>--- conflicted
+++ resolved
@@ -11,7 +11,15 @@
 #
 # SPDX-License-Identifier: GPL-3.0-or-later
 # type: ignore
-import time
+
+"""
+Wrapper module for diffusion granule.
+
+Module contains a diffusion_init and diffusion_run function that follow the architecture of
+Fortran granule interfaces:
+- all arguments needed from external sources are passed.
+- passing of scalar types or fields of simple types
+"""
 
 from gt4py.next.common import Field
 from gt4py.next.ffront.fbuiltins import float64, int32
@@ -54,7 +62,6 @@
 
 
 def diffusion_init(
-<<<<<<< HEAD
     vct_a: Field[[KHalfDim], float64],
     theta_ref_mc: Field[[CellDim, KDim], float64],
     wgtfac_c: Field[[CellDim, KHalfDim], float64],
@@ -66,57 +73,6 @@
     nudgecoeff_e: Field[[EdgeDim], float64],
     rbf_coeff_1: Field[[VertexDim, V2EDim], float64],
     rbf_coeff_2: Field[[VertexDim, V2EDim], float64],
-=======
-    nproma: int,
-    nlev: int,
-    n_shift_total: int,
-    nrdmax: float,
-    n_dyn_substeps: int,
-    nudge_max_coeff: float,
-    denom_diffu_v: float,
-    hdiff_smag_fac: float,
-    hdiff_order: int,
-    hdiff_efdt_ratio: float,
-    itype_sher: int,
-    itype_vn_diffu: int,
-    itype_t_diffu: int,
-    lhdiff_w: bool,
-    lhdiff_temp: bool,
-    l_limited_area: bool,
-    l_zdiffu_t: bool,
-    lsmag_3d: bool,
-    vct_a: Field[[KDim], float],
-    e_bln_c_s: Field[[CellDim, C2EDim], float],
-    geofac_div: Field[[CellDim, C2EDim], float],
-    geofac_n2s: Field[[CellDim, C2E2CODim], float],
-    geofac_grg_x: Field[[CellDim, C2E2CODim], float],
-    geofac_grg_y: Field[[CellDim, C2E2CODim], float],
-    nudgecoeff_e: Field[[EdgeDim], float],
-    zd_intcoef: Field[
-        [CellDim, C2E2CDim, KDim], float
-    ],  # special DSL field:   zd_intcoef_dsl in mo_vertical_grid.f90
-    zd_diffcoef: Field[
-        [CellDim, KDim], float
-    ],  # special DSL field mask instead of list: zd_diffcoef_dsl in mo_vertical_grid.f90
-    wgtfac_c: Field[[CellDim, KDim], float],
-    theta_ref_mc: Field[[CellDim, KDim], float],
-    edges_vertex_idx: Field[[EdgeDim, E2VDim], int32],
-    edges_cell_idx: Field[[EdgeDim, E2CDim], int32],
-    edges_tangent_orientation: Field[[EdgeDim], float],
-    edges_primal_normal_vert_1: Field[[ECVDim], float],  # shallow derived type in Fortran
-    edges_primal_normal_vert_2: Field[[ECVDim], float],  # shallow derived type in Fortran
-    edges_dual_normal_vert_1: Field[[ECVDim], float],  # shallow derived type in Fortran
-    edges_dual_normal_vert_2: Field[[ECVDim], float],  # shallow derived type in Fortran
-    edges_inv_vert_vert_lengths: Field[[EdgeDim], float],
-    edges_inv_primal_edge_length: Field[[EdgeDim], float],
-    edges_inv_dual_edge_length: Field[[EdgeDim], float],
-    edges_area_edge: Field[[EdgeDim], float],
-    cells_neighbor_idx: Field[[CellDim, C2E2CDim], int32],
-    cells_edge_idx: Field[[CellDim, C2EDim], int32],
-    cells_area: Field[[CellDim], float],
-    # dsl specific additional args
-    mean_cell_area: float,
->>>>>>> 96755a56
     mask_hdiff: Field[[CellDim, KDim], bool],
     zd_diffcoef: Field[[CellDim, KDim], float64],
     zd_vertoffset: Field[[CellDim, C2E2CDim, KDim], int32],
@@ -198,10 +154,10 @@
         type_t_diffu=type_t_diffu,
         type_vn_diffu=type_vn_diffu,
         hdiff_efdt_ratio=hdiff_efdt_ratio,
-<<<<<<< HEAD
         smagorinski_scaling_factor=smagorinski_scaling_factor,
         hdiff_temp=hdiff_temp,
         n_substeps=ndyn_substeps,
+        hdiff_w_efdt_ratio=hdiff_efdt_ratio,
     )
 
     diffusion_params = DiffusionParams(config)
@@ -212,14 +168,6 @@
         rayleigh_damping_height=rayleigh_damping_height,
         nflatlev=nflatlev,
         nflat_gradp=nflat_gradp,
-=======
-        hdiff_w_efdt_ratio=hdiff_efdt_ratio,
-        smagorinski_scaling_factor=hdiff_smag_fac,
-        n_substeps=n_dyn_substeps,
-        zdiffu_t=l_zdiffu_t,
-        velocity_boundary_diffusion_denom=denom_diffu_v,
-        max_nudging_coeff=nudge_max_coeff,
->>>>>>> 96755a56
     )
 
     # metric state
@@ -243,12 +191,6 @@
         geofac_grg_y=geofac_grg_y,
         nudgecoeff_e=nudgecoeff_e,
     )
-
-    # initialisation
-    print("Initialising diffusion...")
-
-    start_time = time.time()
-
     DIFFUSION.init(
         grid=icon_grid,
         config=config,
@@ -259,11 +201,6 @@
         edge_params=edge_params,
         cell_params=cell_params,
     )
-
-    end_time = time.time()
-
-    print("Done running initialising diffusion.")
-    print(f"Diffusion initialisation time: {end_time - start_time:.2f} seconds")
 
 
 def diffusion_run(
