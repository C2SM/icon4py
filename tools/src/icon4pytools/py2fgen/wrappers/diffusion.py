--- conflicted
+++ resolved
@@ -16,17 +16,9 @@
 - all arguments needed from external sources are passed.
 - passing of scalar types or fields of simple types
 """
-<<<<<<< HEAD
-import cProfile
-import os
-import pstats
 
 import gt4py.next as gtx
 from gt4py.next.ffront.fbuiltins import float64
-=======
-from gt4py.next import Field
-from gt4py.next.ffront.fbuiltins import float64, int32
->>>>>>> a48353dd
 from icon4py.model.atmosphere.diffusion.diffusion import (
     DiffusionConfig,
     DiffusionParams,
@@ -64,7 +56,6 @@
 
 
 def diffusion_init(
-<<<<<<< HEAD
     vct_a: gtx.Field[gtx.Dims[dims.KHalfDim], float64],
     theta_ref_mc: gtx.Field[gtx.Dims[dims.CellDim, dims.KDim], float64],
     wgtfac_c: gtx.Field[gtx.Dims[dims.CellDim, dims.KHalfDim], float64],
@@ -80,35 +71,11 @@
     zd_diffcoef: gtx.Field[gtx.Dims[dims.CellDim, dims.KDim], float64],
     zd_vertoffset: gtx.Field[gtx.Dims[dims.CellDim, dims.E2CDim, dims.KDim], gtx.int32],
     zd_intcoef: gtx.Field[gtx.Dims[dims.CellDim, dims.E2CDim, dims.KDim], float64],
-    num_levels: gtx.int32,
-    mean_cell_area: float64,
     ndyn_substeps: gtx.int32,
     rayleigh_damping_height: float64,
     nflatlev: gtx.int32,
     nflat_gradp: gtx.int32,
     diffusion_type: gtx.int32,
-=======
-    vct_a: Field[[dims.KHalfDim], float64],
-    vct_b: Field[[dims.KHalfDim], float64],
-    theta_ref_mc: Field[[dims.CellDim, dims.KDim], float64],
-    wgtfac_c: Field[[dims.CellDim, dims.KHalfDim], float64],
-    e_bln_c_s: Field[[dims.CellDim, dims.C2EDim], float64],
-    geofac_div: Field[[dims.CellDim, dims.C2EDim], float64],
-    geofac_grg_x: Field[[dims.CellDim, dims.C2E2CODim], float64],
-    geofac_grg_y: Field[[dims.CellDim, dims.C2E2CODim], float64],
-    geofac_n2s: Field[[dims.CellDim, dims.C2E2CODim], float64],
-    nudgecoeff_e: Field[[dims.EdgeDim], float64],
-    rbf_coeff_1: Field[[dims.VertexDim, dims.V2EDim], float64],
-    rbf_coeff_2: Field[[dims.VertexDim, dims.V2EDim], float64],
-    mask_hdiff: Field[[dims.CellDim, dims.KDim], bool],
-    zd_diffcoef: Field[[dims.CellDim, dims.KDim], float64],
-    zd_vertoffset: Field[[dims.CellDim, dims.E2CDim, dims.KDim], int32],
-    zd_intcoef: Field[[dims.CellDim, dims.E2CDim, dims.KDim], float64],
-    ndyn_substeps: int32,
-    rayleigh_damping_height: float64,
-    nflat_gradp: int32,
-    diffusion_type: int32,
->>>>>>> a48353dd
     hdiff_w: bool,
     hdiff_vn: bool,
     zdiffu_t: bool,
@@ -121,7 +88,6 @@
     thhgtd_zdiffu: float,
     denom_diffu_v: float,
     nudge_max_coeff: float,
-<<<<<<< HEAD
     itype_sher: gtx.int32,
     tangent_orientation: gtx.Field[gtx.Dims[dims.EdgeDim], float64],
     inverse_primal_edge_lengths: gtx.Field[gtx.Dims[dims.EdgeDim], float64],
@@ -129,6 +95,8 @@
     inv_vert_vert_length: gtx.Field[gtx.Dims[dims.EdgeDim], float64],
     edge_areas: gtx.Field[gtx.Dims[dims.EdgeDim], float64],
     f_e: gtx.Field[gtx.Dims[dims.EdgeDim], float64],
+    cell_center_lat: gtx.FieldField[gtx.Dims[dims.CellDim], float64],
+    cell_center_lon: gtx.FieldField[gtx.Dims[dims.CellDim], float64],
     cell_areas: gtx.Field[gtx.Dims[dims.CellDim], float64],
     primal_normal_vert_x: gtx.Field[gtx.Dims[dims.EdgeDim, dims.E2C2VDim], float64],
     primal_normal_vert_y: gtx.Field[gtx.Dims[dims.EdgeDim, dims.E2C2VDim], float64],
@@ -138,35 +106,15 @@
     primal_normal_cell_y: gtx.Field[gtx.Dims[dims.EdgeDim, dims.E2CDim], float64],
     dual_normal_cell_x: gtx.Field[gtx.Dims[dims.EdgeDim, dims.E2CDim], float64],
     dual_normal_cell_y: gtx.Field[gtx.Dims[dims.EdgeDim, dims.E2CDim], float64],
-=======
-    itype_sher: int32,
-    tangent_orientation: Field[[dims.EdgeDim], float64],
-    inverse_primal_edge_lengths: Field[[dims.EdgeDim], float64],
-    inv_dual_edge_length: Field[[dims.EdgeDim], float64],
-    inv_vert_vert_length: Field[[dims.EdgeDim], float64],
-    edge_areas: Field[[dims.EdgeDim], float64],
-    f_e: Field[[dims.EdgeDim], float64],
-    cell_center_lat: Field[[dims.CellDim], float64],
-    cell_center_lon: Field[[dims.CellDim], float64],
-    cell_areas: Field[[dims.CellDim], float64],
-    primal_normal_vert_x: Field[[dims.EdgeDim, dims.E2C2VDim], float64],
-    primal_normal_vert_y: Field[[dims.EdgeDim, dims.E2C2VDim], float64],
-    dual_normal_vert_x: Field[[dims.EdgeDim, dims.E2C2VDim], float64],
-    dual_normal_vert_y: Field[[dims.EdgeDim, dims.E2C2VDim], float64],
-    primal_normal_cell_x: Field[[dims.EdgeDim, dims.E2CDim], float64],
-    primal_normal_cell_y: Field[[dims.EdgeDim, dims.E2CDim], float64],
-    dual_normal_cell_x: Field[[dims.EdgeDim, dims.E2CDim], float64],
-    dual_normal_cell_y: Field[[dims.EdgeDim, dims.E2CDim], float64],
-    edge_center_lat: Field[[dims.EdgeDim], float64],
-    edge_center_lon: Field[[dims.EdgeDim], float64],
-    primal_normal_x: Field[[dims.EdgeDim], float64],
-    primal_normal_y: Field[[dims.EdgeDim], float64],
-    global_root: int32,
-    global_level: int32,
+    edge_center_lat: gtx.Field[gtx.Dims[dims.EdgeDim], float64],
+    edge_center_lon: gtx.Field[gtx.Dims[dims.EdgeDim], float64],
+    primal_normal_x: gtx.Field[gtx.Dims[dims.EdgeDim], float64],
+    primal_normal_y: gtx.Field[gtx.Dims[dims.EdgeDim], float64],
+    global_root: gtx.int32,
+    global_level: gtx.int32,
     lowest_layer_thickness: float64,
     model_top_height: float64,
     stretch_factor: float64,
->>>>>>> a48353dd
 ):
     logger.info(f"Using Device = {device}")
 
