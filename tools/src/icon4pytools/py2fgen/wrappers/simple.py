--- conflicted
+++ resolved
@@ -16,12 +16,8 @@
 
 from gt4py.next.common import GridType
 from gt4py.next.ffront.decorator import field_operator, program
-<<<<<<< HEAD
 from gt4py.next.ffront.fbuiltins import Field, float64, int32, neighbor_sum
 from icon4py.model.common import field_type_aliases as fa
-=======
-from gt4py.next.ffront.fbuiltins import Field, float64
->>>>>>> 6a494343
 from icon4py.model.common.caching import CachedProgram
 from icon4py.model.common.dimension import CellDim, KDim
 from icon4py.model.common.grid.simple import SimpleGrid
@@ -66,98 +62,11 @@
     inp: Field[[CellDim, KDim], float64],
     result: Field[[CellDim, KDim], float64],
 ):
-<<<<<<< HEAD
-    square(inp, result, offset_provider={})
-
-
-@field_operator
-def _multi_return(
-    z_vn_avg: fa.EdgeKField[wpfloat],
-    mass_fl_e: fa.EdgeKField[wpfloat],
-    vn_traj: fa.EdgeKField[wpfloat],
-    mass_flx_me: fa.EdgeKField[wpfloat],
-    geofac_div: Field[[CEDim], wpfloat],
-    z_nabla2_e: fa.EdgeKField[wpfloat],
-    r_nsubsteps: wpfloat,
-) -> tuple[fa.EdgeKField[wpfloat], fa.EdgeKField[wpfloat]]:
-    """accumulate_prep_adv_fields stencil formerly known as _mo_solve_nonhydro_stencil_34."""
-    vn_traj_wp = vn_traj + r_nsubsteps * z_vn_avg
-    mass_flx_me_wp = mass_flx_me + r_nsubsteps * mass_fl_e
-    z_temp_wp = neighbor_sum(z_nabla2_e(C2E) * geofac_div(C2CE), axis=C2EDim)  # noqa: F841
-    return vn_traj_wp, mass_flx_me_wp
-
-
-@program(grid_type=GridType.UNSTRUCTURED, backend=backend)
-def multi_return(
-    z_vn_avg: fa.EdgeKField[wpfloat],
-    mass_fl_e: fa.EdgeKField[wpfloat],
-    vn_traj: fa.EdgeKField[wpfloat],
-    mass_flx_me: fa.EdgeKField[wpfloat],
-    geofac_div: Field[[CEDim], wpfloat],
-    z_nabla2_e: fa.EdgeKField[wpfloat],
-    r_nsubsteps: wpfloat,
-    horizontal_start: int32,
-    horizontal_end: int32,
-    vertical_start: int32,
-    vertical_end: int32,
-):
-    _multi_return(
-        z_vn_avg,
-        mass_fl_e,
-        vn_traj,
-        mass_flx_me,
-        geofac_div,
-        z_nabla2_e,
-        r_nsubsteps,
-        out=(vn_traj, mass_flx_me),
-        domain={
-            EdgeDim: (horizontal_start, horizontal_end),
-            KDim: (vertical_start, vertical_end),
-        },
-    )
-=======
     square_cached(inp, result, offset_provider={})
->>>>>>> 6a494343
 
 
 def square_error(
     inp: Field[[CellDim, KDim], float64],
     result: Field[[CellDim, KDim], float64],
 ):
-<<<<<<< HEAD
-    raise Exception("Exception foo occurred")
-
-
-multi_return_cached = CachedProgram(multi_return)
-
-
-def multi_return_from_function(
-    z_vn_avg: fa.EdgeKField[wpfloat],
-    mass_fl_e: fa.EdgeKField[wpfloat],
-    vn_traj: fa.EdgeKField[wpfloat],
-    mass_flx_me: fa.EdgeKField[wpfloat],
-    geofac_div: Field[[CEDim], wpfloat],
-    z_nabla2_e: fa.EdgeKField[wpfloat],
-    r_nsubsteps: wpfloat,
-    horizontal_start: int32,
-    horizontal_end: int32,
-    vertical_start: int32,
-    vertical_end: int32,
-):
-    multi_return_cached(
-        z_vn_avg,
-        mass_fl_e,
-        vn_traj,
-        mass_flx_me,
-        geofac_div,
-        z_nabla2_e,
-        r_nsubsteps,
-        horizontal_start,
-        horizontal_end,
-        vertical_start,
-        vertical_end,
-        offset_provider=grid.offset_providers,
-    )
-=======
-    raise Exception("Exception foo occurred")
->>>>>>> 6a494343
+    raise Exception("Exception foo occurred")