# ICON4Py - ICON inspired code in Python and GT4Py
#
# Copyright (c) 2022-2024, ETH Zurich and MeteoSwiss
# All rights reserved.
#
# Please, refer to the LICENSE file in the root directory.
# SPDX-License-Identifier: BSD-3-Clause

# ICON4Py - ICON inspired code in Python and GT4Py
#
# Copyright (c) 2022, ETH Zurich and MeteoSwiss
# All rights reserved.
#
# This file is free software: you can redistribute it and/or modify it under
# the terms of the GNU General Public License as published by the
# Free Software Foundation, either version 3 of the License, or any later
# version. See the LICENSE.txt file at the top-level directory of this
# distribution for a copy of the license or check <https://www.gnu.org/licenses/>.
#
# SPDX-License-Identifier: GPL-3.0-or-later
# type: ignore

"""
Wrapper module for dycore granule.

Module contains a solve_nh_init and solve_nh_run function that follow the architecture of
Fortran granule interfaces:
- all arguments needed from external sources are passed.
- passing of scalar types or fields of simple types
"""
import cProfile
import pstats

from gt4py.next.common import Field
from gt4py.next.ffront.fbuiltins import float64, int32
from icon4py.model.atmosphere.dycore.nh_solve.solve_nonhydro import (
    NonHydrostaticConfig,
    NonHydrostaticParams,
    SolveNonhydro,
)
from icon4py.model.atmosphere.dycore.state_utils.states import (
    DiagnosticStateNonHydro,
    InterpolationState,
    MetricStateNonHydro,
    PrepAdvection,
)
from icon4py.model.common.dimension import (
    C2E2C2EDim,
    C2E2CDim,
    C2E2CODim,
    C2EDim,
    C2VDim,
    CEDim,
    CellDim,
    CellIndexDim,
    E2C2EDim,
    E2C2EODim,
    E2C2VDim,
    E2CDim,
    E2VDim,
    ECDim,
    ECVDim,
    EdgeDim,
    EdgeIndexDim,
    KDim,
    KHalfDim,
    V2CDim,
    V2EDim,
    VertexDim,
    VertexIndexDim,
)
from icon4py.model.common.grid.horizontal import CellParams, EdgeParams
from icon4py.model.common.grid.icon import GlobalGridParams
from icon4py.model.common.grid.vertical import VerticalGridConfig, VerticalGridParams
from icon4py.model.common import settings
from icon4py.model.common.states.prognostic_state import PrognosticState
from icon4py.model.common.test_utils.helpers import (
    as_1D_sparse_field,
    flatten_first_two_dims,
    zero_field,
)

from icon4pytools.common.logger import setup_logger
from icon4pytools.py2fgen.wrappers.common import construct_icon_grid


log = setup_logger(__name__)

# global diffusion object
<<<<<<< HEAD
solve_nonhydro = SolveNonhydro()
=======
solve_nonhydro: SolveNonhydro = SolveNonhydro()

# global grid object
icon_grid = None
>>>>>>> a2752082

# global profiler object
profiler = cProfile.Profile()


def profile_enable():
    profiler.enable()


def profile_disable():
    profiler.disable()
    stats = pstats.Stats(profiler)
    stats.dump_stats(f"{__name__}.profile")


def grid_init(
    cell_starts: Field[[CellIndexDim], int32],
    cell_ends: Field[[CellIndexDim], int32],
    vertex_starts: Field[[VertexIndexDim], int32],
    vertex_ends: Field[[VertexIndexDim], int32],
    edge_starts: Field[[EdgeIndexDim], int32],
    edge_ends: Field[[EdgeIndexDim], int32],
    c2e: Field[[CellDim, C2EDim], int32],
    e2c: Field[[EdgeDim, E2CDim], int32],
    c2e2c: Field[[CellDim, C2E2CDim], int32],
    c2e2c2e: Field[[CellDim, C2E2C2EDim], int32],
    e2c2e: Field[[EdgeDim, E2C2EDim], int32],
    e2v: Field[[EdgeDim, E2VDim], int32],
    v2e: Field[[VertexDim, V2EDim], int32],
    v2c: Field[[VertexDim, V2CDim], int32],
    e2c2v: Field[[EdgeDim, E2C2VDim], int32],
    c2v: Field[[CellDim, C2VDim], int32],
    global_root: int32,
    global_level: int32,
    num_vertices: int32,
    num_cells: int32,
    num_edges: int32,
    vertical_size: int32,
    limited_area: bool,
):
    global icon_grid

    global_grid_params = GlobalGridParams(level=global_level, root=global_root)

    icon_grid = construct_icon_grid(
        grid_id="icon_grid",
        global_grid_params=global_grid_params,
        num_vertices=num_vertices,
        num_cells=num_cells,
        num_edges=num_edges,
        vertical_size=vertical_size,
        limited_area=limited_area,
        on_gpu=True if settings.device == "GPU" else False,
        cell_starts=cell_starts,
        cell_ends=cell_ends,
        vertex_starts=vertex_starts,
        vertex_ends=vertex_ends,
        edge_starts=edge_starts,
        edge_ends=edge_ends,
        c2e=c2e,
        e2c=e2c,
        c2e2c=c2e2c,
        c2e2c2e=c2e2c2e,
        e2c2e=e2c2e,
        e2v=e2v,
        v2e=v2e,
        v2c=v2c,
        e2c2v=e2c2v,
        c2v=c2v,
    )


def solve_nh_init(
    vct_a: Field[[KDim], float64],
    vct_b: Field[[KDim], float64],
    cell_areas: Field[[CellDim], float64],
    primal_normal_cell_x: Field[[EdgeDim, E2CDim], float64],
    primal_normal_cell_y: Field[[EdgeDim, E2CDim], float64],
    dual_normal_cell_x: Field[[EdgeDim, E2CDim], float64],
    dual_normal_cell_y: Field[[EdgeDim, E2CDim], float64],
    edge_areas: Field[[EdgeDim], float64],
    tangent_orientation: Field[[EdgeDim], float64],
    inverse_primal_edge_lengths: Field[[EdgeDim], float64],
    inverse_dual_edge_lengths: Field[[EdgeDim], float64],
    inverse_vertex_vertex_lengths: Field[[EdgeDim], float64],
    primal_normal_vert_x: Field[[EdgeDim, E2C2VDim], float64],
    primal_normal_vert_y: Field[[EdgeDim, E2C2VDim], float64],
    dual_normal_vert_x: Field[[EdgeDim, E2C2VDim], float64],
    dual_normal_vert_y: Field[[EdgeDim, E2C2VDim], float64],
    f_e: Field[[EdgeDim], float64],
    c_lin_e: Field[[EdgeDim, E2CDim], float64],
    c_intp: Field[[VertexDim, V2CDim], float64],
    e_flx_avg: Field[[EdgeDim, E2C2EODim], float64],
    geofac_grdiv: Field[[EdgeDim, E2C2EODim], float64],
    geofac_rot: Field[[VertexDim, V2EDim], float64],
    pos_on_tplane_e_1: Field[[EdgeDim, E2CDim], float64],
    pos_on_tplane_e_2: Field[[EdgeDim, E2CDim], float64],
    rbf_vec_coeff_e: Field[[EdgeDim, E2C2EDim], float64],
    e_bln_c_s: Field[[CellDim, C2EDim], float64],
    rbf_coeff_1: Field[[VertexDim, V2EDim], float64],
    rbf_coeff_2: Field[[VertexDim, V2EDim], float64],
    geofac_div: Field[[CellDim, C2EDim], float64],
    geofac_n2s: Field[[CellDim, C2E2CODim], float64],
    geofac_grg_x: Field[[CellDim, C2E2CODim], float64],
    geofac_grg_y: Field[[CellDim, C2E2CODim], float64],
    nudgecoeff_e: Field[[EdgeDim], float64],
    bdy_halo_c: Field[[CellDim], bool],
    mask_prog_halo_c: Field[[CellDim], bool],
    rayleigh_w: Field[[KDim], float64],
    exner_exfac: Field[[CellDim, KDim], float64],
    exner_ref_mc: Field[[CellDim, KDim], float64],
    wgtfac_c: Field[[CellDim, KDim], float64],
    wgtfacq_c: Field[[CellDim, KDim], float64],
    inv_ddqz_z_full: Field[[CellDim, KDim], float64],
    rho_ref_mc: Field[[CellDim, KDim], float64],
    theta_ref_mc: Field[[CellDim, KDim], float64],
    vwind_expl_wgt: Field[[CellDim], float64],
    d_exner_dz_ref_ic: Field[[CellDim, KDim], float64],
    ddqz_z_half: Field[[CellDim, KDim], float64],
    theta_ref_ic: Field[[CellDim, KDim], float64],
    d2dexdz2_fac1_mc: Field[[CellDim, KDim], float64],
    d2dexdz2_fac2_mc: Field[[CellDim, KDim], float64],
    rho_ref_me: Field[[EdgeDim, KDim], float64],
    theta_ref_me: Field[[EdgeDim, KDim], float64],
    ddxn_z_full: Field[[EdgeDim, KDim], float64],
    zdiff_gradp: Field[[EdgeDim, E2CDim, KDim], float64],
    vertoffset_gradp: Field[[EdgeDim, E2CDim, KDim], int32],
    ipeidx_dsl: Field[[EdgeDim, KDim], bool],
    pg_exdist: Field[[EdgeDim, KDim], float64],
    ddqz_z_full_e: Field[[EdgeDim, KDim], float64],
    ddxt_z_full: Field[[EdgeDim, KDim], float64],
    wgtfac_e: Field[[EdgeDim, KDim], float64],
    wgtfacq_e: Field[[EdgeDim, KDim], float64],
    vwind_impl_wgt: Field[[CellDim], float64],
    hmask_dd3d: Field[[EdgeDim], float64],
    scalfac_dd3d: Field[[KDim], float64],
    coeff1_dwdz: Field[[CellDim, KDim], float64],
    coeff2_dwdz: Field[[CellDim, KDim], float64],
    coeff_gradekin: Field[[EdgeDim, E2CDim], float64],
    c_owner_mask: Field[[CellDim], bool],
    cell_center_lat: Field[[CellDim], float64],
    cell_center_lon: Field[[CellDim], float64],
    edge_center_lat: Field[[EdgeDim], float64],
    edge_center_lon: Field[[EdgeDim], float64],
    primal_normal_x: Field[[EdgeDim], float64],
    primal_normal_y: Field[[EdgeDim], float64],
    rayleigh_damping_height: float64,
    itime_scheme: int32,
    iadv_rhotheta: int32,
    igradp_method: int32,
    ndyn_substeps: float64,
    rayleigh_type: int32,
    rayleigh_coeff: float64,
    divdamp_order: int32,
    is_iau_active: bool,
    iau_wgt_dyn: float64,
    divdamp_type: int32,
    divdamp_trans_start: float64,
    divdamp_trans_end: float64,
    l_vert_nested: bool,
    rhotheta_offctr: float64,
    veladv_offctr: float64,
    max_nudging_coeff: float64,
    divdamp_fac: float64,
    divdamp_fac2: float64,
    divdamp_fac3: float64,
    divdamp_fac4: float64,
    divdamp_z: float64,
    divdamp_z2: float64,
    divdamp_z3: float64,
    divdamp_z4: float64,
    lowest_layer_thickness: float64,
    model_top_height: float64,
    stretch_factor: float64,
    nflat_gradp: int32,
    num_levels: int32,
):
<<<<<<< HEAD
    # ICON grid
    on_gpu = True if device.name == "GPU" else False

    grid_file_path = os.path.join(get_icon_grid_loc(), get_grid_filename())

    icon_grid = load_grid_from_file(
        grid_file=grid_file_path,
        num_levels=num_levels,
        on_gpu=on_gpu,
        limited_area=True if limited_area else False,
    )

=======
>>>>>>> a2752082
    config = NonHydrostaticConfig(
        itime_scheme=itime_scheme,
        iadv_rhotheta=iadv_rhotheta,
        igradp_method=igradp_method,
        ndyn_substeps_var=ndyn_substeps,
        rayleigh_type=rayleigh_type,
        rayleigh_coeff=rayleigh_coeff,
        divdamp_order=divdamp_order,
        is_iau_active=is_iau_active,
        iau_wgt_dyn=iau_wgt_dyn,
        divdamp_type=divdamp_type,
        divdamp_trans_start=divdamp_trans_start,
        divdamp_trans_end=divdamp_trans_end,
        l_vert_nested=l_vert_nested,
        rhotheta_offctr=rhotheta_offctr,
        veladv_offctr=veladv_offctr,
        max_nudging_coeff=max_nudging_coeff,
        divdamp_fac=divdamp_fac,
        divdamp_fac2=divdamp_fac2,
        divdamp_fac3=divdamp_fac3,
        divdamp_fac4=divdamp_fac4,
        divdamp_z=divdamp_z,
        divdamp_z2=divdamp_z2,
        divdamp_z3=divdamp_z3,
        divdamp_z4=divdamp_z4,
    )
    nonhydro_params = NonHydrostaticParams(config)

    # edge geometry
    edge_geometry = EdgeParams(
        tangent_orientation=tangent_orientation,
        inverse_primal_edge_lengths=inverse_primal_edge_lengths,
        inverse_dual_edge_lengths=inverse_dual_edge_lengths,
        inverse_vertex_vertex_lengths=inverse_vertex_vertex_lengths,
        primal_normal_vert_x=as_1D_sparse_field(primal_normal_vert_x, ECVDim),
        primal_normal_vert_y=as_1D_sparse_field(primal_normal_vert_y, ECVDim),
        dual_normal_vert_x=as_1D_sparse_field(dual_normal_vert_x, ECVDim),
        dual_normal_vert_y=as_1D_sparse_field(dual_normal_vert_y, ECVDim),
        primal_normal_cell_x=as_1D_sparse_field(primal_normal_cell_x, ECDim),
        primal_normal_cell_y=as_1D_sparse_field(primal_normal_cell_y, ECDim),
        dual_normal_cell_x=as_1D_sparse_field(dual_normal_cell_x, ECDim),
        dual_normal_cell_y=as_1D_sparse_field(dual_normal_cell_y, ECDim),
        edge_areas=edge_areas,
        f_e=f_e,
        edge_center_lat=edge_center_lat,
        edge_center_lon=edge_center_lon,
        primal_normal_x=primal_normal_x,
        primal_normal_y=primal_normal_y,
    )

    # datatest config CellParams
    cell_geometry = CellParams.from_global_num_cells(
        cell_center_lat=cell_center_lat,
        cell_center_lon=cell_center_lon,
        area=cell_areas,
        global_num_cells=icon_grid.global_properties.num_cells,
        length_rescale_factor=1.0,
    )

    interpolation_state = InterpolationState(
        c_lin_e=c_lin_e,
        c_intp=c_intp,
        e_flx_avg=e_flx_avg,
        geofac_grdiv=geofac_grdiv,
        geofac_rot=geofac_rot,
        pos_on_tplane_e_1=as_1D_sparse_field(pos_on_tplane_e_1[:, 0:2], ECDim),
        pos_on_tplane_e_2=as_1D_sparse_field(pos_on_tplane_e_2[:, 0:2], ECDim),
        rbf_vec_coeff_e=rbf_vec_coeff_e,
        e_bln_c_s=as_1D_sparse_field(e_bln_c_s, CEDim),
        rbf_coeff_1=rbf_coeff_1,
        rbf_coeff_2=rbf_coeff_2,
        geofac_div=as_1D_sparse_field(geofac_div, CEDim),
        geofac_n2s=geofac_n2s,
        geofac_grg_x=geofac_grg_x,
        geofac_grg_y=geofac_grg_y,
        nudgecoeff_e=nudgecoeff_e,
    )

    metric_state_nonhydro = MetricStateNonHydro(
        bdy_halo_c=bdy_halo_c,
        mask_prog_halo_c=mask_prog_halo_c,
        rayleigh_w=rayleigh_w,
        exner_exfac=exner_exfac,
        exner_ref_mc=exner_ref_mc,
        wgtfac_c=wgtfac_c,
        wgtfacq_c=wgtfacq_c,
        inv_ddqz_z_full=inv_ddqz_z_full,
        rho_ref_mc=rho_ref_mc,
        theta_ref_mc=theta_ref_mc,
        vwind_expl_wgt=vwind_expl_wgt,
        d_exner_dz_ref_ic=d_exner_dz_ref_ic,
        ddqz_z_half=ddqz_z_half,
        theta_ref_ic=theta_ref_ic,
        d2dexdz2_fac1_mc=d2dexdz2_fac1_mc,
        d2dexdz2_fac2_mc=d2dexdz2_fac2_mc,
        rho_ref_me=rho_ref_me,
        theta_ref_me=theta_ref_me,
        ddxn_z_full=ddxn_z_full,
        zdiff_gradp=flatten_first_two_dims(ECDim, KDim, field=zdiff_gradp),
        vertoffset_gradp=flatten_first_two_dims(ECDim, KDim, field=vertoffset_gradp),
        ipeidx_dsl=ipeidx_dsl,
        pg_exdist=pg_exdist,
        ddqz_z_full_e=ddqz_z_full_e,
        ddxt_z_full=ddxt_z_full,
        wgtfac_e=wgtfac_e,
        wgtfacq_e=wgtfacq_e,
        vwind_impl_wgt=vwind_impl_wgt,
        hmask_dd3d=hmask_dd3d,
        scalfac_dd3d=scalfac_dd3d,
        coeff1_dwdz=coeff1_dwdz,
        coeff2_dwdz=coeff2_dwdz,
        coeff_gradekin=as_1D_sparse_field(coeff_gradekin, ECDim),
    )

    # datatest config
    vertical_config = VerticalGridConfig(
        num_levels=num_levels,
        lowest_layer_thickness=lowest_layer_thickness,
        model_top_height=model_top_height,
        stretch_factor=stretch_factor,
        rayleigh_damping_height=rayleigh_damping_height,
    )

    # datatest config, vertical parameters
    vertical_params = VerticalGridParams(
        vertical_config=vertical_config,
        vct_a=vct_a,
        vct_b=vct_b,
        _min_index_flat_horizontal_grad_pressure=nflat_gradp,
    )

    solve_nonhydro.init(
        grid=icon_grid,
        config=config,
        params=nonhydro_params,
        metric_state_nonhydro=metric_state_nonhydro,
        interpolation_state=interpolation_state,
        vertical_params=vertical_params,
        edge_geometry=edge_geometry,
        cell_geometry=cell_geometry,
        owner_mask=c_owner_mask,
    )


def solve_nh_run(
    rho_now: Field[[CellDim, KDim], float64],
    rho_new: Field[[CellDim, KDim], float64],
    exner_now: Field[[CellDim, KDim], float64],
    exner_new: Field[[CellDim, KDim], float64],
    w_now: Field[[CellDim, KHalfDim], float64],
    w_new: Field[[CellDim, KHalfDim], float64],
    theta_v_now: Field[[CellDim, KDim], float64],
    theta_v_new: Field[[CellDim, KDim], float64],
    vn_now: Field[[EdgeDim, KDim], float64],
    vn_new: Field[[EdgeDim, KDim], float64],
    w_concorr_c: Field[[CellDim, KHalfDim], float64],
    ddt_vn_apc_ntl1: Field[[EdgeDim, KDim], float64],
    ddt_vn_apc_ntl2: Field[[EdgeDim, KDim], float64],
    ddt_w_adv_ntl1: Field[[CellDim, KDim], float64],
    ddt_w_adv_ntl2: Field[[CellDim, KDim], float64],
    theta_v_ic: Field[[CellDim, KHalfDim], float64],
    rho_ic: Field[[CellDim, KHalfDim], float64],
    exner_pr: Field[[CellDim, KDim], float64],
    exner_dyn_incr: Field[[CellDim, KDim], float64],
    ddt_exner_phy: Field[[CellDim, KDim], float64],
    grf_tend_rho: Field[[CellDim, KDim], float64],
    grf_tend_thv: Field[[CellDim, KDim], float64],
    grf_tend_w: Field[[CellDim, KHalfDim], float64],
    mass_fl_e: Field[[EdgeDim, KHalfDim], float64],
    ddt_vn_phy: Field[[EdgeDim, KDim], float64],
    grf_tend_vn: Field[[EdgeDim, KDim], float64],
    vn_ie: Field[[EdgeDim, KHalfDim], float64],
    vt: Field[[EdgeDim, KDim], float64],
    mass_flx_me: Field[[EdgeDim, KDim], float64],
    mass_flx_ic: Field[[CellDim, KDim], float64],
    vn_traj: Field[[EdgeDim, KDim], float64],
    dtime: float64,
    lprep_adv: bool,
    clean_mflx: bool,
    recompute: bool,
    linit: bool,
    divdamp_fac_o2: float64,
    ndyn_substeps: float64,
    idyn_timestep: int32,
    nnew: int32,
    nnow: int32
):
<<<<<<< HEAD
    log.info(f"Using Device = {device}")
=======
    log.info(f"Using Device = {settings.device}")
>>>>>>> a2752082

    prep_adv = PrepAdvection(
        vn_traj=vn_traj,
        mass_flx_me=mass_flx_me,
        mass_flx_ic=mass_flx_ic,
        vol_flx_ic=zero_field(solve_nonhydro.grid, CellDim, KDim, dtype=float),
    )

    diagnostic_state_nh = DiagnosticStateNonHydro(
        theta_v_ic=theta_v_ic,
        exner_pr=exner_pr,
        rho_ic=rho_ic,
        ddt_exner_phy=ddt_exner_phy,
        grf_tend_rho=grf_tend_rho,
        grf_tend_thv=grf_tend_thv,
        grf_tend_w=grf_tend_w,
        mass_fl_e=mass_fl_e,
        ddt_vn_phy=ddt_vn_phy,
        grf_tend_vn=grf_tend_vn,
        ddt_vn_apc_ntl1=ddt_vn_apc_ntl1,
        ddt_vn_apc_ntl2=ddt_vn_apc_ntl2,
        ddt_w_adv_ntl1=ddt_w_adv_ntl1,
        ddt_w_adv_ntl2=ddt_w_adv_ntl2,
        vt=vt,
        vn_ie=vn_ie,
        w_concorr_c=w_concorr_c,
        rho_incr=None,  # sp.rho_incr,
        vn_incr=None,  # sp.vn_incr,
        exner_incr=None,  # sp.exner_incr,
        exner_dyn_incr=exner_dyn_incr,
    )

    prognostic_state_nnow = PrognosticState(
        w=w_now,
        vn=vn_now,
        theta_v=theta_v_now,
        rho=rho_now,
        exner=exner_now,
    )
    prognostic_state_nnew = PrognosticState(
        w=w_new,
        vn=vn_new,
        theta_v=theta_v_new,
        rho=rho_new,
        exner=exner_new,
    )
    prognostic_state_ls = [prognostic_state_nnow, prognostic_state_nnew]

    solve_nonhydro.time_step(
        diagnostic_state_nh=diagnostic_state_nh,
        prognostic_state_ls=prognostic_state_ls,
        prep_adv=prep_adv,
        divdamp_fac_o2=divdamp_fac_o2,
        dtime=dtime,
        l_recompute=recompute,
        l_init=linit,
        nnew=nnew,
        nnow=nnow,
        lclean_mflx=clean_mflx,
        lprep_adv=lprep_adv,
        at_first_substep=idyn_timestep == 0,
        at_last_substep=idyn_timestep == (ndyn_substeps - 1),
    )<|MERGE_RESOLUTION|>--- conflicted
+++ resolved
@@ -87,14 +87,10 @@
 log = setup_logger(__name__)
 
 # global diffusion object
-<<<<<<< HEAD
-solve_nonhydro = SolveNonhydro()
-=======
 solve_nonhydro: SolveNonhydro = SolveNonhydro()
 
 # global grid object
 icon_grid = None
->>>>>>> a2752082
 
 # global profiler object
 profiler = cProfile.Profile()
@@ -120,7 +116,7 @@
     c2e: Field[[CellDim, C2EDim], int32],
     e2c: Field[[EdgeDim, E2CDim], int32],
     c2e2c: Field[[CellDim, C2E2CDim], int32],
-    c2e2c2e: Field[[CellDim, C2E2C2EDim], int32],
+    #c2e2c2e: Field[[CellDim, C2E2C2EDim], int32],
     e2c2e: Field[[EdgeDim, E2C2EDim], int32],
     e2v: Field[[EdgeDim, E2VDim], int32],
     v2e: Field[[VertexDim, V2EDim], int32],
@@ -157,7 +153,7 @@
         c2e=c2e,
         e2c=e2c,
         c2e2c=c2e2c,
-        c2e2c2e=c2e2c2e,
+        #c2e2c2e=c2e2c2e,
         e2c2e=e2c2e,
         e2v=e2v,
         v2e=v2e,
@@ -272,21 +268,6 @@
     nflat_gradp: int32,
     num_levels: int32,
 ):
-<<<<<<< HEAD
-    # ICON grid
-    on_gpu = True if device.name == "GPU" else False
-
-    grid_file_path = os.path.join(get_icon_grid_loc(), get_grid_filename())
-
-    icon_grid = load_grid_from_file(
-        grid_file=grid_file_path,
-        num_levels=num_levels,
-        on_gpu=on_gpu,
-        limited_area=True if limited_area else False,
-    )
-
-=======
->>>>>>> a2752082
     config = NonHydrostaticConfig(
         itime_scheme=itime_scheme,
         iadv_rhotheta=iadv_rhotheta,
@@ -474,17 +455,13 @@
     nnew: int32,
     nnow: int32
 ):
-<<<<<<< HEAD
-    log.info(f"Using Device = {device}")
-=======
     log.info(f"Using Device = {settings.device}")
->>>>>>> a2752082
 
     prep_adv = PrepAdvection(
         vn_traj=vn_traj,
         mass_flx_me=mass_flx_me,
         mass_flx_ic=mass_flx_ic,
-        vol_flx_ic=zero_field(solve_nonhydro.grid, CellDim, KDim, dtype=float),
+        vol_flx_ic=zero_field(icon_grid, CellDim, KDim, dtype=float),
     )
 
     diagnostic_state_nh = DiagnosticStateNonHydro(
@@ -527,6 +504,10 @@
     )
     prognostic_state_ls = [prognostic_state_nnow, prognostic_state_nnew]
 
+    # adjust for Fortran indexes
+    nnow = nnow - 1
+    nnew = nnew - 1
+
     solve_nonhydro.time_step(
         diagnostic_state_nh=diagnostic_state_nh,
         prognostic_state_ls=prognostic_state_ls,
