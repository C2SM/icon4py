--- conflicted
+++ resolved
@@ -12,10 +12,7 @@
 
 from gt4py.next.common import DimensionKind, OffsetProvider
 from gt4py.next.iterator import ir as itir
-<<<<<<< HEAD
-=======
 from gt4py.next.iterator.ir_utils import ir_makers as im
->>>>>>> c3ec0d16
 from gt4py.next.program_processors.codegens.gtfn import gtfn_module
 from gt4py.next.type_system import type_specifications as ts
 
@@ -146,21 +143,12 @@
                 "Vertex": "num_vertices",
                 # These might be used temporarily in the domain inference, but will disappear
                 # later. Can be removed after domain sizes are determined at runtime.
-<<<<<<< HEAD
-                "EC": "UNKNOWN",
-                "CE": "UNKNOWN",
-                "CECD": "UNKNOWN",
-                "ECD": "UNKNOWN",
-                "ECVD": "UNKNOWN",
-                "CECECD": "UNKNOWN",
-=======
                 "EC": im.literal_from_value(-666),
                 "CE": im.literal_from_value(-666),
                 "CECD": im.literal_from_value(-666),
                 "ECD": im.literal_from_value(-666),
                 "ECVD": im.literal_from_value(-666),
                 "CECECD": im.literal_from_value(-666),
->>>>>>> c3ec0d16
             },
         )
 
