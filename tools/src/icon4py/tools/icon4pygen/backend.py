# ICON4Py - ICON inspired code in Python and GT4Py
#
# Copyright (c) 2022-2024, ETH Zurich and MeteoSwiss
# All rights reserved.
#
# Please, refer to the LICENSE file in the root directory.
# SPDX-License-Identifier: BSD-3-Clause

import warnings
from pathlib import Path
from typing import Any, Iterable, List

<<<<<<< HEAD
from gt4py.next.common import DimensionKind, OffsetProvider
=======
from gt4py.next import common as gtx_common
>>>>>>> 924e40d9
from gt4py.next.iterator import ir as itir
from gt4py.next.iterator.ir_utils import ir_makers as im
from gt4py.next.program_processors.codegens.gtfn import gtfn_module
from gt4py.next.type_system import type_specifications as ts

from icon4py.model.common import dimension as dims
from icon4py.tools.common.metadata import StencilInfo
from icon4py.tools.common.utils import write_string


H_START = "horizontal_start"
H_END = "horizontal_end"
V_START = "vertical_start"
V_END = "vertical_end"

DOMAIN_ARGS = [H_START, H_END, V_START, V_END]
GRID_SIZE_ARGS = ["num_cells", "num_edges", "num_vertices"]

_SIZE_TYPE = ts.ScalarType(kind=ts.ScalarKind.INT32)


def transform_and_configure_fencil(
    program: itir.Program,
) -> itir.Program:
    """Transform the domain representation and configure the FencilDefinition parameters."""
    grid_size_symbols = [itir.Sym(id=arg, type=_SIZE_TYPE) for arg in GRID_SIZE_ARGS]

    for stmt in program.body:
        assert isinstance(stmt, itir.SetAt)
        domain = stmt.domain
        assert isinstance(domain, itir.FunCall)
        if not len(domain.args) == 2:
            raise TypeError(f"Output domain of '{program.id}' must be 2-dimensional.")
        assert isinstance(domain.args[0], itir.FunCall) and isinstance(domain.args[1], itir.FunCall)
        horizontal_axis = domain.args[0].args[0]
        vertical_axis = domain.args[1].args[0]
        assert isinstance(horizontal_axis, itir.AxisLiteral) and isinstance(
            vertical_axis, itir.AxisLiteral
        )
        assert horizontal_axis.value in ["Vertex", "Edge", "Cell"]
        assert vertical_axis.value == "K"

        stmt.domain = itir.FunCall(
            fun=itir.SymRef(id="unstructured_domain"),
            args=[
                itir.FunCall(
                    fun=itir.SymRef(id="named_range"),
                    args=[
                        horizontal_axis,
                        itir.SymRef(id=H_START),
                        itir.SymRef(id=H_END),
                    ],
                ),
                itir.FunCall(
                    fun=itir.SymRef(id="named_range"),
                    args=[
<<<<<<< HEAD
                        itir.AxisLiteral(value=dims.Koff.source.value, kind=DimensionKind.VERTICAL),
=======
                        itir.AxisLiteral(
                            value=dims.Koff.source.value, kind=gtx_common.DimensionKind.VERTICAL
                        ),
>>>>>>> 924e40d9
                        itir.SymRef(id=V_START),
                        itir.SymRef(id=V_END),
                    ],
                ),
            ],
        )

    fencil_params = [
        *(p for p in program.params if not is_size_param(p) and p not in grid_size_symbols),
        *(p for p in get_missing_domain_params(program.params)),
        *grid_size_symbols,
    ]

    return itir.Program(
        id=program.id,
        function_definitions=program.function_definitions,
        params=fencil_params,
        declarations=program.declarations,
        body=program.body,
        implicit_domain=program.implicit_domain,
    )


def is_size_param(param: itir.Sym) -> bool:
    """Check if parameter is a size parameter introduced by field view frontend."""
    return param.id.startswith("__") and "_size_" in param.id


def get_missing_domain_params(params: List[itir.Sym]) -> Iterable[itir.Sym]:
    """Get domain limit params that are not present in param list."""
    param_ids = [p.id for p in params]
    missing_args = [s for s in DOMAIN_ARGS if s not in param_ids]
    return (itir.Sym(id=p, type=_SIZE_TYPE) for p in missing_args)


def check_for_domain_bounds(program: itir.Program) -> None:
    """Check that fencil params contain domain boundaries, emit warning otherwise."""
    param_ids = {param.id for param in program.params}
    all_domain_params_present = all(
        param in param_ids for param in [H_START, H_END, V_START, V_END]
    )
    if not all_domain_params_present:
        warnings.warn(
            f"Domain boundaries are missing or have non-standard names for '{program.id}'. "
            "Adapting domain to use the standard names. This feature will be removed in the future.",
            DeprecationWarning,
            stacklevel=2,
        )


def generate_gtheader(
    program: itir.Program,
<<<<<<< HEAD
    offset_provider: OffsetProvider,
=======
    offset_provider: gtx_common.OffsetProvider,
>>>>>>> 924e40d9
    imperative: bool,
    temporaries: bool,
    **kwargs: Any,
) -> str:
    """Generate a GridTools C++ header for a given stencil definition using specified configuration parameters."""
    check_for_domain_bounds(program)

    transformed_fencil = transform_and_configure_fencil(program)

    translation = gtfn_module.GTFNTranslationStep(
        enable_itir_transforms=True,
        use_imperative_backend=imperative,
    )

    if temporaries:
        translation = translation.replace(
            symbolic_domain_sizes={
                "Cell": "num_cells",
                "Edge": "num_edges",
                "Vertex": "num_vertices",
                # These might be used temporarily in the domain inference, but will disappear
                # later. Can be removed after domain sizes are determined at runtime.
                "EC": im.literal_from_value(-666),
                "CE": im.literal_from_value(-666),
                "CECD": im.literal_from_value(-666),
                "ECD": im.literal_from_value(-666),
                "ECVD": im.literal_from_value(-666),
                "CECECD": im.literal_from_value(-666),
            },
        )

    return translation.generate_stencil_source(
        transformed_fencil,
        offset_provider=offset_provider,
        column_axis=dims.KDim,  # only used for ScanOperator
        **kwargs,
    )


class GTHeader:
    """Class for generating Gridtools C++ header using the GTFN backend."""

    def __init__(self, stencil_info: StencilInfo) -> None:
        self.stencil_info = stencil_info

    def __call__(self, outpath: Path, imperative: bool, temporaries: bool) -> None:
        """Generate C++ code using the GTFN backend and write it to a file."""
        gtheader = generate_gtheader(
            program=self.stencil_info.program,
            offset_provider=self.stencil_info.offset_provider,
            imperative=imperative,
            temporaries=temporaries,
        )
        write_string(gtheader, outpath, f"{self.stencil_info.program.id}.hpp")<|MERGE_RESOLUTION|>--- conflicted
+++ resolved
@@ -10,11 +10,7 @@
 from pathlib import Path
 from typing import Any, Iterable, List
 
-<<<<<<< HEAD
-from gt4py.next.common import DimensionKind, OffsetProvider
-=======
 from gt4py.next import common as gtx_common
->>>>>>> 924e40d9
 from gt4py.next.iterator import ir as itir
 from gt4py.next.iterator.ir_utils import ir_makers as im
 from gt4py.next.program_processors.codegens.gtfn import gtfn_module
@@ -71,13 +67,9 @@
                 itir.FunCall(
                     fun=itir.SymRef(id="named_range"),
                     args=[
-<<<<<<< HEAD
-                        itir.AxisLiteral(value=dims.Koff.source.value, kind=DimensionKind.VERTICAL),
-=======
                         itir.AxisLiteral(
                             value=dims.Koff.source.value, kind=gtx_common.DimensionKind.VERTICAL
                         ),
->>>>>>> 924e40d9
                         itir.SymRef(id=V_START),
                         itir.SymRef(id=V_END),
                     ],
@@ -130,11 +122,7 @@
 
 def generate_gtheader(
     program: itir.Program,
-<<<<<<< HEAD
-    offset_provider: OffsetProvider,
-=======
     offset_provider: gtx_common.OffsetProvider,
->>>>>>> 924e40d9
     imperative: bool,
     temporaries: bool,
     **kwargs: Any,
