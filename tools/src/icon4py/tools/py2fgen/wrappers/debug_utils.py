# ICON4Py - ICON inspired code in Python and GT4Py
#
# Copyright (c) 2022-2024, ETH Zurich and MeteoSwiss
# All rights reserved.
#
# Please, refer to the LICENSE file in the root directory.
# SPDX-License-Identifier: BSD-3-Clause

from gt4py.next import common as gtx_common

from icon4py.model.common import dimension as dims
from icon4py.model.common.decomposition import definitions
from icon4py.model.common.grid import horizontal as h_grid, icon
from icon4py.tools.common import logger


log = logger.setup_logger(__name__)


def print_grid_decomp_info(
    icon_grid: icon.IconGrid,
    processor_props: definitions.ProcessProperties,
    decomposition_info: definitions.DecompositionInfo,
    num_cells: int,
    num_edges: int,
    num_verts: int,
) -> None:
    log.info(
        "icon_grid:cell_start for rank %s is.... %s",
        processor_props.rank,
        "\n".join(
<<<<<<< HEAD
            [
                f"{k:<10}  - {icon_grid.start_index(k)}"
                for k in h_grid.get_domains_for_dim(dims.CellDim)
            ]
=======
            [f"{k!s}  - {v}" for k, v in icon_grid._start_indices.items() if k.dim == CellDim]
>>>>>>> 60828f9e
        ),
    )
    log.info(
        "icon_grid:cell_end for rank %s is.... %s",
        processor_props.rank,
<<<<<<< HEAD
        "\n".join(
            [
                f"{k:<10}  - {icon_grid.end_index(k)}"
                for k in h_grid.get_domains_for_dim(dims.CellDim)
            ]
        ),
=======
        "\n".join([f"{k!s}  - {v}" for k, v in icon_grid._end_indices.items() if k.dim == CellDim]),
>>>>>>> 60828f9e
    )
    log.info(
        "icon_grid:vert_start for rank %s is.... %s",
        processor_props.rank,
        "\n".join(
<<<<<<< HEAD
            [
                f"{k:<10}  - {icon_grid.start_index(k)}"
                for k in h_grid.get_domains_for_dim(dims.VertexDim)
            ]
=======
            [f"{k!s}  - {v}" for k, v in icon_grid._start_indices.items() if k.dim == VertexDim]
>>>>>>> 60828f9e
        ),
    )
    log.info(
        "icon_grid:vert_end for rank %s is.... %s",
        processor_props.rank,
        "\n".join(
<<<<<<< HEAD
            [
                f"{k:<10}  - {icon_grid.end_index(k)}"
                for k in h_grid.get_domains_for_dim(dims.VertexDim)
            ]
=======
            [f"{k!s}  - {v}" for k, v in icon_grid._end_indices.items() if k.dim == VertexDim]
>>>>>>> 60828f9e
        ),
    )
    log.info(
        "icon_grid:edge_start for rank %s is.... %s",
        processor_props.rank,
        "\n".join(
<<<<<<< HEAD
            [
                f"{k:<10}  - {icon_grid.start_index(k)}"
                for k in h_grid.get_domains_for_dim(dims.EdgeDim)
            ]
=======
            [f"{k!s}  - {v}" for k, v in icon_grid._start_indices.items() if k.dim == EdgeDim]
>>>>>>> 60828f9e
        ),
    )
    log.info(
        "icon_grid:edge_end for rank %s is.... %s",
        processor_props.rank,
<<<<<<< HEAD
        "\n".join(
            [
                f"{k:<10}  - {icon_grid.end_index(k)}"
                for k in h_grid.get_domains_for_dim(dims.EdgeDim)
            ]
        ),
=======
        "\n".join([f"{k!s}  - {v}" for k, v in icon_grid._end_indices.items() if k.dim == EdgeDim]),
>>>>>>> 60828f9e
    )

    for offset, connectivity in icon_grid.connectivities.items():
        if gtx_common.is_neighbor_table(connectivity):
            log.debug(
                f"icon_grid:{offset} for rank {processor_props.rank} is.... {connectivity.asnumpy()}"
            )

    log.info(
        "c_glb_index for rank %s is.... %s",
        processor_props.rank,
        decomposition_info.global_index(dims.CellDim)[0:num_cells],
    )
    log.info(
        "e_glb_index for rank %s is.... %s",
        processor_props.rank,
        decomposition_info.global_index(dims.EdgeDim)[0:num_edges],
    )
    log.info(
        "v_glb_index for rank %s is.... %s",
        processor_props.rank,
        decomposition_info.global_index(dims.VertexDim)[0:num_verts],
    )

    log.info(
        "c_owner_mask for rank %s is.... %s",
        processor_props.rank,
        decomposition_info.owner_mask(dims.CellDim)[0:num_cells],
    )
    log.info(
        "e_owner_mask for rank %s is.... %s",
        processor_props.rank,
        decomposition_info.owner_mask(dims.EdgeDim)[0:num_edges],
    )
    log.info(
        "v_owner_mask for rank %s is.... %s",
        processor_props.rank,
        decomposition_info.owner_mask(dims.VertexDim)[0:num_verts],
    )

    log.info(
        f"rank={processor_props.rank}/{processor_props.comm_size}: decomposition info : klevels = {decomposition_info.klevels} "
        f"local cells = {decomposition_info.global_index(dims.CellDim, definitions.DecompositionInfo.EntryType.ALL).shape} "
        f"local edges = {decomposition_info.global_index(dims.EdgeDim, definitions.DecompositionInfo.EntryType.ALL).shape} "
        f"local vertices = {decomposition_info.global_index(dims.VertexDim, definitions.DecompositionInfo.EntryType.ALL).shape}"
    )
    log.info(
        f"rank={processor_props.rank}/{processor_props.comm_size}:  GHEX context setup: from {processor_props.comm_name} with {processor_props.comm_size} nodes"
    )<|MERGE_RESOLUTION|>--- conflicted
+++ resolved
@@ -29,85 +29,55 @@
         "icon_grid:cell_start for rank %s is.... %s",
         processor_props.rank,
         "\n".join(
-<<<<<<< HEAD
             [
-                f"{k:<10}  - {icon_grid.start_index(k)}"
+                f"{k!s}  - {icon_grid.start_index(k)}"
                 for k in h_grid.get_domains_for_dim(dims.CellDim)
             ]
-=======
-            [f"{k!s}  - {v}" for k, v in icon_grid._start_indices.items() if k.dim == CellDim]
->>>>>>> 60828f9e
         ),
     )
     log.info(
         "icon_grid:cell_end for rank %s is.... %s",
         processor_props.rank,
-<<<<<<< HEAD
         "\n".join(
-            [
-                f"{k:<10}  - {icon_grid.end_index(k)}"
-                for k in h_grid.get_domains_for_dim(dims.CellDim)
-            ]
+            [f"{k!s}  - {icon_grid.end_index(k)}" for k in h_grid.get_domains_for_dim(dims.CellDim)]
         ),
-=======
-        "\n".join([f"{k!s}  - {v}" for k, v in icon_grid._end_indices.items() if k.dim == CellDim]),
->>>>>>> 60828f9e
     )
     log.info(
         "icon_grid:vert_start for rank %s is.... %s",
         processor_props.rank,
         "\n".join(
-<<<<<<< HEAD
             [
-                f"{k:<10}  - {icon_grid.start_index(k)}"
+                f"{k!s}  - {icon_grid.start_index(k)}"
                 for k in h_grid.get_domains_for_dim(dims.VertexDim)
             ]
-=======
-            [f"{k!s}  - {v}" for k, v in icon_grid._start_indices.items() if k.dim == VertexDim]
->>>>>>> 60828f9e
         ),
     )
     log.info(
         "icon_grid:vert_end for rank %s is.... %s",
         processor_props.rank,
         "\n".join(
-<<<<<<< HEAD
             [
-                f"{k:<10}  - {icon_grid.end_index(k)}"
+                f"{k!s}  - {icon_grid.end_index(k)}"
                 for k in h_grid.get_domains_for_dim(dims.VertexDim)
             ]
-=======
-            [f"{k!s}  - {v}" for k, v in icon_grid._end_indices.items() if k.dim == VertexDim]
->>>>>>> 60828f9e
         ),
     )
     log.info(
         "icon_grid:edge_start for rank %s is.... %s",
         processor_props.rank,
         "\n".join(
-<<<<<<< HEAD
             [
-                f"{k:<10}  - {icon_grid.start_index(k)}"
+                f"{k!s}  - {icon_grid.start_index(k)}"
                 for k in h_grid.get_domains_for_dim(dims.EdgeDim)
             ]
-=======
-            [f"{k!s}  - {v}" for k, v in icon_grid._start_indices.items() if k.dim == EdgeDim]
->>>>>>> 60828f9e
         ),
     )
     log.info(
         "icon_grid:edge_end for rank %s is.... %s",
         processor_props.rank,
-<<<<<<< HEAD
         "\n".join(
-            [
-                f"{k:<10}  - {icon_grid.end_index(k)}"
-                for k in h_grid.get_domains_for_dim(dims.EdgeDim)
-            ]
+            [f"{k!s}  - {icon_grid.end_index(k)}" for k in h_grid.get_domains_for_dim(dims.EdgeDim)]
         ),
-=======
-        "\n".join([f"{k!s}  - {v}" for k, v in icon_grid._end_indices.items() if k.dim == EdgeDim]),
->>>>>>> 60828f9e
     )
 
     for offset, connectivity in icon_grid.connectivities.items():
