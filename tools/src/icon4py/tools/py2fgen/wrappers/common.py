# ICON4Py - ICON inspired code in Python and GT4Py
#
# Copyright (c) 2022-2024, ETH Zurich and MeteoSwiss
# All rights reserved.
#
# Please, refer to the LICENSE file in the root directory.
# SPDX-License-Identifier: BSD-3-Clause
# type: ignore

import functools
import logging
from types import ModuleType
from typing import Callable, Iterable, TypeAlias, Union

import gt4py.next as gtx
import numpy as np
from gt4py import eve
from gt4py._core import definitions as gt4py_definitions
from gt4py.next import allocators as gtx_allocators, backend as gtx_backend
from gt4py.next.program_processors.runners.gtfn import (
    run_gtfn_cached,
    run_gtfn_gpu_cached,
)

from icon4py.model.common import dimension as dims, model_backends
from icon4py.model.common.decomposition import definitions, mpi_decomposition
from icon4py.model.common.grid import base, icon
from icon4py.model.common.utils import data_allocation as data_alloc


try:
<<<<<<< HEAD
    import dace  # type: ignore[import-untyped]
    from gt4py.next.program_processors.runners.dace import (
        run_dace_cpu_cached,
        run_dace_gpu_cached,
    )
except ImportError:
    from typing import Optional

    dace: Optional[ModuleType] = None  # type: ignore[no-redef] # definition needed here

try:
=======
>>>>>>> 824febad
    import cupy as cp

    xp = cp
except ImportError:
    cp = None
    xp = np


NDArray: TypeAlias = Union[np.ndarray, xp.ndarray]

# TODO(havogt) import needed to register MultNodeRun in get_processor_properties, does the pattern make sense?
assert hasattr(mpi_decomposition, "get_multinode_properties")

log = logging.getLogger(__name__)


class BackendIntEnum(eve.IntEnum):
    DEFAULT = 0
    DEFAULT_CPU = 1
    DEFAULT_GPU = 2
    _GTFN_CPU = 11
    _GTFN_GPU = 12
    _DACE_CPU = 21
    _DACE_GPU = 22


_BACKEND_MAP = {
    BackendIntEnum._GTFN_CPU: run_gtfn_cached,
    BackendIntEnum._GTFN_GPU: run_gtfn_gpu_cached,
}
try:
    _BACKEND_MAP |= {
        BackendIntEnum._DACE_CPU: model_backends.make_custom_dace_backend(gpu=False),
        BackendIntEnum._DACE_GPU: model_backends.make_custom_dace_backend(gpu=True),
    }
except NotImplementedError:
    pass  # dace backends not available


def select_backend(selector: BackendIntEnum, on_gpu: bool) -> gtx_backend.Backend:
    default_cpu = BackendIntEnum._GTFN_CPU
    default_gpu = BackendIntEnum._GTFN_GPU
    if selector == BackendIntEnum.DEFAULT:
        if on_gpu:
            selector = BackendIntEnum.DEFAULT_GPU
        else:
            selector = BackendIntEnum.DEFAULT_CPU
    if selector == BackendIntEnum.DEFAULT_CPU:
        selector = default_cpu
    elif selector == BackendIntEnum.DEFAULT_GPU:
        selector = default_gpu

    if selector not in (
        BackendIntEnum._GTFN_CPU,
        BackendIntEnum._GTFN_GPU,
        BackendIntEnum._DACE_CPU,
        BackendIntEnum._DACE_GPU,
    ):
        raise ValueError(f"Invalid backend selector: {selector.name}")
    if on_gpu and selector in (BackendIntEnum._DACE_CPU, BackendIntEnum._GTFN_CPU):
        raise ValueError(f"Inconsistent backend selection: {selector.name} and on_gpu=True")
    if not on_gpu and selector in (BackendIntEnum._DACE_GPU, BackendIntEnum._GTFN_GPU):
        raise ValueError(f"Inconsistent backend selection: {selector.name} and on_gpu=False")

    assert selector in _BACKEND_MAP
    return _BACKEND_MAP[selector]


def cached_dummy_field_factory(
    allocator: gtx_backend.Backend,
) -> Callable[[str, gtx.Domain, gt4py_definitions.DType], gtx.Field]:
    # curried to exclude non-hashable backend from cache
    @functools.lru_cache(maxsize=20)
    def impl(_name: str, domain: gtx.Domain, dtype: gt4py_definitions.DType) -> gtx.Field:
        # _name is used to differentiate between different dummy fields
        return gtx.zeros(domain, dtype=dtype, allocator=allocator)

    return impl


def adjust_fortran_indices(inp: np.ndarray | NDArray) -> np.ndarray | NDArray:
    """For some Fortran arrays we need to subtract 1 to be compatible with Python indexing."""
    return inp - 1


def shrink_to_dimension(
    sizes: dict[gtx.Dimension, int], tables: dict[gtx.FieldOffset, NDArray]
) -> dict[gtx.FieldOffset, NDArray]:
    """Shrink the neighbor tables from nproma size to the actual size of the grid."""
    return {k: v[: sizes[k.target[0]]] for k, v in tables.items()}


def add_origin(xp: ModuleType, table: NDArray) -> NDArray:
    return xp.column_stack((xp.arange(table.shape[0], dtype=xp.int32), table))


def get_nproma(tables: Iterable[NDArray]) -> int:
    tables = list(tables)
    nproma = tables[0].shape[0]
    if not all(table.shape[0] == nproma for table in tables):
        raise ValueError("All connectivity tables must have the same number of rows (nproma).")
    return nproma


def _nproma_1d_sparse_connectivity_constructor(
    nproma: int,
    offset: gtx.FieldOffset,
    shape2d: tuple[int, int],
    allocator: gtx_allocators.FieldBufferAllocationUtil | None = None,
) -> data_alloc.NDArray:
    arr = np.arange(nproma * shape2d[1], dtype=gtx.int32).reshape((nproma, shape2d[1]))
    arr = arr[: shape2d[0], :]  # shrink to the actual size of the grid
    return gtx.as_connectivity(
        domain=offset.target,
        codomain=offset.source,
        data=arr,
        allocator=allocator,
    )


def construct_icon_grid(
    cell_starts: np.ndarray,
    cell_ends: np.ndarray,
    vertex_starts: np.ndarray,
    vertex_ends: np.ndarray,
    edge_starts: np.ndarray,
    edge_ends: np.ndarray,
    c2e: NDArray,
    e2c: NDArray,
    c2e2c: NDArray,
    e2c2e: NDArray,
    e2v: NDArray,
    v2e: NDArray,
    v2c: NDArray,
    e2c2v: NDArray,
    c2v: NDArray,
    grid_id: str,
    num_vertices: int,
    num_cells: int,
    num_edges: int,
    vertical_size: int,
    limited_area: bool,
    mean_cell_area: gtx.float64,
    backend: gtx_backend.Backend,
) -> icon.IconGrid:
    log.debug("Constructing ICON Grid in Python...")
    log.debug("num_cells:%s", num_cells)
    log.debug("num_edges:%s", num_edges)
    log.debug("num_vertices:%s", num_vertices)
    log.debug("num_levels:%s", vertical_size)

    log.debug("Offsetting Fortran connectivitity arrays by 1")

    xp = data_alloc.import_array_ns(backend)

    cells_start_index = adjust_fortran_indices(cell_starts)
    vertex_start_index = adjust_fortran_indices(vertex_starts)
    edge_start_index = adjust_fortran_indices(edge_starts)

    cells_end_index = cell_ends
    vertex_end_index = vertex_ends
    edge_end_index = edge_ends

    c2e = adjust_fortran_indices(c2e)
    c2v = adjust_fortran_indices(c2v)
    v2c = adjust_fortran_indices(v2c)
    e2v = adjust_fortran_indices(e2v)[
        :, 0:2
    ]  # slicing required for e2v as input data is actually e2c2v
    c2e2c = adjust_fortran_indices(c2e2c)
    v2e = adjust_fortran_indices(v2e)
    e2c2v = adjust_fortran_indices(e2c2v)
    e2c = adjust_fortran_indices(e2c)
    e2c2e = adjust_fortran_indices(e2c2e)

    # stacked arrays
    c2e2c0 = add_origin(xp, c2e2c)
    e2c2e0 = add_origin(xp, e2c2e)

    config = base.GridConfig(
        horizontal_config=base.HorizontalGridSize(
            num_vertices=num_vertices,
            num_cells=num_cells,
            num_edges=num_edges,
        ),
        vertical_size=vertical_size,
        limited_area=limited_area,
        on_gpu=data_alloc.is_cupy_device(backend),
        keep_skip_values=False,
    )

    neighbor_tables = {
        dims.C2E: c2e,
        dims.C2V: c2v,
        dims.E2C: e2c,
        dims.E2C2E: e2c2e,
        dims.C2E2C: c2e2c,
        dims.C2E2CO: c2e2c0,
        dims.E2C2EO: e2c2e0,
        dims.V2E: v2e,
        dims.E2V: e2v,
        dims.E2C2V: e2c2v,
        dims.V2C: v2c,
    }

    # extract nproma before shrinking the connectivities
    nproma = get_nproma(neighbor_tables.values())

    neighbor_tables = shrink_to_dimension(
        sizes={dims.EdgeDim: num_edges, dims.VertexDim: num_vertices, dims.CellDim: num_cells},
        tables=neighbor_tables,
    )

    start_indices = {
        dims.CellDim: cells_start_index,
        dims.EdgeDim: edge_start_index,
        dims.VertexDim: vertex_start_index,
    }
    end_indices = {
        dims.CellDim: cells_end_index,
        dims.EdgeDim: edge_end_index,
        dims.VertexDim: vertex_end_index,
    }

    return icon.icon_grid(
        id_=grid_id,
        allocator=backend,
        config=config,
        neighbor_tables=neighbor_tables,
        start_indices=start_indices,
        end_indices=end_indices,
        global_properties=icon.GlobalGridParams.from_mean_cell_area(mean_cell_area),
        sparse_1d_connectivity_constructor=functools.partial(
            _nproma_1d_sparse_connectivity_constructor, nproma
        ),
    )


def construct_decomposition(
    c_glb_index: np.ndarray,
    e_glb_index: np.ndarray,
    v_glb_index: np.ndarray,
    c_owner_mask: np.ndarray,
    e_owner_mask: np.ndarray,
    v_owner_mask: np.ndarray,
    num_cells: int,
    num_edges: int,
    num_vertices: int,
    num_levels: int,
    comm_id: int,
) -> tuple[
    definitions.ProcessProperties, definitions.DecompositionInfo, definitions.ExchangeRuntime
]:
    log.debug("Offsetting Fortran connectivitity arrays by 1")
    c_glb_index = adjust_fortran_indices(c_glb_index)
    e_glb_index = adjust_fortran_indices(e_glb_index)
    v_glb_index = adjust_fortran_indices(v_glb_index)

    c_owner_mask = c_owner_mask[:num_cells]
    e_owner_mask = e_owner_mask[:num_edges]
    v_owner_mask = v_owner_mask[:num_vertices]

    decomposition_info = (
        definitions.DecompositionInfo(
            klevels=num_levels, num_cells=num_cells, num_edges=num_edges, num_vertices=num_vertices
        )
        .with_dimension(dims.CellDim, c_glb_index, c_owner_mask)
        .with_dimension(dims.EdgeDim, e_glb_index, e_owner_mask)
        .with_dimension(dims.VertexDim, v_glb_index, v_owner_mask)
    )
    processor_props = definitions.get_processor_properties(definitions.MultiNodeRun(), comm_id)
    exchange = definitions.create_exchange(processor_props, decomposition_info)

    return processor_props, decomposition_info, exchange<|MERGE_RESOLUTION|>--- conflicted
+++ resolved
@@ -29,20 +29,6 @@
 
 
 try:
-<<<<<<< HEAD
-    import dace  # type: ignore[import-untyped]
-    from gt4py.next.program_processors.runners.dace import (
-        run_dace_cpu_cached,
-        run_dace_gpu_cached,
-    )
-except ImportError:
-    from typing import Optional
-
-    dace: Optional[ModuleType] = None  # type: ignore[no-redef] # definition needed here
-
-try:
-=======
->>>>>>> 824febad
     import cupy as cp
 
     xp = cp
