# ICON4Py - ICON inspired code in Python and GT4Py
#
# Copyright (c) 2022-2024, ETH Zurich and MeteoSwiss
# All rights reserved.
#
# Please, refer to the LICENSE file in the root directory.
# SPDX-License-Identifier: BSD-3-Clause


import contextlib
import functools
import logging
from collections.abc import Callable, Iterable
from types import ModuleType
from typing import TYPE_CHECKING, Final, TypeAlias

import gt4py.next as gtx
import gt4py.next.typing as gtx_typing
import numpy as np
from gt4py import eve
from gt4py._core import definitions as gt4py_definitions
from gt4py.next import allocators as gtx_allocators

from icon4py.model.common import dimension as dims, model_backends
from icon4py.model.common.decomposition import definitions, mpi_decomposition
from icon4py.model.common.grid import base, horizontal as h_grid, icon
from icon4py.model.common.utils import data_allocation as data_alloc


if TYPE_CHECKING:
    xp: Final = np
else:
    try:
        import cupy as cp

        xp = cp
    except ImportError:
        cp = None
        xp = np


NDArray: TypeAlias = np.ndarray | xp.ndarray

# TODO(havogt): import needed to register MultNodeRun in get_processor_properties, does the pattern make sense?
assert hasattr(mpi_decomposition, "get_multinode_properties")

log = logging.getLogger(__name__)


class BackendIntEnum(eve.IntEnum):
    DEFAULT = 0
    DEFAULT_CPU = 1
    DEFAULT_GPU = 2
    _GTFN_CPU = 11
    _GTFN_GPU = 12
    _DACE_CPU = 21
    _DACE_GPU = 22


_BACKEND_MAP: dict[BackendIntEnum, gtx_typing.Backend | None] = {
    BackendIntEnum._GTFN_CPU: model_backends.BACKENDS["gtfn_cpu"],
    BackendIntEnum._GTFN_GPU: model_backends.BACKENDS["gtfn_gpu"],
}
with contextlib.suppress(NotImplementedError):  # dace backends might not be available
    _BACKEND_MAP |= {
        BackendIntEnum._DACE_CPU: model_backends.BACKENDS.get("dace_cpu"),
        BackendIntEnum._DACE_GPU: model_backends.BACKENDS.get("dace_gpu"),
    }


def select_backend(
    selector: BackendIntEnum, on_gpu: bool
) -> gtx_typing.Backend | model_backends.DeviceType:
    if selector == BackendIntEnum.DEFAULT_CPU:
        if on_gpu:
            raise ValueError(
                f"Inconsistent backend selection: {selector.name} and on_gpu={on_gpu}."
            )
        return model_backends.CPU
    if selector == BackendIntEnum.DEFAULT_GPU:
        if not on_gpu:
            raise ValueError(
                f"Inconsistent backend selection: {selector.name} and on_gpu={on_gpu}."
            )
        assert isinstance(model_backends.GPU, model_backends.DeviceType)
        return model_backends.GPU
    if selector == BackendIntEnum.DEFAULT:
        device_type = model_backends.GPU if on_gpu else model_backends.CPU
        assert isinstance(device_type, model_backends.DeviceType)
        return device_type

    if selector not in (
        BackendIntEnum._GTFN_CPU,
        BackendIntEnum._GTFN_GPU,
        BackendIntEnum._DACE_CPU,
        BackendIntEnum._DACE_GPU,
    ):
        raise ValueError(f"Invalid backend selector: {selector.name}")
    if on_gpu and selector in (BackendIntEnum._DACE_CPU, BackendIntEnum._GTFN_CPU):
        raise ValueError(f"Inconsistent backend selection: {selector.name} and on_gpu=True")
    if not on_gpu and selector in (BackendIntEnum._DACE_GPU, BackendIntEnum._GTFN_GPU):
        raise ValueError(f"Inconsistent backend selection: {selector.name} and on_gpu=False")

    backend = _BACKEND_MAP.get(selector)
    assert backend is not None

    return backend


def cached_dummy_field_factory(
    allocator: gtx_allocators.FieldBufferAllocationUtil | None,
) -> Callable[[str, gtx.Domain, gt4py_definitions.DType], gtx.Field]:
    # curried to exclude non-hashable backend from cache
    @functools.lru_cache(maxsize=20)
    def impl(_name: str, domain: gtx.Domain, dtype: gt4py_definitions.DType) -> gtx.Field:
        # _name is used to differentiate between different dummy fields
<<<<<<< HEAD
        return gtx.zeros(domain, dtype=dtype, allocator=allocator)  # TODO(): fix type hint
=======
        return gtx.zeros(domain, dtype=dtype, allocator=allocator)
>>>>>>> f3aa74c2

    return impl


def adjust_fortran_indices(inp: NDArray) -> NDArray:
    """For some Fortran arrays we need to subtract 1 to be compatible with Python indexing."""
    return inp - 1


def shrink_to_dimension(
    sizes: dict[gtx.Dimension, int], tables: dict[gtx.FieldOffset, NDArray]
) -> dict[gtx.FieldOffset, NDArray]:
    """Shrink the neighbor tables from nproma size to the actual size of the grid."""
    return {k: v[: sizes[k.target[0]]] for k, v in tables.items()}


def add_origin(xp: ModuleType, table: NDArray) -> NDArray:
    return xp.column_stack((xp.arange(table.shape[0], dtype=xp.int32), table))


def get_nproma(tables: Iterable[NDArray]) -> int:
    tables = list(tables)
    nproma = tables[0].shape[0]
    if not all(table.shape[0] == nproma for table in tables):
        raise ValueError("All connectivity tables must have the same number of rows (nproma).")
    return nproma


def construct_icon_grid(
    cell_starts: np.ndarray,
    cell_ends: np.ndarray,
    vertex_starts: np.ndarray,
    vertex_ends: np.ndarray,
    edge_starts: np.ndarray,
    edge_ends: np.ndarray,
    c2e: NDArray,
    e2c: NDArray,
    c2e2c: NDArray,
    e2c2e: NDArray,
    e2v: NDArray,
    v2e: NDArray,
    v2c: NDArray,
    e2c2v: NDArray,
    c2v: NDArray,
    grid_id: str,
    num_vertices: int,
    num_cells: int,
    num_edges: int,
    vertical_size: int,
    limited_area: bool,
    mean_cell_area: gtx.float64,  # type:ignore[name-defined]  # TODO(): fix type hint
    allocator: gtx_allocators.FieldBufferAllocationUtil | None,
) -> icon.IconGrid:
    log.debug("Constructing ICON Grid in Python...")
    log.debug("num_cells:%s", num_cells)
    log.debug("num_edges:%s", num_edges)
    log.debug("num_vertices:%s", num_vertices)
    log.debug("num_levels:%s", vertical_size)

    log.debug("Offsetting Fortran connectivitity arrays by 1")

    xp = data_alloc.import_array_ns(allocator)
    start_indices = {
        # TODO(halungge): ICON Fortran has 0 values in these arrays in some places possibly where they don't use them.
        # We should investigate where we access these values.
        dims.CellDim: np.maximum(0, adjust_fortran_indices(cell_starts)),
        dims.EdgeDim: np.maximum(0, adjust_fortran_indices(edge_starts)),
        dims.VertexDim: np.maximum(0, adjust_fortran_indices(vertex_starts)),
    }
    end_indices = {dims.CellDim: cell_ends, dims.EdgeDim: edge_ends, dims.VertexDim: vertex_ends}

    c2e = adjust_fortran_indices(c2e)
    c2v = adjust_fortran_indices(c2v)
    v2c = adjust_fortran_indices(v2c)
    e2v = adjust_fortran_indices(e2v)[
        :, 0:2
    ]  # slicing required for e2v as input data is actually e2c2v
    c2e2c = adjust_fortran_indices(c2e2c)
    v2e = adjust_fortran_indices(v2e)
    e2c2v = adjust_fortran_indices(e2c2v)
    e2c = adjust_fortran_indices(e2c)
    e2c2e = adjust_fortran_indices(e2c2e)

    # stacked arrays
    c2e2c0 = add_origin(xp, c2e2c)
    e2c2e0 = add_origin(xp, e2c2e)

    config = base.GridConfig(
        horizontal_config=base.HorizontalGridSize(
            num_vertices=num_vertices,
            num_cells=num_cells,
            num_edges=num_edges,
        ),
        vertical_size=vertical_size,
        limited_area=limited_area,
        keep_skip_values=False,
    )

    neighbor_tables = {
        dims.C2E: c2e,
        dims.C2V: c2v,
        dims.E2C: e2c,
        dims.E2C2E: e2c2e,
        dims.C2E2C: c2e2c,
        dims.C2E2CO: c2e2c0,
        dims.E2C2EO: e2c2e0,
        dims.V2E: v2e,
        dims.E2V: e2v,
        dims.E2C2V: e2c2v,
        dims.V2C: v2c,
    }

    neighbor_tables = shrink_to_dimension(
        sizes={dims.EdgeDim: num_edges, dims.VertexDim: num_vertices, dims.CellDim: num_cells},
        tables=neighbor_tables,
    )
    domain_bounds_constructor = functools.partial(
        h_grid.get_start_end_idx_from_icon_arrays,
        start_indices=start_indices,
        end_indices=end_indices,
    )
    start_index, end_index = icon.get_start_and_end_index(domain_bounds_constructor)

    return icon.icon_grid(
        id_=grid_id,
        allocator=allocator,
        config=config,
        neighbor_tables=neighbor_tables,
        start_index=start_index,
        end_index=end_index,
        global_properties=icon.GlobalGridParams(mean_cell_area=mean_cell_area),
    )


def construct_decomposition(
    c_glb_index: np.ndarray,
    e_glb_index: np.ndarray,
    v_glb_index: np.ndarray,
    c_owner_mask: np.ndarray,
    e_owner_mask: np.ndarray,
    v_owner_mask: np.ndarray,
    num_cells: int,
    num_edges: int,
    num_vertices: int,
    num_levels: int,
    comm_id: int,
) -> tuple[
    definitions.ProcessProperties, definitions.DecompositionInfo, definitions.ExchangeRuntime
]:
    log.debug("Offsetting Fortran connectivitity arrays by 1")
    c_glb_index = adjust_fortran_indices(c_glb_index)
    e_glb_index = adjust_fortran_indices(e_glb_index)
    v_glb_index = adjust_fortran_indices(v_glb_index)

    c_owner_mask = c_owner_mask[:num_cells]
    e_owner_mask = e_owner_mask[:num_edges]
    v_owner_mask = v_owner_mask[:num_vertices]

    decomposition_info = (
        definitions.DecompositionInfo(
            num_cells=num_cells, num_edges=num_edges, num_vertices=num_vertices
        )
        .with_dimension(dims.CellDim, c_glb_index, c_owner_mask)
        .with_dimension(dims.EdgeDim, e_glb_index, e_owner_mask)
        .with_dimension(dims.VertexDim, v_glb_index, v_owner_mask)
    )
    processor_props = definitions.get_processor_properties(definitions.MultiNodeRun(), comm_id)
    exchange = definitions.create_exchange(processor_props, decomposition_info)

    return processor_props, decomposition_info, exchange<|MERGE_RESOLUTION|>--- conflicted
+++ resolved
@@ -114,11 +114,7 @@
     @functools.lru_cache(maxsize=20)
     def impl(_name: str, domain: gtx.Domain, dtype: gt4py_definitions.DType) -> gtx.Field:
         # _name is used to differentiate between different dummy fields
-<<<<<<< HEAD
-        return gtx.zeros(domain, dtype=dtype, allocator=allocator)  # TODO(): fix type hint
-=======
         return gtx.zeros(domain, dtype=dtype, allocator=allocator)
->>>>>>> f3aa74c2
 
     return impl
 
