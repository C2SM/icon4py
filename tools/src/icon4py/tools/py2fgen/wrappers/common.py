# ICON4Py - ICON inspired code in Python and GT4Py
#
# Copyright (c) 2022-2024, ETH Zurich and MeteoSwiss
# All rights reserved.
#
# Please, refer to the LICENSE file in the root directory.
# SPDX-License-Identifier: BSD-3-Clause


import contextlib
import functools
import logging
from collections.abc import Callable, Iterable
from types import ModuleType
from typing import TYPE_CHECKING, Final, TypeAlias

import gt4py.next as gtx
import gt4py.next.typing as gtx_typing
import numpy as np
from gt4py import eve
from gt4py._core import definitions as gt4py_definitions
from gt4py.next import allocators as gtx_allocators

from icon4py.model.common import dimension as dims, model_backends
from icon4py.model.common.decomposition import definitions, mpi_decomposition
from icon4py.model.common.grid import base, horizontal as h_grid, icon
from icon4py.model.common.utils import data_allocation as data_alloc


if TYPE_CHECKING:
    xp: Final = np
else:
    try:
        import cupy as cp

        xp = cp
    except ImportError:
        cp = None
        xp = np


NDArray: TypeAlias = np.ndarray | xp.ndarray

# TODO(havogt): import needed to register MultNodeRun in get_processor_properties, does the pattern make sense?
assert hasattr(mpi_decomposition, "get_multinode_properties")

log = logging.getLogger(__name__)


class BackendIntEnum(eve.IntEnum):
    DEFAULT = 0
    DEFAULT_CPU = 1
    DEFAULT_GPU = 2
    _GTFN_CPU = 11
    _GTFN_GPU = 12
    _DACE_CPU = 21
    _DACE_GPU = 22


_BACKEND_MAP: dict[BackendIntEnum, gtx_typing.Backend | None] = {
    BackendIntEnum._GTFN_CPU: model_backends.BACKENDS["gtfn_cpu"],
    BackendIntEnum._GTFN_GPU: model_backends.BACKENDS["gtfn_gpu"],
}
with contextlib.suppress(NotImplementedError):  # dace backends might not be available
    _BACKEND_MAP |= {
        BackendIntEnum._DACE_CPU: model_backends.BACKENDS.get("dace_cpu"),
        BackendIntEnum._DACE_GPU: model_backends.BACKENDS.get("dace_gpu"),
    }


def select_backend(
    selector: BackendIntEnum, on_gpu: bool
) -> gtx_typing.Backend | model_backends.DeviceType:
    if selector == BackendIntEnum.DEFAULT_CPU:
        if on_gpu:
            raise ValueError(
                f"Inconsistent backend selection: {selector.name} and on_gpu={on_gpu}."
            )
        return model_backends.CPU
    if selector == BackendIntEnum.DEFAULT_GPU:
        if not on_gpu:
            raise ValueError(
                f"Inconsistent backend selection: {selector.name} and on_gpu={on_gpu}."
            )
        assert isinstance(model_backends.GPU, model_backends.DeviceType)
        return model_backends.GPU
    if selector == BackendIntEnum.DEFAULT:
        device_type = model_backends.GPU if on_gpu else model_backends.CPU
        assert isinstance(device_type, model_backends.DeviceType)
        return device_type

    if selector not in (
        BackendIntEnum._GTFN_CPU,
        BackendIntEnum._GTFN_GPU,
        BackendIntEnum._DACE_CPU,
        BackendIntEnum._DACE_GPU,
    ):
        raise ValueError(f"Invalid backend selector: {selector.name}")
    if on_gpu and selector in (BackendIntEnum._DACE_CPU, BackendIntEnum._GTFN_CPU):
        raise ValueError(f"Inconsistent backend selection: {selector.name} and on_gpu=True")
    if not on_gpu and selector in (BackendIntEnum._DACE_GPU, BackendIntEnum._GTFN_GPU):
        raise ValueError(f"Inconsistent backend selection: {selector.name} and on_gpu=False")

    backend = _BACKEND_MAP.get(selector)
    assert backend is not None

    return backend


def cached_dummy_field_factory(
    allocator: gtx_allocators.FieldBufferAllocationUtil | None,
) -> Callable[[str, gtx.Domain, gt4py_definitions.DType], gtx.Field]:
    # curried to exclude non-hashable backend from cache
    @functools.lru_cache(maxsize=20)
    def impl(_name: str, domain: gtx.Domain, dtype: gt4py_definitions.DType) -> gtx.Field:
        # _name is used to differentiate between different dummy fields
        return gtx.zeros(domain, dtype=dtype, allocator=allocator)  # type:ignore[arg-type]  # TODO(): fix type hint

    return impl


def adjust_fortran_indices(inp: NDArray) -> NDArray:
    """For some Fortran arrays we need to subtract 1 to be compatible with Python indexing."""
    return inp - 1


def shrink_to_dimension(
    sizes: dict[gtx.Dimension, int], tables: dict[gtx.FieldOffset, NDArray]
) -> dict[gtx.FieldOffset, NDArray]:
    """Shrink the neighbor tables from nproma size to the actual size of the grid."""
    return {k: v[: sizes[k.target[0]]] for k, v in tables.items()}


def add_origin(xp: ModuleType, table: NDArray) -> NDArray:
    return xp.column_stack((xp.arange(table.shape[0], dtype=xp.int32), table))


def get_nproma(tables: Iterable[NDArray]) -> int:
    tables = list(tables)
    nproma = tables[0].shape[0]
    if not all(table.shape[0] == nproma for table in tables):
        raise ValueError("All connectivity tables must have the same number of rows (nproma).")
    return nproma


def construct_icon_grid(
    cell_starts: np.ndarray,
    cell_ends: np.ndarray,
    vertex_starts: np.ndarray,
    vertex_ends: np.ndarray,
    edge_starts: np.ndarray,
    edge_ends: np.ndarray,
    c2e: NDArray,
    e2c: NDArray,
    c2e2c: NDArray,
    e2c2e: NDArray,
    e2v: NDArray,
    v2e: NDArray,
    v2c: NDArray,
    e2c2v: NDArray,
    c2v: NDArray,
    grid_id: str,
    num_vertices: int,
    num_cells: int,
    num_edges: int,
    vertical_size: int,
    limited_area: bool,
    mean_cell_area: gtx.float64,  # type:ignore[name-defined]  # TODO(): fix type hint
    allocator: gtx_allocators.FieldBufferAllocationUtil | None,
) -> icon.IconGrid:
    log.debug("Constructing ICON Grid in Python...")
    log.debug("num_cells:%s", num_cells)
    log.debug("num_edges:%s", num_edges)
    log.debug("num_vertices:%s", num_vertices)
    log.debug("num_levels:%s", vertical_size)

    log.debug("Offsetting Fortran connectivitity arrays by 1")

    xp = data_alloc.import_array_ns(allocator)
    start_indices = {
        # TODO(halungge): ICON Fortran has 0 values in these arrays in some places possibly where they don't use them.
        # We should investigate where we access these values.
        dims.CellDim: np.maximum(0, adjust_fortran_indices(cell_starts)),
        dims.EdgeDim: np.maximum(0, adjust_fortran_indices(edge_starts)),
        dims.VertexDim: np.maximum(0, adjust_fortran_indices(vertex_starts)),
    }
    end_indices = {dims.CellDim: cell_ends, dims.EdgeDim: edge_ends, dims.VertexDim: vertex_ends}

    c2e = adjust_fortran_indices(c2e)
    c2v = adjust_fortran_indices(c2v)
    v2c = adjust_fortran_indices(v2c)
    e2v = adjust_fortran_indices(e2v)[
        :, 0:2
    ]  # slicing required for e2v as input data is actually e2c2v
    c2e2c = adjust_fortran_indices(c2e2c)
    v2e = adjust_fortran_indices(v2e)
    e2c2v = adjust_fortran_indices(e2c2v)
    e2c = adjust_fortran_indices(e2c)
    e2c2e = adjust_fortran_indices(e2c2e)

    # stacked arrays
    c2e2c0 = add_origin(xp, c2e2c)
    e2c2e0 = add_origin(xp, e2c2e)

    config = base.GridConfig(
        horizontal_size=base.HorizontalGridSize(
            num_vertices=num_vertices,
            num_cells=num_cells,
            num_edges=num_edges,
        ),
        vertical_size=vertical_size,
        limited_area=limited_area,
        keep_skip_values=False,
    )

    neighbor_tables = {
        dims.C2E: c2e,
        dims.C2V: c2v,
        dims.E2C: e2c,
        dims.E2C2E: e2c2e,
        dims.C2E2C: c2e2c,
        dims.C2E2CO: c2e2c0,
        dims.E2C2EO: e2c2e0,
        dims.V2E: v2e,
        dims.E2V: e2v,
        dims.E2C2V: e2c2v,
        dims.V2C: v2c,
    }

    neighbor_tables = shrink_to_dimension(
        sizes={dims.EdgeDim: num_edges, dims.VertexDim: num_vertices, dims.CellDim: num_cells},
        tables=neighbor_tables,
    )
    domain_bounds_constructor = functools.partial(
        h_grid.get_start_end_idx_from_icon_arrays,
        start_indices=start_indices,
        end_indices=end_indices,
    )
    start_index, end_index = icon.get_start_and_end_index(domain_bounds_constructor)

    return icon.icon_grid(
        id_=grid_id,
        allocator=allocator,
        config=config,
        neighbor_tables=neighbor_tables,
        start_index=start_index,
        end_index=end_index,
        global_properties=icon.GlobalGridParams(mean_cell_area=mean_cell_area),
    )


def construct_decomposition(
    c_glb_index: np.ndarray,
    e_glb_index: np.ndarray,
    v_glb_index: np.ndarray,
    c_owner_mask: np.ndarray,
    e_owner_mask: np.ndarray,
    v_owner_mask: np.ndarray,
    num_cells: int,
    num_edges: int,
    num_vertices: int,
    num_levels: int,
    comm_id: int,
) -> tuple[
    definitions.ProcessProperties, definitions.DecompositionInfo, definitions.ExchangeRuntime
]:
    log.debug("Offsetting Fortran connectivitity arrays by 1")
    c_glb_index = adjust_fortran_indices(c_glb_index)
    e_glb_index = adjust_fortran_indices(e_glb_index)
    v_glb_index = adjust_fortran_indices(v_glb_index)

    c_owner_mask = c_owner_mask[:num_cells]
    e_owner_mask = e_owner_mask[:num_edges]
    v_owner_mask = v_owner_mask[:num_vertices]

    decomposition_info = (
<<<<<<< HEAD
        definitions.DecompositionInfo(klevels=num_levels)
        # TODO (halungge): last argument is called `decomp_domain` in icon, it is not needed in the granules should we pass it nevertheless?
        .set_dimension(dims.CellDim, c_glb_index, c_owner_mask, None)
        .set_dimension(dims.EdgeDim, e_glb_index, e_owner_mask, None)
        .set_dimension(dims.VertexDim, v_glb_index, v_owner_mask, None)
=======
        definitions.DecompositionInfo(
            num_cells=num_cells, num_edges=num_edges, num_vertices=num_vertices
        )
        .with_dimension(dims.CellDim, c_glb_index, c_owner_mask)
        .with_dimension(dims.EdgeDim, e_glb_index, e_owner_mask)
        .with_dimension(dims.VertexDim, v_glb_index, v_owner_mask)
>>>>>>> 3cedba9a
    )
    processor_props = definitions.get_processor_properties(definitions.MultiNodeRun(), comm_id)
    exchange = definitions.create_exchange(processor_props, decomposition_info)

    return processor_props, decomposition_info, exchange<|MERGE_RESOLUTION|>--- conflicted
+++ resolved
@@ -274,20 +274,11 @@
     v_owner_mask = v_owner_mask[:num_vertices]
 
     decomposition_info = (
-<<<<<<< HEAD
-        definitions.DecompositionInfo(klevels=num_levels)
+        definitions.DecompositionInfo()
         # TODO (halungge): last argument is called `decomp_domain` in icon, it is not needed in the granules should we pass it nevertheless?
         .set_dimension(dims.CellDim, c_glb_index, c_owner_mask, None)
         .set_dimension(dims.EdgeDim, e_glb_index, e_owner_mask, None)
         .set_dimension(dims.VertexDim, v_glb_index, v_owner_mask, None)
-=======
-        definitions.DecompositionInfo(
-            num_cells=num_cells, num_edges=num_edges, num_vertices=num_vertices
-        )
-        .with_dimension(dims.CellDim, c_glb_index, c_owner_mask)
-        .with_dimension(dims.EdgeDim, e_glb_index, e_owner_mask)
-        .with_dimension(dims.VertexDim, v_glb_index, v_owner_mask)
->>>>>>> 3cedba9a
     )
     processor_props = definitions.get_processor_properties(definitions.MultiNodeRun(), comm_id)
     exchange = definitions.create_exchange(processor_props, decomposition_info)
