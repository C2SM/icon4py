# ICON4Py - ICON inspired code in Python and GT4Py
#
# Copyright (c) 2022-2024, ETH Zurich and MeteoSwiss
# All rights reserved.
#
# Please, refer to the LICENSE file in the root directory.
# SPDX-License-Identifier: BSD-3-Clause

# type: ignore

"""
Wrapper module for dycore granule.

Module contains a solve_nh_init and solve_nh_run function that follow the architecture of
Fortran granule interfaces:
- all arguments needed from external sources are passed.
- passing of scalar types or fields of simple types
"""

import cProfile
import pstats
from typing import Optional

import gt4py.next as gtx

import icon4py.model.common.grid.states as grid_states
from icon4py.model.atmosphere.dycore import dycore_states, solve_nonhydro
from icon4py.model.common import dimension as dims, utils as common_utils
from icon4py.model.common.grid import icon as icon_grid
from icon4py.model.common.grid.vertical import VerticalGrid, VerticalGridConfig
from icon4py.model.common.states.prognostic_state import PrognosticState
from icon4py.model.common.utils import data_allocation as data_alloc
from icon4py.tools.common.logger import setup_logger
from icon4py.tools.py2fgen.settings import backend, device
from icon4py.tools.py2fgen.wrappers import grid_wrapper


logger = setup_logger(__name__)

# TODO(havogt): remove module global state
profiler = cProfile.Profile()
granule: Optional[solve_nonhydro.SolveNonhydro] = None


def profile_enable():
    global profiler
    profiler.enable()


def profile_disable():
    global profiler
    profiler.disable()
    stats = pstats.Stats(profiler)
    stats.dump_stats(f"{__name__}.profile")


def solve_nh_init(
    vct_a: gtx.Field[gtx.Dims[dims.KDim], gtx.float64],
    vct_b: gtx.Field[gtx.Dims[dims.KDim], gtx.float64],
    cell_areas: gtx.Field[gtx.Dims[dims.CellDim], gtx.float64],
    primal_normal_cell_x: gtx.Field[gtx.Dims[dims.EdgeDim, dims.E2CDim], gtx.float64],
    primal_normal_cell_y: gtx.Field[gtx.Dims[dims.EdgeDim, dims.E2CDim], gtx.float64],
    dual_normal_cell_x: gtx.Field[gtx.Dims[dims.EdgeDim, dims.E2CDim], gtx.float64],
    dual_normal_cell_y: gtx.Field[gtx.Dims[dims.EdgeDim, dims.E2CDim], gtx.float64],
    edge_areas: gtx.Field[gtx.Dims[dims.EdgeDim], gtx.float64],
    tangent_orientation: gtx.Field[gtx.Dims[dims.EdgeDim], gtx.float64],
    inverse_primal_edge_lengths: gtx.Field[gtx.Dims[dims.EdgeDim], gtx.float64],
    inverse_dual_edge_lengths: gtx.Field[gtx.Dims[dims.EdgeDim], gtx.float64],
    inverse_vertex_vertex_lengths: gtx.Field[gtx.Dims[dims.EdgeDim], gtx.float64],
    primal_normal_vert_x: gtx.Field[gtx.Dims[dims.EdgeDim, dims.E2C2VDim], gtx.float64],
    primal_normal_vert_y: gtx.Field[gtx.Dims[dims.EdgeDim, dims.E2C2VDim], gtx.float64],
    dual_normal_vert_x: gtx.Field[gtx.Dims[dims.EdgeDim, dims.E2C2VDim], gtx.float64],
    dual_normal_vert_y: gtx.Field[gtx.Dims[dims.EdgeDim, dims.E2C2VDim], gtx.float64],
    f_e: gtx.Field[gtx.Dims[dims.EdgeDim], gtx.float64],
    c_lin_e: gtx.Field[gtx.Dims[dims.EdgeDim, dims.E2CDim], gtx.float64],
    c_intp: gtx.Field[gtx.Dims[dims.VertexDim, dims.V2CDim], gtx.float64],
    e_flx_avg: gtx.Field[gtx.Dims[dims.EdgeDim, dims.E2C2EODim], gtx.float64],
    geofac_grdiv: gtx.Field[gtx.Dims[dims.EdgeDim, dims.E2C2EODim], gtx.float64],
    geofac_rot: gtx.Field[gtx.Dims[dims.VertexDim, dims.V2EDim], gtx.float64],
    pos_on_tplane_e_1: gtx.Field[gtx.Dims[dims.EdgeDim, dims.E2CDim], gtx.float64],
    pos_on_tplane_e_2: gtx.Field[gtx.Dims[dims.EdgeDim, dims.E2CDim], gtx.float64],
    rbf_vec_coeff_e: gtx.Field[gtx.Dims[dims.EdgeDim, dims.E2C2EDim], gtx.float64],
    e_bln_c_s: gtx.Field[gtx.Dims[dims.CellDim, dims.C2EDim], gtx.float64],
    rbf_coeff_1: gtx.Field[gtx.Dims[dims.VertexDim, dims.V2EDim], gtx.float64],
    rbf_coeff_2: gtx.Field[gtx.Dims[dims.VertexDim, dims.V2EDim], gtx.float64],
    geofac_div: gtx.Field[gtx.Dims[dims.CellDim, dims.C2EDim], gtx.float64],
    geofac_n2s: gtx.Field[gtx.Dims[dims.CellDim, dims.C2E2CODim], gtx.float64],
    geofac_grg_x: gtx.Field[gtx.Dims[dims.CellDim, dims.C2E2CODim], gtx.float64],
    geofac_grg_y: gtx.Field[gtx.Dims[dims.CellDim, dims.C2E2CODim], gtx.float64],
    nudgecoeff_e: gtx.Field[gtx.Dims[dims.EdgeDim], gtx.float64],
    bdy_halo_c: gtx.Field[gtx.Dims[dims.CellDim], bool],
    mask_prog_halo_c: gtx.Field[gtx.Dims[dims.CellDim], bool],
    rayleigh_w: gtx.Field[gtx.Dims[dims.KDim], gtx.float64],
    exner_exfac: gtx.Field[gtx.Dims[dims.CellDim, dims.KDim], gtx.float64],
    exner_ref_mc: gtx.Field[gtx.Dims[dims.CellDim, dims.KDim], gtx.float64],
    wgtfac_c: gtx.Field[gtx.Dims[dims.CellDim, dims.KDim], gtx.float64],
    wgtfacq_c: gtx.Field[gtx.Dims[dims.CellDim, dims.KDim], gtx.float64],
    inv_ddqz_z_full: gtx.Field[gtx.Dims[dims.CellDim, dims.KDim], gtx.float64],
    rho_ref_mc: gtx.Field[gtx.Dims[dims.CellDim, dims.KDim], gtx.float64],
    theta_ref_mc: gtx.Field[gtx.Dims[dims.CellDim, dims.KDim], gtx.float64],
    vwind_expl_wgt: gtx.Field[gtx.Dims[dims.CellDim], gtx.float64],
    d_exner_dz_ref_ic: gtx.Field[gtx.Dims[dims.CellDim, dims.KDim], gtx.float64],
    ddqz_z_half: gtx.Field[gtx.Dims[dims.CellDim, dims.KDim], gtx.float64],
    theta_ref_ic: gtx.Field[gtx.Dims[dims.CellDim, dims.KDim], gtx.float64],
    d2dexdz2_fac1_mc: gtx.Field[gtx.Dims[dims.CellDim, dims.KDim], gtx.float64],
    d2dexdz2_fac2_mc: gtx.Field[gtx.Dims[dims.CellDim, dims.KDim], gtx.float64],
    rho_ref_me: gtx.Field[gtx.Dims[dims.EdgeDim, dims.KDim], gtx.float64],
    theta_ref_me: gtx.Field[gtx.Dims[dims.EdgeDim, dims.KDim], gtx.float64],
    ddxn_z_full: gtx.Field[gtx.Dims[dims.EdgeDim, dims.KDim], gtx.float64],
    zdiff_gradp: gtx.Field[gtx.Dims[dims.EdgeDim, dims.E2CDim, dims.KDim], gtx.float64],
    vertoffset_gradp: gtx.Field[gtx.Dims[dims.EdgeDim, dims.E2CDim, dims.KDim], gtx.int32],
    ipeidx_dsl: gtx.Field[gtx.Dims[dims.EdgeDim, dims.KDim], bool],
    pg_exdist: gtx.Field[gtx.Dims[dims.EdgeDim, dims.KDim], gtx.float64],
    ddqz_z_full_e: gtx.Field[gtx.Dims[dims.EdgeDim, dims.KDim], gtx.float64],
    ddxt_z_full: gtx.Field[gtx.Dims[dims.EdgeDim, dims.KDim], gtx.float64],
    wgtfac_e: gtx.Field[gtx.Dims[dims.EdgeDim, dims.KDim], gtx.float64],
    wgtfacq_e: gtx.Field[gtx.Dims[dims.EdgeDim, dims.KDim], gtx.float64],
    vwind_impl_wgt: gtx.Field[gtx.Dims[dims.CellDim], gtx.float64],
    hmask_dd3d: gtx.Field[gtx.Dims[dims.EdgeDim], gtx.float64],
    scalfac_dd3d: gtx.Field[gtx.Dims[dims.KDim], gtx.float64],
    coeff1_dwdz: gtx.Field[gtx.Dims[dims.CellDim, dims.KDim], gtx.float64],
    coeff2_dwdz: gtx.Field[gtx.Dims[dims.CellDim, dims.KDim], gtx.float64],
    coeff_gradekin: gtx.Field[gtx.Dims[dims.EdgeDim, dims.E2CDim], gtx.float64],
    c_owner_mask: gtx.Field[gtx.Dims[dims.CellDim], bool],
    cell_center_lat: gtx.Field[gtx.Dims[dims.CellDim], gtx.float64],
    cell_center_lon: gtx.Field[gtx.Dims[dims.CellDim], gtx.float64],
    edge_center_lat: gtx.Field[gtx.Dims[dims.EdgeDim], gtx.float64],
    edge_center_lon: gtx.Field[gtx.Dims[dims.EdgeDim], gtx.float64],
    primal_normal_x: gtx.Field[gtx.Dims[dims.EdgeDim], gtx.float64],
    primal_normal_y: gtx.Field[gtx.Dims[dims.EdgeDim], gtx.float64],
    rayleigh_damping_height: gtx.float64,
    itime_scheme: gtx.int32,
    iadv_rhotheta: gtx.int32,
    igradp_method: gtx.int32,
    ndyn_substeps: gtx.float64,
    rayleigh_type: gtx.int32,
    rayleigh_coeff: gtx.float64,
    divdamp_order: gtx.int32,
    is_iau_active: bool,
    iau_wgt_dyn: gtx.float64,
    divdamp_type: gtx.int32,
    divdamp_trans_start: gtx.float64,
    divdamp_trans_end: gtx.float64,
    l_vert_nested: bool,
    rhotheta_offctr: gtx.float64,
    veladv_offctr: gtx.float64,
    max_nudging_coeff: gtx.float64,
    divdamp_fac: gtx.float64,
    divdamp_fac2: gtx.float64,
    divdamp_fac3: gtx.float64,
    divdamp_fac4: gtx.float64,
    divdamp_z: gtx.float64,
    divdamp_z2: gtx.float64,
    divdamp_z3: gtx.float64,
    divdamp_z4: gtx.float64,
    lowest_layer_thickness: gtx.float64,
    model_top_height: gtx.float64,
    stretch_factor: gtx.float64,
    mean_cell_area: gtx.float64,
    nflat_gradp: gtx.int32,
    num_levels: gtx.int32,
):
    if not isinstance(grid_wrapper.grid, icon_grid.IconGrid):
        raise Exception("Need to initialise grid using grid_init before running solve_nh_init.")

    config = solve_nonhydro.NonHydrostaticConfig(
        itime_scheme=itime_scheme,
        iadv_rhotheta=iadv_rhotheta,
        igradp_method=igradp_method,
        ndyn_substeps_var=ndyn_substeps,
        rayleigh_type=rayleigh_type,
        rayleigh_coeff=rayleigh_coeff,
        divdamp_order=divdamp_order,
        is_iau_active=is_iau_active,
        iau_wgt_dyn=iau_wgt_dyn,
        divdamp_type=divdamp_type,
        divdamp_trans_start=divdamp_trans_start,
        divdamp_trans_end=divdamp_trans_end,
        l_vert_nested=l_vert_nested,
        rhotheta_offctr=rhotheta_offctr,
        veladv_offctr=veladv_offctr,
        max_nudging_coeff=max_nudging_coeff,
        divdamp_fac=divdamp_fac,
        divdamp_fac2=divdamp_fac2,
        divdamp_fac3=divdamp_fac3,
        divdamp_fac4=divdamp_fac4,
        divdamp_z=divdamp_z,
        divdamp_z2=divdamp_z2,
        divdamp_z3=divdamp_z3,
        divdamp_z4=divdamp_z4,
    )
    nonhydro_params = solve_nonhydro.NonHydrostaticParams(config)

    # edge geometry
    edge_geometry = grid_states.EdgeParams(
        tangent_orientation=tangent_orientation,
        inverse_primal_edge_lengths=inverse_primal_edge_lengths,
        inverse_dual_edge_lengths=inverse_dual_edge_lengths,
        inverse_vertex_vertex_lengths=inverse_vertex_vertex_lengths,
        primal_normal_vert_x=data_alloc.flatten_first_two_dims(
            dims.ECVDim, field=primal_normal_vert_x
        ),
        primal_normal_vert_y=data_alloc.flatten_first_two_dims(
            dims.ECVDim, field=primal_normal_vert_y
        ),
        dual_normal_vert_x=data_alloc.flatten_first_two_dims(dims.ECVDim, field=dual_normal_vert_x),
        dual_normal_vert_y=data_alloc.flatten_first_two_dims(dims.ECVDim, field=dual_normal_vert_y),
        primal_normal_cell_x=data_alloc.flatten_first_two_dims(
            dims.ECDim, field=primal_normal_cell_x
        ),
        primal_normal_cell_y=data_alloc.flatten_first_two_dims(
            dims.ECDim, field=primal_normal_cell_y
        ),
        dual_normal_cell_x=data_alloc.flatten_first_two_dims(dims.ECDim, field=dual_normal_cell_x),
        dual_normal_cell_y=data_alloc.flatten_first_two_dims(dims.ECDim, field=dual_normal_cell_y),
        edge_areas=edge_areas,
        f_e=f_e,
        edge_center_lat=edge_center_lat,
        edge_center_lon=edge_center_lon,
        primal_normal_x=primal_normal_x,
        primal_normal_y=primal_normal_y,
    )

    # datatest config CellParams
    cell_geometry = grid_states.CellParams(
        cell_center_lat=cell_center_lat,
        cell_center_lon=cell_center_lon,
        area=cell_areas,
        mean_cell_area=mean_cell_area,
        length_rescale_factor=1.0,
    )

    interpolation_state = dycore_states.InterpolationState(
        c_lin_e=c_lin_e,
        c_intp=c_intp,
        e_flx_avg=e_flx_avg,
        geofac_grdiv=geofac_grdiv,
        geofac_rot=geofac_rot,
        pos_on_tplane_e_1=data_alloc.flatten_first_two_dims(
            dims.ECDim, field=pos_on_tplane_e_1[:, 0:2]
        ),
        pos_on_tplane_e_2=data_alloc.flatten_first_two_dims(
            dims.ECDim, field=pos_on_tplane_e_2[:, 0:2]
        ),
        rbf_vec_coeff_e=rbf_vec_coeff_e,
        e_bln_c_s=data_alloc.flatten_first_two_dims(dims.CEDim, field=e_bln_c_s),
        rbf_coeff_1=rbf_coeff_1,
        rbf_coeff_2=rbf_coeff_2,
        geofac_div=data_alloc.flatten_first_two_dims(dims.CEDim, field=geofac_div),
        geofac_n2s=geofac_n2s,
        geofac_grg_x=geofac_grg_x,
        geofac_grg_y=geofac_grg_y,
        nudgecoeff_e=nudgecoeff_e,
    )

    metric_state_nonhydro = dycore_states.MetricStateNonHydro(
        bdy_halo_c=bdy_halo_c,
        mask_prog_halo_c=mask_prog_halo_c,
        rayleigh_w=rayleigh_w,
        exner_exfac=exner_exfac,
        exner_ref_mc=exner_ref_mc,
        wgtfac_c=wgtfac_c,
        wgtfacq_c=wgtfacq_c,
        inv_ddqz_z_full=inv_ddqz_z_full,
        rho_ref_mc=rho_ref_mc,
        theta_ref_mc=theta_ref_mc,
        vwind_expl_wgt=vwind_expl_wgt,
        d_exner_dz_ref_ic=d_exner_dz_ref_ic,
        ddqz_z_half=ddqz_z_half,
        theta_ref_ic=theta_ref_ic,
        d2dexdz2_fac1_mc=d2dexdz2_fac1_mc,
        d2dexdz2_fac2_mc=d2dexdz2_fac2_mc,
        rho_ref_me=rho_ref_me,
        theta_ref_me=theta_ref_me,
        ddxn_z_full=ddxn_z_full,
        zdiff_gradp=data_alloc.flatten_first_two_dims(dims.ECDim, dims.KDim, field=zdiff_gradp),
        vertoffset_gradp=data_alloc.flatten_first_two_dims(
            dims.ECDim, dims.KDim, field=vertoffset_gradp
        ),
        ipeidx_dsl=ipeidx_dsl,
        pg_exdist=pg_exdist,
        ddqz_z_full_e=ddqz_z_full_e,
        ddxt_z_full=ddxt_z_full,
        wgtfac_e=wgtfac_e,
        wgtfacq_e=wgtfacq_e,
        vwind_impl_wgt=vwind_impl_wgt,
        hmask_dd3d=hmask_dd3d,
        scalfac_dd3d=scalfac_dd3d,
        coeff1_dwdz=coeff1_dwdz,
        coeff2_dwdz=coeff2_dwdz,
        coeff_gradekin=data_alloc.flatten_first_two_dims(dims.ECDim, field=coeff_gradekin),
    )

    # datatest config
    vertical_config = VerticalGridConfig(
        num_levels=num_levels,
        lowest_layer_thickness=lowest_layer_thickness,
        model_top_height=model_top_height,
        stretch_factor=stretch_factor,
        rayleigh_damping_height=rayleigh_damping_height,
    )

    # datatest config, vertical parameters
    vertical_params = VerticalGrid(
        config=vertical_config,
        vct_a=vct_a,
        vct_b=vct_b,
        _min_index_flat_horizontal_grad_pressure=nflat_gradp,
    )

    global granule
    granule = solve_nonhydro.SolveNonhydro(
        grid=grid_wrapper.grid,
        config=config,
        params=nonhydro_params,
        metric_state_nonhydro=metric_state_nonhydro,
        interpolation_state=interpolation_state,
        vertical_params=vertical_params,
        edge_geometry=edge_geometry,
        cell_geometry=cell_geometry,
        owner_mask=c_owner_mask,
        backend=backend,
        exchange=grid_wrapper.exchange_runtime,
    )


def solve_nh_run(
    rho_now: gtx.Field[gtx.Dims[dims.CellDim, dims.KDim], gtx.float64],
    rho_new: gtx.Field[gtx.Dims[dims.CellDim, dims.KDim], gtx.float64],
    exner_now: gtx.Field[gtx.Dims[dims.CellDim, dims.KDim], gtx.float64],
    exner_new: gtx.Field[gtx.Dims[dims.CellDim, dims.KDim], gtx.float64],
    w_now: gtx.Field[gtx.Dims[dims.CellDim, dims.KDim], gtx.float64],
    w_new: gtx.Field[gtx.Dims[dims.CellDim, dims.KDim], gtx.float64],
    theta_v_now: gtx.Field[gtx.Dims[dims.CellDim, dims.KDim], gtx.float64],
    theta_v_new: gtx.Field[gtx.Dims[dims.CellDim, dims.KDim], gtx.float64],
    vn_now: gtx.Field[gtx.Dims[dims.EdgeDim, dims.KDim], gtx.float64],
    vn_new: gtx.Field[gtx.Dims[dims.EdgeDim, dims.KDim], gtx.float64],
    w_concorr_c: gtx.Field[gtx.Dims[dims.CellDim, dims.KDim], gtx.float64],
    ddt_vn_apc_ntl1: gtx.Field[gtx.Dims[dims.EdgeDim, dims.KDim], gtx.float64],
    ddt_vn_apc_ntl2: gtx.Field[gtx.Dims[dims.EdgeDim, dims.KDim], gtx.float64],
    ddt_w_adv_ntl1: gtx.Field[gtx.Dims[dims.CellDim, dims.KDim], gtx.float64],
    ddt_w_adv_ntl2: gtx.Field[gtx.Dims[dims.CellDim, dims.KDim], gtx.float64],
    theta_v_ic: gtx.Field[gtx.Dims[dims.CellDim, dims.KDim], gtx.float64],
    rho_ic: gtx.Field[gtx.Dims[dims.CellDim, dims.KDim], gtx.float64],
    exner_pr: gtx.Field[gtx.Dims[dims.CellDim, dims.KDim], gtx.float64],
    exner_dyn_incr: gtx.Field[gtx.Dims[dims.CellDim, dims.KDim], gtx.float64],
    ddt_exner_phy: gtx.Field[gtx.Dims[dims.CellDim, dims.KDim], gtx.float64],
    grf_tend_rho: gtx.Field[gtx.Dims[dims.CellDim, dims.KDim], gtx.float64],
    grf_tend_thv: gtx.Field[gtx.Dims[dims.CellDim, dims.KDim], gtx.float64],
    grf_tend_w: gtx.Field[gtx.Dims[dims.CellDim, dims.KDim], gtx.float64],
    mass_fl_e: gtx.Field[gtx.Dims[dims.EdgeDim, dims.KDim], gtx.float64],
    ddt_vn_phy: gtx.Field[gtx.Dims[dims.EdgeDim, dims.KDim], gtx.float64],
    grf_tend_vn: gtx.Field[gtx.Dims[dims.EdgeDim, dims.KDim], gtx.float64],
    vn_ie: gtx.Field[gtx.Dims[dims.EdgeDim, dims.KDim], gtx.float64],
    vt: gtx.Field[gtx.Dims[dims.EdgeDim, dims.KDim], gtx.float64],
    mass_flx_me: gtx.Field[gtx.Dims[dims.EdgeDim, dims.KDim], gtx.float64],
    mass_flx_ic: gtx.Field[gtx.Dims[dims.CellDim, dims.KDim], gtx.float64],
    vol_flx_ic: gtx.Field[gtx.Dims[dims.CellDim, dims.KDim], gtx.float64],
    vn_traj: gtx.Field[gtx.Dims[dims.EdgeDim, dims.KDim], gtx.float64],
    dtime: gtx.float64,
    lprep_adv: bool,
    at_initial_timestep: bool,
    divdamp_fac_o2: gtx.float64,
    ndyn_substeps: gtx.float64,
    idyn_timestep: gtx.int32,
):
    logger.info(f"Using Device = {device}")

    prep_adv = dycore_states.PrepAdvection(
        vn_traj=vn_traj,
        mass_flx_me=mass_flx_me,
        mass_flx_ic=mass_flx_ic,
<<<<<<< HEAD
        vol_flx_ic=data_alloc.zero_field(
            grid_wrapper.grid, dims.CellDim, dims.KDim, dtype=gtx.float64
        ),
=======
        vol_flx_ic=vol_flx_ic,
>>>>>>> bff235bb
    )

    diagnostic_state_nh = dycore_states.DiagnosticStateNonHydro(
        theta_v_ic=theta_v_ic,
        exner_pr=exner_pr,
        rho_ic=rho_ic,
        ddt_exner_phy=ddt_exner_phy,
        grf_tend_rho=grf_tend_rho,
        grf_tend_thv=grf_tend_thv,
        grf_tend_w=grf_tend_w,
        mass_fl_e=mass_fl_e,
        ddt_vn_phy=ddt_vn_phy,
        grf_tend_vn=grf_tend_vn,
        ddt_vn_apc_pc=common_utils.PredictorCorrectorPair(ddt_vn_apc_ntl1, ddt_vn_apc_ntl2),
        ddt_w_adv_pc=common_utils.PredictorCorrectorPair(ddt_w_adv_ntl1, ddt_w_adv_ntl2),
        vt=vt,
        vn_ie=vn_ie,
        w_concorr_c=w_concorr_c,
        rho_incr=None,  # sp.rho_incr,
        vn_incr=None,  # sp.vn_incr,
        exner_incr=None,  # sp.exner_incr,
        exner_dyn_incr=exner_dyn_incr,
    )

    prognostic_state_nnow = PrognosticState(
        w=w_now,
        vn=vn_now,
        theta_v=theta_v_now,
        rho=rho_now,
        exner=exner_now,
    )
    prognostic_state_nnew = PrognosticState(
        w=w_new,
        vn=vn_new,
        theta_v=theta_v_new,
        rho=rho_new,
        exner=exner_new,
    )
    prognostic_states = common_utils.TimeStepPair(prognostic_state_nnow, prognostic_state_nnew)

    # adjust for Fortran indexes
    idyn_timestep = idyn_timestep - 1

    global granule
    granule.time_step(
        diagnostic_state_nh=diagnostic_state_nh,
        prognostic_states=prognostic_states,
        prep_adv=prep_adv,
        divdamp_fac_o2=divdamp_fac_o2,
        dtime=dtime,
        at_initial_timestep=at_initial_timestep,
        lprep_adv=lprep_adv,
        at_first_substep=idyn_timestep == 0,
        at_last_substep=idyn_timestep == (ndyn_substeps - 1),
    )<|MERGE_RESOLUTION|>--- conflicted
+++ resolved
@@ -370,13 +370,7 @@
         vn_traj=vn_traj,
         mass_flx_me=mass_flx_me,
         mass_flx_ic=mass_flx_ic,
-<<<<<<< HEAD
-        vol_flx_ic=data_alloc.zero_field(
-            grid_wrapper.grid, dims.CellDim, dims.KDim, dtype=gtx.float64
-        ),
-=======
         vol_flx_ic=vol_flx_ic,
->>>>>>> bff235bb
     )
 
     diagnostic_state_nh = dycore_states.DiagnosticStateNonHydro(
