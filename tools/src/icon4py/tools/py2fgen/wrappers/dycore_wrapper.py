# ICON4Py - ICON inspired code in Python and GT4Py
#
# Copyright (c) 2022-2024, ETH Zurich and MeteoSwiss
# All rights reserved.
#
# Please, refer to the LICENSE file in the root directory.
# SPDX-License-Identifier: BSD-3-Clause

# type: ignore

"""
Wrapper module for dycore granule.

Module contains a solve_nh_init and solve_nh_run function that follow the architecture of
Fortran granule interfaces:
- all arguments needed from external sources are passed.
- passing of scalar types or fields of simple types
"""

import cProfile
import pstats
from typing import Optional

import gt4py.next as gtx

import icon4py.model.common.grid.states as grid_states
from icon4py.model.atmosphere.dycore import dycore_states, solve_nonhydro
from icon4py.model.common import dimension as dims, utils as common_utils
from icon4py.model.common.constants import DEFAULT_PHYSICS_DYNAMICS_TIMESTEP_RATIO
from icon4py.model.common.grid import icon as icon_grid
from icon4py.model.common.grid.vertical import VerticalGrid, VerticalGridConfig
from icon4py.model.common.states.prognostic_state import PrognosticState
from icon4py.model.common.utils import data_allocation as data_alloc
from icon4py.tools.common.logger import setup_logger
from icon4py.tools.py2fgen.settings import backend, device
from icon4py.tools.py2fgen.wrappers import grid_wrapper


logger = setup_logger(__name__)

# TODO(havogt): remove module global state
profiler = cProfile.Profile()
granule: Optional[solve_nonhydro.SolveNonhydro] = None


def profile_enable():
    global profiler
    profiler.enable()


def profile_disable():
    global profiler
    profiler.disable()
    stats = pstats.Stats(profiler)
    stats.dump_stats(f"{__name__}.profile")


def solve_nh_init(
    vct_a: gtx.Field[gtx.Dims[dims.KDim], gtx.float64],
    vct_b: gtx.Field[gtx.Dims[dims.KDim], gtx.float64],
    cell_areas: gtx.Field[gtx.Dims[dims.CellDim], gtx.float64],
    primal_normal_cell_x: gtx.Field[gtx.Dims[dims.EdgeDim, dims.E2CDim], gtx.float64],
    primal_normal_cell_y: gtx.Field[gtx.Dims[dims.EdgeDim, dims.E2CDim], gtx.float64],
    dual_normal_cell_x: gtx.Field[gtx.Dims[dims.EdgeDim, dims.E2CDim], gtx.float64],
    dual_normal_cell_y: gtx.Field[gtx.Dims[dims.EdgeDim, dims.E2CDim], gtx.float64],
    edge_areas: gtx.Field[gtx.Dims[dims.EdgeDim], gtx.float64],
    tangent_orientation: gtx.Field[gtx.Dims[dims.EdgeDim], gtx.float64],
    inverse_primal_edge_lengths: gtx.Field[gtx.Dims[dims.EdgeDim], gtx.float64],
    inverse_dual_edge_lengths: gtx.Field[gtx.Dims[dims.EdgeDim], gtx.float64],
    inverse_vertex_vertex_lengths: gtx.Field[gtx.Dims[dims.EdgeDim], gtx.float64],
    primal_normal_vert_x: gtx.Field[gtx.Dims[dims.EdgeDim, dims.E2C2VDim], gtx.float64],
    primal_normal_vert_y: gtx.Field[gtx.Dims[dims.EdgeDim, dims.E2C2VDim], gtx.float64],
    dual_normal_vert_x: gtx.Field[gtx.Dims[dims.EdgeDim, dims.E2C2VDim], gtx.float64],
    dual_normal_vert_y: gtx.Field[gtx.Dims[dims.EdgeDim, dims.E2C2VDim], gtx.float64],
    f_e: gtx.Field[gtx.Dims[dims.EdgeDim], gtx.float64],
    c_lin_e: gtx.Field[gtx.Dims[dims.EdgeDim, dims.E2CDim], gtx.float64],
    c_intp: gtx.Field[gtx.Dims[dims.VertexDim, dims.V2CDim], gtx.float64],
    e_flx_avg: gtx.Field[gtx.Dims[dims.EdgeDim, dims.E2C2EODim], gtx.float64],
    geofac_grdiv: gtx.Field[gtx.Dims[dims.EdgeDim, dims.E2C2EODim], gtx.float64],
    geofac_rot: gtx.Field[gtx.Dims[dims.VertexDim, dims.V2EDim], gtx.float64],
    pos_on_tplane_e_1: gtx.Field[gtx.Dims[dims.EdgeDim, dims.E2CDim], gtx.float64],
    pos_on_tplane_e_2: gtx.Field[gtx.Dims[dims.EdgeDim, dims.E2CDim], gtx.float64],
    rbf_vec_coeff_e: gtx.Field[gtx.Dims[dims.EdgeDim, dims.E2C2EDim], gtx.float64],
    e_bln_c_s: gtx.Field[gtx.Dims[dims.CellDim, dims.C2EDim], gtx.float64],
    rbf_coeff_1: gtx.Field[gtx.Dims[dims.VertexDim, dims.V2EDim], gtx.float64],
    rbf_coeff_2: gtx.Field[gtx.Dims[dims.VertexDim, dims.V2EDim], gtx.float64],
    geofac_div: gtx.Field[gtx.Dims[dims.CellDim, dims.C2EDim], gtx.float64],
    geofac_n2s: gtx.Field[gtx.Dims[dims.CellDim, dims.C2E2CODim], gtx.float64],
    geofac_grg_x: gtx.Field[gtx.Dims[dims.CellDim, dims.C2E2CODim], gtx.float64],
    geofac_grg_y: gtx.Field[gtx.Dims[dims.CellDim, dims.C2E2CODim], gtx.float64],
    nudgecoeff_e: gtx.Field[gtx.Dims[dims.EdgeDim], gtx.float64],
    bdy_halo_c: gtx.Field[gtx.Dims[dims.CellDim], bool],
    mask_prog_halo_c: gtx.Field[gtx.Dims[dims.CellDim], bool],
    rayleigh_w: gtx.Field[gtx.Dims[dims.KDim], gtx.float64],
    exner_exfac: gtx.Field[gtx.Dims[dims.CellDim, dims.KDim], gtx.float64],
    exner_ref_mc: gtx.Field[gtx.Dims[dims.CellDim, dims.KDim], gtx.float64],
    wgtfac_c: gtx.Field[gtx.Dims[dims.CellDim, dims.KDim], gtx.float64],
    wgtfacq_c: gtx.Field[gtx.Dims[dims.CellDim, dims.KDim], gtx.float64],
    inv_ddqz_z_full: gtx.Field[gtx.Dims[dims.CellDim, dims.KDim], gtx.float64],
    rho_ref_mc: gtx.Field[gtx.Dims[dims.CellDim, dims.KDim], gtx.float64],
    theta_ref_mc: gtx.Field[gtx.Dims[dims.CellDim, dims.KDim], gtx.float64],
    vwind_expl_wgt: gtx.Field[gtx.Dims[dims.CellDim], gtx.float64],
    d_exner_dz_ref_ic: gtx.Field[gtx.Dims[dims.CellDim, dims.KDim], gtx.float64],
    ddqz_z_half: gtx.Field[gtx.Dims[dims.CellDim, dims.KDim], gtx.float64],
    theta_ref_ic: gtx.Field[gtx.Dims[dims.CellDim, dims.KDim], gtx.float64],
    d2dexdz2_fac1_mc: gtx.Field[gtx.Dims[dims.CellDim, dims.KDim], gtx.float64],
    d2dexdz2_fac2_mc: gtx.Field[gtx.Dims[dims.CellDim, dims.KDim], gtx.float64],
    rho_ref_me: gtx.Field[gtx.Dims[dims.EdgeDim, dims.KDim], gtx.float64],
    theta_ref_me: gtx.Field[gtx.Dims[dims.EdgeDim, dims.KDim], gtx.float64],
    ddxn_z_full: gtx.Field[gtx.Dims[dims.EdgeDim, dims.KDim], gtx.float64],
    zdiff_gradp: gtx.Field[gtx.Dims[dims.EdgeDim, dims.E2CDim, dims.KDim], gtx.float64],
    vertoffset_gradp: gtx.Field[gtx.Dims[dims.EdgeDim, dims.E2CDim, dims.KDim], gtx.int32],
    ipeidx_dsl: gtx.Field[gtx.Dims[dims.EdgeDim, dims.KDim], bool],
    pg_exdist: gtx.Field[gtx.Dims[dims.EdgeDim, dims.KDim], gtx.float64],
    ddqz_z_full_e: gtx.Field[gtx.Dims[dims.EdgeDim, dims.KDim], gtx.float64],
    ddxt_z_full: gtx.Field[gtx.Dims[dims.EdgeDim, dims.KDim], gtx.float64],
    wgtfac_e: gtx.Field[gtx.Dims[dims.EdgeDim, dims.KDim], gtx.float64],
    wgtfacq_e: gtx.Field[gtx.Dims[dims.EdgeDim, dims.KDim], gtx.float64],
    vwind_impl_wgt: gtx.Field[gtx.Dims[dims.CellDim], gtx.float64],
    hmask_dd3d: gtx.Field[gtx.Dims[dims.EdgeDim], gtx.float64],
    scalfac_dd3d: gtx.Field[gtx.Dims[dims.KDim], gtx.float64],
    coeff1_dwdz: gtx.Field[gtx.Dims[dims.CellDim, dims.KDim], gtx.float64],
    coeff2_dwdz: gtx.Field[gtx.Dims[dims.CellDim, dims.KDim], gtx.float64],
    coeff_gradekin: gtx.Field[gtx.Dims[dims.EdgeDim, dims.E2CDim], gtx.float64],
    c_owner_mask: gtx.Field[gtx.Dims[dims.CellDim], bool],
    cell_center_lat: gtx.Field[gtx.Dims[dims.CellDim], gtx.float64],
    cell_center_lon: gtx.Field[gtx.Dims[dims.CellDim], gtx.float64],
    edge_center_lat: gtx.Field[gtx.Dims[dims.EdgeDim], gtx.float64],
    edge_center_lon: gtx.Field[gtx.Dims[dims.EdgeDim], gtx.float64],
    primal_normal_x: gtx.Field[gtx.Dims[dims.EdgeDim], gtx.float64],
    primal_normal_y: gtx.Field[gtx.Dims[dims.EdgeDim], gtx.float64],
    rayleigh_damping_height: gtx.float64,
    itime_scheme: gtx.int32,
    iadv_rhotheta: gtx.int32,
    igradp_method: gtx.int32,
    ndyn_substeps: gtx.float64,
    rayleigh_type: gtx.int32,
    rayleigh_coeff: gtx.float64,
    divdamp_order: gtx.int32,
    is_iau_active: bool,
    iau_wgt_dyn: gtx.float64,
    divdamp_type: gtx.int32,
    divdamp_trans_start: gtx.float64,
    divdamp_trans_end: gtx.float64,
    l_vert_nested: bool,
    rhotheta_offctr: gtx.float64,
    veladv_offctr: gtx.float64,
    nudge_max_coeff: gtx.float64,  # note: this is the ICON value (scaled with the default physics-dynamics timestep ratio)
    divdamp_fac: gtx.float64,
    divdamp_fac2: gtx.float64,
    divdamp_fac3: gtx.float64,
    divdamp_fac4: gtx.float64,
    divdamp_z: gtx.float64,
    divdamp_z2: gtx.float64,
    divdamp_z3: gtx.float64,
    divdamp_z4: gtx.float64,
    lowest_layer_thickness: gtx.float64,
    model_top_height: gtx.float64,
    stretch_factor: gtx.float64,
    mean_cell_area: gtx.float64,
    nflat_gradp: gtx.int32,
    num_levels: gtx.int32,
):
    if not isinstance(grid_wrapper.grid, icon_grid.IconGrid):
        raise Exception("Need to initialise grid using grid_init before running solve_nh_init.")

    config = solve_nonhydro.NonHydrostaticConfig(
        itime_scheme=itime_scheme,
        iadv_rhotheta=iadv_rhotheta,
        igradp_method=igradp_method,
        ndyn_substeps_var=ndyn_substeps,
        rayleigh_type=rayleigh_type,
        rayleigh_coeff=rayleigh_coeff,
        divdamp_order=divdamp_order,
        is_iau_active=is_iau_active,
        iau_wgt_dyn=iau_wgt_dyn,
        divdamp_type=divdamp_type,
        divdamp_trans_start=divdamp_trans_start,
        divdamp_trans_end=divdamp_trans_end,
        l_vert_nested=l_vert_nested,
        rhotheta_offctr=rhotheta_offctr,
        veladv_offctr=veladv_offctr,
        max_nudging_coeff=nudge_max_coeff / DEFAULT_PHYSICS_DYNAMICS_TIMESTEP_RATIO,
        divdamp_fac=divdamp_fac,
        divdamp_fac2=divdamp_fac2,
        divdamp_fac3=divdamp_fac3,
        divdamp_fac4=divdamp_fac4,
        divdamp_z=divdamp_z,
        divdamp_z2=divdamp_z2,
        divdamp_z3=divdamp_z3,
        divdamp_z4=divdamp_z4,
    )
    nonhydro_params = solve_nonhydro.NonHydrostaticParams(config)

    # edge geometry
    edge_geometry = grid_states.EdgeParams(
        tangent_orientation=tangent_orientation,
        inverse_primal_edge_lengths=inverse_primal_edge_lengths,
        inverse_dual_edge_lengths=inverse_dual_edge_lengths,
        inverse_vertex_vertex_lengths=inverse_vertex_vertex_lengths,
        primal_normal_vert_x=data_alloc.flatten_first_two_dims(
            dims.ECVDim, field=primal_normal_vert_x
        ),
        primal_normal_vert_y=data_alloc.flatten_first_two_dims(
            dims.ECVDim, field=primal_normal_vert_y
        ),
        dual_normal_vert_x=data_alloc.flatten_first_two_dims(dims.ECVDim, field=dual_normal_vert_x),
        dual_normal_vert_y=data_alloc.flatten_first_two_dims(dims.ECVDim, field=dual_normal_vert_y),
        primal_normal_cell_x=data_alloc.flatten_first_two_dims(
            dims.ECDim, field=primal_normal_cell_x
        ),
        primal_normal_cell_y=data_alloc.flatten_first_two_dims(
            dims.ECDim, field=primal_normal_cell_y
        ),
        dual_normal_cell_x=data_alloc.flatten_first_two_dims(dims.ECDim, field=dual_normal_cell_x),
        dual_normal_cell_y=data_alloc.flatten_first_two_dims(dims.ECDim, field=dual_normal_cell_y),
        edge_areas=edge_areas,
        f_e=f_e,
        edge_center_lat=edge_center_lat,
        edge_center_lon=edge_center_lon,
        primal_normal_x=primal_normal_x,
        primal_normal_y=primal_normal_y,
    )

    # datatest config CellParams
    cell_geometry = grid_states.CellParams(
        cell_center_lat=cell_center_lat,
        cell_center_lon=cell_center_lon,
        area=cell_areas,
        mean_cell_area=mean_cell_area,
        length_rescale_factor=1.0,
    )

    interpolation_state = dycore_states.InterpolationState(
        c_lin_e=c_lin_e,
        c_intp=c_intp,
        e_flx_avg=e_flx_avg,
        geofac_grdiv=geofac_grdiv,
        geofac_rot=geofac_rot,
        pos_on_tplane_e_1=data_alloc.flatten_first_two_dims(
            dims.ECDim, field=pos_on_tplane_e_1[:, 0:2]
        ),
        pos_on_tplane_e_2=data_alloc.flatten_first_two_dims(
            dims.ECDim, field=pos_on_tplane_e_2[:, 0:2]
        ),
        rbf_vec_coeff_e=rbf_vec_coeff_e,
        e_bln_c_s=data_alloc.flatten_first_two_dims(dims.CEDim, field=e_bln_c_s),
        rbf_coeff_1=rbf_coeff_1,
        rbf_coeff_2=rbf_coeff_2,
        geofac_div=data_alloc.flatten_first_two_dims(dims.CEDim, field=geofac_div),
        geofac_n2s=geofac_n2s,
        geofac_grg_x=geofac_grg_x,
        geofac_grg_y=geofac_grg_y,
        nudgecoeff_e=nudgecoeff_e,
    )

    metric_state_nonhydro = dycore_states.MetricStateNonHydro(
        bdy_halo_c=bdy_halo_c,
        mask_prog_halo_c=mask_prog_halo_c,
        rayleigh_w=rayleigh_w,
        exner_exfac=exner_exfac,
        exner_ref_mc=exner_ref_mc,
        wgtfac_c=wgtfac_c,
        wgtfacq_c=wgtfacq_c,
        inv_ddqz_z_full=inv_ddqz_z_full,
        rho_ref_mc=rho_ref_mc,
        theta_ref_mc=theta_ref_mc,
        vwind_expl_wgt=vwind_expl_wgt,
        d_exner_dz_ref_ic=d_exner_dz_ref_ic,
        ddqz_z_half=ddqz_z_half,
        theta_ref_ic=theta_ref_ic,
        d2dexdz2_fac1_mc=d2dexdz2_fac1_mc,
        d2dexdz2_fac2_mc=d2dexdz2_fac2_mc,
        rho_ref_me=rho_ref_me,
        theta_ref_me=theta_ref_me,
        ddxn_z_full=ddxn_z_full,
        zdiff_gradp=data_alloc.flatten_first_two_dims(dims.ECDim, dims.KDim, field=zdiff_gradp),
        vertoffset_gradp=data_alloc.flatten_first_two_dims(
            dims.ECDim, dims.KDim, field=vertoffset_gradp
        ),
<<<<<<< HEAD
        pg_edgeidx_dsl=pg_edgeidx_dsl,
=======
        pg_edgeidx_dsl=ipeidx_dsl,
>>>>>>> 6ed5aa0c
        pg_exdist=pg_exdist,
        ddqz_z_full_e=ddqz_z_full_e,
        ddxt_z_full=ddxt_z_full,
        wgtfac_e=wgtfac_e,
        wgtfacq_e=wgtfacq_e,
        vwind_impl_wgt=vwind_impl_wgt,
        hmask_dd3d=hmask_dd3d,
        scalfac_dd3d=scalfac_dd3d,
        coeff1_dwdz=coeff1_dwdz,
        coeff2_dwdz=coeff2_dwdz,
        coeff_gradekin=data_alloc.flatten_first_two_dims(dims.ECDim, field=coeff_gradekin),
    )

    # datatest config
    vertical_config = VerticalGridConfig(
        num_levels=num_levels,
        lowest_layer_thickness=lowest_layer_thickness,
        model_top_height=model_top_height,
        stretch_factor=stretch_factor,
        rayleigh_damping_height=rayleigh_damping_height,
    )

    # datatest config, vertical parameters
    vertical_params = VerticalGrid(
        config=vertical_config,
        vct_a=vct_a,
        vct_b=vct_b,
        _min_index_flat_horizontal_grad_pressure=gtx.int32(
            nflat_gradp - 1
        ),  # Fortran vs Python indexing
    )

    global granule
    granule = solve_nonhydro.SolveNonhydro(
        grid=grid_wrapper.grid,
        config=config,
        params=nonhydro_params,
        metric_state_nonhydro=metric_state_nonhydro,
        interpolation_state=interpolation_state,
        vertical_params=vertical_params,
        edge_geometry=edge_geometry,
        cell_geometry=cell_geometry,
        owner_mask=c_owner_mask,
        backend=backend,
        exchange=grid_wrapper.exchange_runtime,
    )


def solve_nh_run(
    rho_now: gtx.Field[gtx.Dims[dims.CellDim, dims.KDim], gtx.float64],
    rho_new: gtx.Field[gtx.Dims[dims.CellDim, dims.KDim], gtx.float64],
    exner_now: gtx.Field[gtx.Dims[dims.CellDim, dims.KDim], gtx.float64],
    exner_new: gtx.Field[gtx.Dims[dims.CellDim, dims.KDim], gtx.float64],
    w_now: gtx.Field[gtx.Dims[dims.CellDim, dims.KDim], gtx.float64],
    w_new: gtx.Field[gtx.Dims[dims.CellDim, dims.KDim], gtx.float64],
    theta_v_now: gtx.Field[gtx.Dims[dims.CellDim, dims.KDim], gtx.float64],
    theta_v_new: gtx.Field[gtx.Dims[dims.CellDim, dims.KDim], gtx.float64],
    vn_now: gtx.Field[gtx.Dims[dims.EdgeDim, dims.KDim], gtx.float64],
    vn_new: gtx.Field[gtx.Dims[dims.EdgeDim, dims.KDim], gtx.float64],
    w_concorr_c: gtx.Field[gtx.Dims[dims.CellDim, dims.KDim], gtx.float64],
    ddt_vn_apc_ntl1: gtx.Field[gtx.Dims[dims.EdgeDim, dims.KDim], gtx.float64],
    ddt_vn_apc_ntl2: gtx.Field[gtx.Dims[dims.EdgeDim, dims.KDim], gtx.float64],
    ddt_w_adv_ntl1: gtx.Field[gtx.Dims[dims.CellDim, dims.KDim], gtx.float64],
    ddt_w_adv_ntl2: gtx.Field[gtx.Dims[dims.CellDim, dims.KDim], gtx.float64],
    theta_v_ic: gtx.Field[gtx.Dims[dims.CellDim, dims.KDim], gtx.float64],
    rho_ic: gtx.Field[gtx.Dims[dims.CellDim, dims.KDim], gtx.float64],
    exner_pr: gtx.Field[gtx.Dims[dims.CellDim, dims.KDim], gtx.float64],
    exner_dyn_incr: gtx.Field[gtx.Dims[dims.CellDim, dims.KDim], gtx.float64],
    ddt_exner_phy: gtx.Field[gtx.Dims[dims.CellDim, dims.KDim], gtx.float64],
    grf_tend_rho: gtx.Field[gtx.Dims[dims.CellDim, dims.KDim], gtx.float64],
    grf_tend_thv: gtx.Field[gtx.Dims[dims.CellDim, dims.KDim], gtx.float64],
    grf_tend_w: gtx.Field[gtx.Dims[dims.CellDim, dims.KDim], gtx.float64],
    mass_fl_e: gtx.Field[gtx.Dims[dims.EdgeDim, dims.KDim], gtx.float64],
    ddt_vn_phy: gtx.Field[gtx.Dims[dims.EdgeDim, dims.KDim], gtx.float64],
    grf_tend_vn: gtx.Field[gtx.Dims[dims.EdgeDim, dims.KDim], gtx.float64],
    vn_ie: gtx.Field[gtx.Dims[dims.EdgeDim, dims.KDim], gtx.float64],
    vt: gtx.Field[gtx.Dims[dims.EdgeDim, dims.KDim], gtx.float64],
    mass_flx_me: gtx.Field[gtx.Dims[dims.EdgeDim, dims.KDim], gtx.float64],
    mass_flx_ic: gtx.Field[gtx.Dims[dims.CellDim, dims.KDim], gtx.float64],
    vol_flx_ic: gtx.Field[gtx.Dims[dims.CellDim, dims.KDim], gtx.float64],
    vn_traj: gtx.Field[gtx.Dims[dims.EdgeDim, dims.KDim], gtx.float64],
    dtime: gtx.float64,
    lprep_adv: bool,
    at_initial_timestep: bool,
    divdamp_fac_o2: gtx.float64,
    ndyn_substeps: gtx.float64,
    idyn_timestep: gtx.int32,
):
    logger.info(f"Using Device = {device}")

    prep_adv = dycore_states.PrepAdvection(
        vn_traj=vn_traj,
        mass_flx_me=mass_flx_me,
        mass_flx_ic=mass_flx_ic,
        vol_flx_ic=vol_flx_ic,
    )

    diagnostic_state_nh = dycore_states.DiagnosticStateNonHydro(
        theta_v_ic=theta_v_ic,
        exner_pr=exner_pr,
        rho_ic=rho_ic,
        ddt_exner_phy=ddt_exner_phy,
        grf_tend_rho=grf_tend_rho,
        grf_tend_thv=grf_tend_thv,
        grf_tend_w=grf_tend_w,
        mass_fl_e=mass_fl_e,
        ddt_vn_phy=ddt_vn_phy,
        grf_tend_vn=grf_tend_vn,
        ddt_vn_apc_pc=common_utils.PredictorCorrectorPair(ddt_vn_apc_ntl1, ddt_vn_apc_ntl2),
        ddt_w_adv_pc=common_utils.PredictorCorrectorPair(ddt_w_adv_ntl1, ddt_w_adv_ntl2),
        vt=vt,
        vn_ie=vn_ie,
        w_concorr_c=w_concorr_c,
        rho_incr=None,  # sp.rho_incr,
        vn_incr=None,  # sp.vn_incr,
        exner_incr=None,  # sp.exner_incr,
        exner_dyn_incr=exner_dyn_incr,
    )

    prognostic_state_nnow = PrognosticState(
        w=w_now,
        vn=vn_now,
        theta_v=theta_v_now,
        rho=rho_now,
        exner=exner_now,
    )
    prognostic_state_nnew = PrognosticState(
        w=w_new,
        vn=vn_new,
        theta_v=theta_v_new,
        rho=rho_new,
        exner=exner_new,
    )
    prognostic_states = common_utils.TimeStepPair(prognostic_state_nnow, prognostic_state_nnew)

    # adjust for Fortran indexes
    idyn_timestep = idyn_timestep - 1

    global granule
    granule.time_step(
        diagnostic_state_nh=diagnostic_state_nh,
        prognostic_states=prognostic_states,
        prep_adv=prep_adv,
        divdamp_fac_o2=divdamp_fac_o2,
        dtime=dtime,
        at_initial_timestep=at_initial_timestep,
        lprep_adv=lprep_adv,
        at_first_substep=idyn_timestep == 0,
        at_last_substep=idyn_timestep == (ndyn_substeps - 1),
    )<|MERGE_RESOLUTION|>--- conflicted
+++ resolved
@@ -278,11 +278,7 @@
         vertoffset_gradp=data_alloc.flatten_first_two_dims(
             dims.ECDim, dims.KDim, field=vertoffset_gradp
         ),
-<<<<<<< HEAD
-        pg_edgeidx_dsl=pg_edgeidx_dsl,
-=======
         pg_edgeidx_dsl=ipeidx_dsl,
->>>>>>> 6ed5aa0c
         pg_exdist=pg_exdist,
         ddqz_z_full_e=ddqz_z_full_e,
         ddxt_z_full=ddxt_z_full,
