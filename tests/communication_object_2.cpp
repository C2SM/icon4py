--- conflicted
+++ resolved
@@ -494,13 +494,8 @@
     using field_vec_type = std::vector<std::remove_reference_t<decltype(pattern1(field_1a_gpu))>>;
     auto func = [&context](field_vec_type& vec)
     {
-<<<<<<< HEAD
         auto co_ = gridtools::ghex::make_communication_object<pattern_type>(context.get_communicator());
-        co_.exchange(vec.data(), vec.size()).wait();
-=======
-        auto co_ = gridtools::ghex::make_communication_object<pattern_type>(context.get_communicator(context.get_token()));
         co_.exchange(vec.begin(), vec.end()).wait();
->>>>>>> 22beaa35
     };
     // packing and posting may be done concurrently
     // waiting and unpacking may be done concurrently
@@ -551,13 +546,8 @@
     using field_vec_type = std::vector<std::remove_reference_t<decltype(pattern1(field_1a_gpu))>>;
     auto func = [&context](field_vec_type& vec)
     {
-<<<<<<< HEAD
         auto co_ = gridtools::ghex::make_communication_object<pattern_type>(context.get_communicator());
-        co_.exchange(vec.data(), vec.size()).wait();
-=======
-        auto co_ = gridtools::ghex::make_communication_object<pattern_type>(context.get_communicator(context.get_token()));
         co_.exchange(vec.begin(), vec.end()).wait();
->>>>>>> 22beaa35
     };
     // packing and posting may be done concurrently
     // waiting and unpacking may be done concurrently
@@ -746,11 +736,7 @@
     // exchange
 #ifdef GHEX_TEST_SERIAL
     // blocking variant
-<<<<<<< HEAD
     auto co = gridtools::ghex::make_communication_object<pattern_type>(context.get_communicator());
-    co.bexchange(
-=======
-    auto co = gridtools::ghex::make_communication_object<pattern_type>(context.get_communicator(context.get_token()));
     using bi1_t = typename std::remove_reference<decltype(pattern1(field_1a))>::type;
     using bi2_t = typename std::remove_reference<decltype(pattern1(field_2a))>::type;
     using bi3_t = typename std::remove_reference<decltype(pattern1(field_3a))>::type;
@@ -760,12 +746,11 @@
     std::vector<bi2_t> xx2{
         pattern2(field_2a),
         pattern2(field_2b)};
-    std::vector<bi3_t> xx3{ 
+    std::vector<bi3_t> xx3{
         pattern1(field_3a),
         pattern1(field_3b)};
     co.exchange(xx1.begin(), xx1.end(), xx2.begin(), xx2.end(), xx3.begin(),xx3.end()).wait();
     /*co.bexchange(
->>>>>>> 22beaa35
         pattern1(field_1a),
         pattern1(field_1b),
         pattern2(field_2a),
@@ -840,13 +825,8 @@
     using field_vec_type = std::vector<std::remove_reference_t<decltype(pattern1(field_1a))>>;
     auto func = [&context](field_vec_type& vec)
     {
-<<<<<<< HEAD
         auto co_ = gridtools::ghex::make_communication_object<pattern_type>(context.get_communicator());
-        co_.exchange(vec.data(), vec.size()).wait();
-=======
-        auto co_ = gridtools::ghex::make_communication_object<pattern_type>(context.get_communicator(context.get_token()));
         co_.exchange(vec.begin(), vec.end()).wait();
->>>>>>> 22beaa35
     };
     // packing and posting may be done concurrently
     // waiting and unpacking may be done concurrently
@@ -890,13 +870,8 @@
     using field_vec_type = std::vector<std::remove_reference_t<decltype(pattern1(field_1a))>>;
     auto func = [&context](field_vec_type& vec)
     {
-<<<<<<< HEAD
         auto co_ = gridtools::ghex::make_communication_object<pattern_type>(context.get_communicator());
-        co_.exchange(vec.data(), vec.size()).wait();
-=======
-        auto co_ = gridtools::ghex::make_communication_object<pattern_type>(context.get_communicator(context.get_token()));
         co_.exchange(vec.begin(), vec.end()).wait();
->>>>>>> 22beaa35
     };
     // packing and posting may be done concurrently
     // waiting and unpacking may be done concurrently
