set(_serial_tests aligned_allocator unified_memory_allocator decomposition)
foreach (_t ${_serial_tests})
    add_executable(${_t} ${_t}.cpp)
    target_link_libraries(${_t} gtest_main_mt)
    add_test(
        NAME ${_t}.cpp
        COMMAND ${MPIEXEC_EXECUTABLE} ${MPIEXEC_NUMPROC_FLAG} 1 ${MPIEXEC_PREFLAGS} $<TARGET_FILE:${_t}> ${MPIEXEC_POSTFLAGS}
    )
endforeach()

if (USE_GPU)
    set(_serial_tests_gpu unified_memory_allocator)
    foreach (_t ${_serial_tests_gpu})
        add_ghex_gpu_executable(${_t}_gpu ${_t})
        target_compile_definitions(${_t}_gpu PUBLIC GT_USE_GPU)
        target_link_libraries(${_t}_gpu gtest_main_mt)
        add_test(
            NAME ${_t}.cu
            COMMAND ${MPIEXEC_EXECUTABLE} ${MPIEXEC_NUMPROC_FLAG} 1 ${MPIEXEC_PREFLAGS} $<TARGET_FILE:${_t}> ${MPIEXEC_POSTFLAGS}
        )
    endforeach()
endif()

#set(_tests mpi_allgather communication_object)
set(_tests mpi_allgather)

foreach (_t ${_tests})
    add_executable(${_t} ${_t}.cpp)
    target_link_libraries(${_t} gtest_main_mt)
    add_test(
        NAME ${_t}.cpp
        COMMAND ${MPIEXEC_EXECUTABLE} ${MPIEXEC_NUMPROC_FLAG} 4 ${MPIEXEC_PREFLAGS} $<TARGET_FILE:${_t}> ${MPIEXEC_POSTFLAGS}
    )
endforeach()

if (GHEX_USE_UCP)
    set(_variants_ucx serial serial_split threads async_async async_deferred)

    foreach(_var ${_variants_ucx})
        string(TOUPPER ${_var} define)
        set(_t communication_object_2_${_var}_ucx)
        add_executable(${_t} communication_object_2.cpp )
        target_compile_definitions(${_t} PUBLIC GHEX_TEST_${define} GHEX_TEST_USE_UCX)
        target_link_libraries(${_t} gtest_main_ucx)
        add_test(
            NAME ${_t}
            COMMAND ${MPIEXEC_EXECUTABLE} ${MPIEXEC_NUMPROC_FLAG} 8 ${MPIEXEC_PREFLAGS} $<TARGET_FILE:${_t}> ${MPIEXEC_POSTFLAGS}
        )

        set(_t communication_object_2_${_var}_vector_ucx)
        add_executable(${_t} communication_object_2.cpp )
        target_compile_definitions(${_t} PUBLIC GHEX_TEST_${define}_VECTOR GHEX_TEST_USE_UCX)
        target_link_libraries(${_t} gtest_main_ucx)
        add_test(
            NAME ${_t}
            COMMAND ${MPIEXEC_EXECUTABLE} ${MPIEXEC_NUMPROC_FLAG} 8 ${MPIEXEC_PREFLAGS} $<TARGET_FILE:${_t}> ${MPIEXEC_POSTFLAGS}
        )
    endforeach()
endif()


set(_variants serial serial_split threads async_async async_deferred)
foreach(_var ${_variants})
    string(TOUPPER ${_var} define)
    set(_t communication_object_2_${_var})
    add_executable(${_t} communication_object_2.cpp)
    target_compile_definitions(${_t} PUBLIC GHEX_TEST_${define})
    target_link_libraries(${_t} gtest_main_mt)
    add_test(
        NAME ${_t}
        COMMAND ${MPIEXEC_EXECUTABLE} ${MPIEXEC_NUMPROC_FLAG} 8 ${MPIEXEC_PREFLAGS} $<TARGET_FILE:${_t}> ${MPIEXEC_POSTFLAGS}
    )

    set(_t communication_object_2_${_var}_vector)
    add_executable(${_t} communication_object_2.cpp)
    target_compile_definitions(${_t} PUBLIC GHEX_TEST_${define}_VECTOR)
    target_link_libraries(${_t} gtest_main_mt)
    add_test(
        NAME ${_t}
        COMMAND ${MPIEXEC_EXECUTABLE} ${MPIEXEC_NUMPROC_FLAG} 8 ${MPIEXEC_PREFLAGS} $<TARGET_FILE:${_t}> ${MPIEXEC_POSTFLAGS}
    )

    if (USE_HYBRID_TESTS)
        set(_t communication_object_2_${_var}_hybrid)
        add_executable(${_t} communication_object_2.cpp )
        target_compile_definitions(${_t} PUBLIC GHEX_TEST_${define})
        target_compile_definitions(${_t} PUBLIC GHEX_EMULATE_GPU)
        target_compile_definitions(${_t} PUBLIC GHEX_HYBRID_TESTS)
        target_link_libraries(${_t} gtest_main_mt)
        add_test(
            NAME ${_t}
            COMMAND ${MPIEXEC_EXECUTABLE} ${MPIEXEC_NUMPROC_FLAG} 8 ${MPIEXEC_PREFLAGS} $<TARGET_FILE:${_t}> ${MPIEXEC_POSTFLAGS}
        )
    endif()

    if (USE_GPU)
        set(_t communication_object_2_${_var}_gpu)
        add_ghex_gpu_executable(${_t} communication_object_2)
        target_compile_definitions(${_t} PUBLIC GHEX_TEST_${define})
        target_link_libraries(${_t} gtest_main_mt)
        add_test(
            NAME ${_t}
            COMMAND ${MPIEXEC_EXECUTABLE} ${MPIEXEC_NUMPROC_FLAG} 8 ${MPIEXEC_PREFLAGS} $<TARGET_FILE:${_t}> ${MPIEXEC_POSTFLAGS}
        )

        set(_t communication_object_2_${_var}_vector_gpu)
        add_ghex_gpu_executable(${_t} communication_object_2)
        target_compile_definitions(${_t} PUBLIC GHEX_TEST_${define}_VECTOR)
        target_link_libraries(${_t} gtest_main_mt)
        add_test(
            NAME ${_t}
            COMMAND ${MPIEXEC_EXECUTABLE} ${MPIEXEC_NUMPROC_FLAG} 8 ${MPIEXEC_PREFLAGS} $<TARGET_FILE:${_t}> ${MPIEXEC_POSTFLAGS}
        )

    if (USE_HYBRID_TESTS)
            set(_t communication_object_2_${_var}_hybrid_gpu)
            add_ghex_gpu_executable(${_t} communication_object_2)
            target_compile_definitions(${_t} PUBLIC GHEX_TEST_${define})
            target_compile_definitions(${_t} PUBLIC GHEX_HYBRID_TESTS)
            target_link_libraries(${_t} gtest_main_mt)
            add_test(
                NAME ${_t}
                COMMAND ${MPIEXEC_EXECUTABLE} ${MPIEXEC_NUMPROC_FLAG} 8 ${MPIEXEC_PREFLAGS} $<TARGET_FILE:${_t}> ${MPIEXEC_POSTFLAGS}
            )
        endif()
    endif()
endforeach(_var)

<<<<<<< HEAD
if (NOT ghex_gpu_mode STREQUAL "hip") # TO DO: could be more fine-grained
set(_tests_rma local_rma simple_regular_exchange)
=======
set(_tests_rma local_rma)
>>>>>>> b8785761
foreach (_t ${_tests_rma})

    set(t ${_t})
    add_executable(${t} ${_t}.cpp)
    target_link_libraries(${t} gtest_main_mt)
    add_test(
        NAME ${t}
        COMMAND ${MPIEXEC_EXECUTABLE} ${MPIEXEC_NUMPROC_FLAG} 4 ${MPIEXEC_PREFLAGS} $<TARGET_FILE:${t}> ${MPIEXEC_POSTFLAGS}
    )

    if (GHEX_USE_XPMEM)
        set(t ${_t}_xpmem)
        add_executable(${t} ${_t}.cpp)
        target_link_libraries(${t} gtest_main_mt)
        target_compile_definitions(${t} PUBLIC GHEX_USE_XPMEM)
        add_test(
            NAME ${t}
            COMMAND ${MPIEXEC_EXECUTABLE} ${MPIEXEC_NUMPROC_FLAG} 4 ${MPIEXEC_PREFLAGS} $<TARGET_FILE:${t}> ${MPIEXEC_POSTFLAGS}
        )
    endif()

    if (USE_GPU)
        set(t ${_t}_gpu)
        add_ghex_gpu_executable(${t} ${_t})
        target_link_libraries(${t} gtest_main_mt)
        add_test(
            NAME ${t}
            COMMAND ${MPIEXEC_EXECUTABLE} ${MPIEXEC_NUMPROC_FLAG} 4 ${MPIEXEC_PREFLAGS} $<TARGET_FILE:${t}> ${MPIEXEC_POSTFLAGS}
        )
        
        if (GHEX_USE_XPMEM)
            set(t ${_t}_gpu_xpmem)
            add_ghex_gpu_executable(${t} ${_t})
            target_link_libraries(${t} gtest_main_mt)
            target_compile_definitions(${t} PUBLIC GHEX_USE_XPMEM)
            add_test(
                NAME ${t}
                COMMAND ${MPIEXEC_EXECUTABLE} ${MPIEXEC_NUMPROC_FLAG} 4 ${MPIEXEC_PREFLAGS} $<TARGET_FILE:${t}> ${MPIEXEC_POSTFLAGS}
            )
        endif()
    endif()

    if (GHEX_USE_UCP)

        set(t ${_t}_ucx)
        add_executable(${t} ${_t}.cpp)
        target_link_libraries(${t} gtest_main_mt)
        target_compile_definitions(${t} PUBLIC GHEX_TEST_USE_UCX)
        add_test(
            NAME ${t}
            COMMAND ${MPIEXEC_EXECUTABLE} ${MPIEXEC_NUMPROC_FLAG} 4 ${MPIEXEC_PREFLAGS} $<TARGET_FILE:${t}> ${MPIEXEC_POSTFLAGS}
        )

        if (GHEX_USE_XPMEM)
            set(t ${_t}_ucx_xpmem)
            add_executable(${t} ${_t}.cpp)
            target_link_libraries(${t} gtest_main_mt)
            target_compile_definitions(${t} PUBLIC GHEX_USE_XPMEM)
            target_compile_definitions(${t} PUBLIC GHEX_TEST_USE_UCX)
            add_test(
                NAME ${t}
                COMMAND ${MPIEXEC_EXECUTABLE} ${MPIEXEC_NUMPROC_FLAG} 4 ${MPIEXEC_PREFLAGS} $<TARGET_FILE:${t}> ${MPIEXEC_POSTFLAGS}
            )
        endif()

        if (USE_GPU)
            set(t ${_t}_ucx_gpu)
            add_ghex_gpu_executable(${t} ${_t})
            target_link_libraries(${t} gtest_main_mt)
            target_compile_definitions(${t} PUBLIC GHEX_TEST_USE_UCX)
            add_test(
                NAME ${t}
                COMMAND ${MPIEXEC_EXECUTABLE} ${MPIEXEC_NUMPROC_FLAG} 4 ${MPIEXEC_PREFLAGS} $<TARGET_FILE:${t}> ${MPIEXEC_POSTFLAGS}
            )
            
            if (GHEX_USE_XPMEM)
                set(t ${_t}_ucx_gpu_xpmem)
                add_ghex_gpu_executable(${t} ${_t})
                target_link_libraries(${t} gtest_main_mt)
                target_compile_definitions(${t} PUBLIC GHEX_USE_XPMEM)
                target_compile_definitions(${t} PUBLIC GHEX_TEST_USE_UCX)
                add_test(
                    NAME ${t}
                    COMMAND ${MPIEXEC_EXECUTABLE} ${MPIEXEC_NUMPROC_FLAG} 4 ${MPIEXEC_PREFLAGS} $<TARGET_FILE:${t}> ${MPIEXEC_POSTFLAGS}
                )
            endif()
        endif()
    endif()
endforeach()
endif()

set(_tests_gt data_store_test)
foreach (_t ${_tests_gt})
    add_executable(${_t} ${_t}.cpp)
    target_link_libraries(${_t} gtest_main_mt)
    add_test(
        NAME ${_t}.cpp
        COMMAND ${MPIEXEC_EXECUTABLE} ${MPIEXEC_NUMPROC_FLAG} 4 ${MPIEXEC_PREFLAGS} $<TARGET_FILE:${_t}> ${MPIEXEC_POSTFLAGS}
    )
endforeach()

set(_tests_unstructured unstructured_user_concepts)
foreach (_t ${_tests_unstructured})
    add_executable(${_t} ${_t}.cpp)
    target_link_libraries(${_t} gtest_main_mt)
    add_test(
        NAME ${_t}.cpp
        COMMAND ${MPIEXEC_EXECUTABLE} ${MPIEXEC_NUMPROC_FLAG} 4 ${MPIEXEC_PREFLAGS} $<TARGET_FILE:${_t}> ${MPIEXEC_POSTFLAGS}
    )
endforeach()

set(_tests_unstructured_oversubscription unstructured_user_concepts)
foreach (_t ${_tests_unstructured_oversubscription})
    add_executable(${_t}_oversubscription ${_t}.cpp)
    target_compile_definitions(${_t}_oversubscription PUBLIC GHEX_TEST_UNSTRUCTURED_OVERSUBSCRIPTION)
    target_link_libraries(${_t}_oversubscription gtest_main_mt)
    add_test(
        NAME ${_t}_oversubscription.cpp
        COMMAND ${MPIEXEC_EXECUTABLE} ${MPIEXEC_NUMPROC_FLAG} 2 ${MPIEXEC_PREFLAGS} $<TARGET_FILE:${_t}_oversubscription> ${MPIEXEC_POSTFLAGS}
    )
endforeach()

set(_tests_unstructured_threads unstructured_user_concepts)
foreach (_t ${_tests_unstructured_threads})
    add_executable(${_t}_threads ${_t}.cpp)
    target_compile_definitions(${_t}_threads PUBLIC GHEX_TEST_UNSTRUCTURED_OVERSUBSCRIPTION GHEX_TEST_UNSTRUCTURED_THREADS)
    target_link_libraries(${_t}_threads gtest_main_mt)
    add_test(
        NAME ${_t}_threads.cpp
        COMMAND ${MPIEXEC_EXECUTABLE} ${MPIEXEC_NUMPROC_FLAG} 2 ${MPIEXEC_PREFLAGS} $<TARGET_FILE:${_t}_threads> ${MPIEXEC_POSTFLAGS}
    )
endforeach()

if (GHEX_ENABLE_ATLAS_BINDINGS)
    set(_tests_atlas atlas_integration atlas_integration_comm_2)
    foreach (_t ${_tests_atlas})
        add_executable(${_t} ${_t}.cpp)
        target_link_libraries(${_t} gtest_main_atlas)
        add_test(
            NAME ${_t}.cpp
            COMMAND ${MPIEXEC_EXECUTABLE} ${MPIEXEC_NUMPROC_FLAG} 4 ${MPIEXEC_PREFLAGS} $<TARGET_FILE:${_t}> ${MPIEXEC_POSTFLAGS}
            )
    endforeach()
endif()

if (USE_GPU)
    foreach (_t ${_tests_gt})
        add_ghex_gpu_executable(${_t}_gpu ${_t})
        target_compile_definitions(${_t}_gpu PUBLIC GT_USE_GPU)
        target_link_libraries(${_t}_gpu gtest_main_mt)
        add_test(
            NAME ${_t}.cu
            COMMAND ${MPIEXEC_EXECUTABLE} ${MPIEXEC_NUMPROC_FLAG} 4 ${MPIEXEC_PREFLAGS} $<TARGET_FILE:${_t}> ${MPIEXEC_POSTFLAGS}
        )
    endforeach()

    if (GHEX_ENABLE_ATLAS_BINDINGS)
        set(_tests_atlas_gpu atlas_integration_comm_2)
        foreach (_t ${_tests_atlas_gpu})
            add_ghex_gpu_executable(${_t}_gpu ${_t})
            target_compile_definitions(${_t}_gpu PUBLIC GT_USE_GPU)
            target_link_libraries(${_t}_gpu gtest_main_atlas)
            add_test(
                NAME ${_t}.cu
                COMMAND ${MPIEXEC_EXECUTABLE} ${MPIEXEC_NUMPROC_FLAG} 4 ${MPIEXEC_PREFLAGS} $<TARGET_FILE:${_t}> ${MPIEXEC_POSTFLAGS}
            )
        endforeach()
    endif()
endif()

add_subdirectory(transport)
if (GHEX_BUILD_FORTRAN)
   add_subdirectory(bindings)
endif()
add_subdirectory(cubed_sphere)<|MERGE_RESOLUTION|>--- conflicted
+++ resolved
@@ -126,12 +126,8 @@
     endif()
 endforeach(_var)
 
-<<<<<<< HEAD
 if (NOT ghex_gpu_mode STREQUAL "hip") # TO DO: could be more fine-grained
-set(_tests_rma local_rma simple_regular_exchange)
-=======
 set(_tests_rma local_rma)
->>>>>>> b8785761
 foreach (_t ${_tests_rma})
 
     set(t ${_t})
