﻿/*
 * GridTools
 *
 * Copyright (c) 2014-2020, ETH Zurich
 * All rights reserved.
 *
 * Please, refer to the LICENSE file in the root directory.
 * SPDX-License-Identifier: BSD-3-Clause
 *
 */

#include <vector>
#include <thread>

#include <gtest/gtest.h>

#ifndef GHEX_TEST_USE_UCX
#include <ghex/transport_layer/mpi/context.hpp>
#else
#include <ghex/transport_layer/ucx/context.hpp>
#endif
#include <ghex/unstructured/pattern.hpp>
#include <ghex/unstructured/user_concepts.hpp>
#include <ghex/communication_object_2.hpp>
#include <ghex/unstructured/communication_object_ipr.hpp>
<<<<<<< HEAD
#ifdef __CUDACC__
#include <ghex/allocator/cuda_allocator.hpp>
#endif
=======
#include "./util/unstructured_test_case.hpp"
>>>>>>> 470c0d29


using data_descriptor_cpu_int_type = gridtools::ghex::unstructured::data_descriptor<gridtools::ghex::cpu, domain_id_type, global_index_type, int>;
#ifdef __CUDACC__
using data_descriptor_gpu_int_type = gridtools::ghex::unstructured::data_descriptor<gridtools::ghex::gpu, domain_id_type, global_index_type, int>;
#endif

<<<<<<< HEAD

/* Domains
 *
 *             id  |          inner           |        halo        |
 *              ----------------------------------------------------
 *              0  | [0, 13, 5, 2]            | [1, 3, 7, 11, 20]  |
 *              1  | [1, 19, 20, 4, 7, 15, 8] | [0, 9, 13, 16]     |
 *              2  | [3, 16, 18]              | [1, 5, 6]          |
 *              3  | [17, 6, 11, 10, 12, 9]   | [0, 3, 4]          |
 *
 * */
map_type init_v_map(const domain_id_type domain_id) {
    switch (domain_id) {
        case 0: {
            map_type v_map{std::make_pair(global_index_type{0},  adjncy_type{13, 2, 1, 20, 11}),
                        std::make_pair(global_index_type{13}, adjncy_type{0,  5, 7}),
                        std::make_pair(global_index_type{5},  adjncy_type{13, 2, 3}),
                        std::make_pair(global_index_type{2},  adjncy_type{0,  5})};
            return v_map;
        }
        case 1: {
            map_type v_map{std::make_pair(global_index_type{1},  adjncy_type{0,  19, 20, 7, 16}),
                        std::make_pair(global_index_type{19}, adjncy_type{1,  4,  15, 8}),
                        std::make_pair(global_index_type{20}, adjncy_type{0,  1,  4,  7}),
                        std::make_pair(global_index_type{4},  adjncy_type{19, 20, 15, 8, 9}),
                        std::make_pair(global_index_type{7},  adjncy_type{13, 1,  20, 15}),
                        std::make_pair(global_index_type{15}, adjncy_type{19, 4,  7,  8}),
                        std::make_pair(global_index_type{8},  adjncy_type{19, 4,  15})};
            return v_map;
        }
        case 2: {
            map_type v_map{std::make_pair(global_index_type{3},  adjncy_type{5, 18, 6}),
                        std::make_pair(global_index_type{16}, adjncy_type{1, 18}),
                        std::make_pair(global_index_type{18}, adjncy_type{3, 16})};
            return v_map;
        }
        case 3: {
            map_type v_map{std::make_pair(global_index_type{17}, adjncy_type{11}),
                        std::make_pair(global_index_type{6},  adjncy_type{3, 11, 10, 9}),
                        std::make_pair(global_index_type{11}, adjncy_type{0, 17, 6, 10, 12}),
                        std::make_pair(global_index_type{10}, adjncy_type{6, 11, 9}),
                        std::make_pair(global_index_type{12}, adjncy_type{11, 9}),
                        std::make_pair(global_index_type{9},  adjncy_type{4, 6, 10, 12})};
            return v_map;
        }
        default: {
            map_type v_map{};
            return v_map;
        }
    }
}


void check_domain(const domain_descriptor_type& d) {
    auto domain_id = d.domain_id();
    switch (domain_id) {
        case 0: {
            EXPECT_TRUE(d.inner_size() == 4);
            EXPECT_TRUE(d.size() == 9);
            vertices_type inner_vertices{d.vertices().begin(), d.vertices().begin() + static_cast<it_diff_type>(d.inner_size())};
            vertices_type reference_inner_vertices{0, 13, 5, 2};
            EXPECT_TRUE(inner_vertices == reference_inner_vertices);
            break;
        }
        case 1: {
            EXPECT_TRUE(d.inner_size() == 7);
            EXPECT_TRUE(d.size() == 11);
            vertices_type inner_vertices{d.vertices().begin(), d.vertices().begin() + static_cast<it_diff_type>(d.inner_size())};
            vertices_type reference_inner_vertices{1, 19, 20, 4, 7, 15, 8};
            EXPECT_TRUE(inner_vertices == reference_inner_vertices);
            break;
        }
        case 2: {
            EXPECT_TRUE(d.inner_size() == 3);
            EXPECT_TRUE(d.size() == 6);
            vertices_type inner_vertices{d.vertices().begin(), d.vertices().begin() + static_cast<it_diff_type>(d.inner_size())};
            vertices_type reference_inner_vertices{3, 16, 18};
            EXPECT_TRUE(inner_vertices == reference_inner_vertices);
            break;
        }
        case 3: {
            EXPECT_TRUE(d.inner_size() == 6);
            EXPECT_TRUE(d.size() == 9);
            vertices_type inner_vertices{d.vertices().begin(), d.vertices().begin() + static_cast<it_diff_type>(d.inner_size())};
            vertices_type reference_inner_vertices{17, 6, 11, 10, 12, 9};
            EXPECT_TRUE(inner_vertices == reference_inner_vertices);
            break;
        }
    }
}


void check_halo_generator(const domain_descriptor_type& d, const halo_generator_type& hg) {
    auto h = hg(d);
    switch (d.domain_id()) {
        case 0: {
            vertices_set_type halo_vertices_set{h.vertices().begin(), h.vertices().end()};
            vertices_set_type reference_halo_vertices_set{1, 20, 7, 3, 11};
            EXPECT_TRUE(halo_vertices_set == reference_halo_vertices_set);
            break;
        }
        case 1: {
            vertices_set_type halo_vertices_set{h.vertices().begin(), h.vertices().end()};
            vertices_set_type reference_halo_vertices_set{0, 13, 16, 9};
            EXPECT_TRUE(halo_vertices_set == reference_halo_vertices_set);
            break;
        }
        case 2: {
            vertices_set_type halo_vertices_set{h.vertices().begin(), h.vertices().end()};
            vertices_set_type reference_halo_vertices_set{5, 1, 6};
            EXPECT_TRUE(halo_vertices_set == reference_halo_vertices_set);
            break;
        }
        case 3: {
            vertices_set_type halo_vertices_set{h.vertices().begin(), h.vertices().end()};
            vertices_set_type reference_halo_vertices_set{0, 4, 3};
            EXPECT_TRUE(halo_vertices_set == reference_halo_vertices_set);
            break;
        }
    }
    for (std::size_t i = 0; i < h.size(); ++i) {
        EXPECT_TRUE(d.vertices()[h.local_indices()[i]] == h.vertices()[i]);
    }
}


/* Send maps (local indices on the send size)
 *
 *                             receivers
 *
 *             id  |     0     |     1     |     2     |     3     |
 *             -----------------------------------------------------
 *              0  |     -     |  [0, 1]   |    [2]    |    [0]    |
 *   senders    1  | [0, 4, 2] |     -     |    [0]    |    [3]    |
 *              2  |    [0]    |    [1]    |     -     |    [0]    |
 *              3  |    [2]    |    [5]    |    [1]    |     -     |
 *
 * */
void check_send_halos_indices(const pattern_type& p) {
    std::map<domain_id_type, local_indices_type> ref_map{};
    switch (p.domain_id()) {
        case 0: {
            ref_map.insert({std::make_pair(domain_id_type{1}, local_indices_type{0, 1}),
                            std::make_pair(domain_id_type{2}, local_indices_type{2}),
                            std::make_pair(domain_id_type{3}, local_indices_type{0})});
            break;
        }
        case 1: {
            ref_map.insert({std::make_pair(domain_id_type{0}, local_indices_type{0, 4, 2}),
                            std::make_pair(domain_id_type{2}, local_indices_type{0}),
                            std::make_pair(domain_id_type{3}, local_indices_type{3})});
            break;
        }
        case 2: {
            ref_map.insert({std::make_pair(domain_id_type{0}, local_indices_type{0}),
                            std::make_pair(domain_id_type{1}, local_indices_type{1}),
                            std::make_pair(domain_id_type{3}, local_indices_type{0})});
            break;
        }
        case 3: {
            ref_map.insert({std::make_pair(domain_id_type{0}, local_indices_type{2}),
                            std::make_pair(domain_id_type{1}, local_indices_type{5}),
                            std::make_pair(domain_id_type{2}, local_indices_type{1})});
            break;
        }
    }
    EXPECT_TRUE(p.send_halos().size() == 3); // size is correct
    std::set<domain_id_type> res_ids{};
    for (const auto& sh : p.send_halos()) {
        auto res = res_ids.insert(sh.first.id);
        EXPECT_TRUE(res.second); // ids are unique
        EXPECT_NO_THROW(ref_map.at(sh.first.id)); // ids are correct
        EXPECT_TRUE(sh.second.front().local_indices().size() == ref_map.at(sh.first.id).size()); // indices size is correct
        for (std::size_t idx = 0; idx < ref_map.at(sh.first.id).size(); ++idx) {
            EXPECT_TRUE(sh.second.front().local_indices()[idx] == ref_map.at(sh.first.id)[idx]); // indices are correct
        }
    }
}


/* Recv maps (local indices on the recv side)
 *
 *                             receivers
 *
 *             id  |     0     |     1     |     2     |     3     |
 *             -----------------------------------------------------
 *              0  |     -     |  [7, 9]   |    [4]    |    [6]    |
 *   senders    1  | [4, 6, 8] |     -     |    [3]    |    [8]    |
 *              2  |    [5]    |   [10]    |     -     |    [7]    |
 *              3  |    [7]    |    [8]    |    [5]    |     -     |
 *
 * */
void check_recv_halos_indices(const pattern_type& p) {
    std::map<domain_id_type, local_indices_type> ref_map{};
    switch (p.domain_id()) {
        case 0: {
            ref_map.insert({std::make_pair(domain_id_type{1}, local_indices_type{4, 6, 8}),
                            std::make_pair(domain_id_type{2}, local_indices_type{5}),
                            std::make_pair(domain_id_type{3}, local_indices_type{7})});
            break;
        }
        case 1: {
            ref_map.insert({std::make_pair(domain_id_type{0}, local_indices_type{7, 9}),
                            std::make_pair(domain_id_type{2}, local_indices_type{10}),
                            std::make_pair(domain_id_type{3}, local_indices_type{8})});
            break;
        }
        case 2: {
            ref_map.insert({std::make_pair(domain_id_type{0}, local_indices_type{4}),
                            std::make_pair(domain_id_type{1}, local_indices_type{3}),
                            std::make_pair(domain_id_type{3}, local_indices_type{5})});
            break;
        }
        case 3: {
            ref_map.insert({std::make_pair(domain_id_type{0}, local_indices_type{6}),
                            std::make_pair(domain_id_type{1}, local_indices_type{8}),
                            std::make_pair(domain_id_type{2}, local_indices_type{7})});
            break;
        }
    }
    EXPECT_TRUE(p.recv_halos().size() == 3); // size is correct
    std::set<domain_id_type> res_ids{};
    for (const auto& rh : p.recv_halos()) {
        auto res = res_ids.insert(rh.first.id);
        EXPECT_TRUE(res.second); // ids are unique
        EXPECT_NO_THROW(ref_map.at(rh.first.id)); // ids are correct
        EXPECT_TRUE(rh.second.front().local_indices().size() == ref_map.at(rh.first.id).size()); // indices size is correct
        for (std::size_t idx = 0; idx < ref_map.at(rh.first.id).size(); ++idx) {
            EXPECT_TRUE(rh.second.front().local_indices()[idx] == ref_map.at(rh.first.id)[idx]); // indices are correct
        }
    }
}


template <typename Container>
void initialize_data(const domain_descriptor_type& d, Container& field) { // TO DO: add levels
    using value_type = typename Container::value_type;
    assert(field.size() == d.size());
    for (std::size_t idx = 0; idx < d.inner_size(); ++idx) {
        field[idx] = static_cast<value_type>(d.domain_id()) * 100 + static_cast<value_type>(d.vertices()[idx]);
    }
}


template <typename Container>
void check_exchanged_data(const domain_descriptor_type& d, const Container& field, const pattern_type& p) { // TO DO: add levels
    using value_type = typename Container::value_type;
    using index_type = pattern_type::index_type;
    std::map<index_type, domain_id_type> halo_map{};
    for (const auto& rh : p.recv_halos()) {
        for (const auto idx : rh.second.front().local_indices()) {
            halo_map.insert(std::make_pair(idx, rh.first.id));
        }
    }
    for (const auto& pair : halo_map) {
        EXPECT_EQ(field[static_cast<std::size_t>(pair.first)],
                static_cast<value_type>(pair.second * 100 + d.vertices()[static_cast<std::size_t>(pair.first)]));
    }
}


/** @brief Helper functor type, used as default template argument below*/
struct domain_to_rank_identity {
    int operator()(const domain_id_type d_id) const {
        return static_cast<int>(d_id);
    }
};


/** @brief Ad hoc receive domain ids generator, valid only for this specific test case.
 * Even if the concept is general, the implementation of the operator() is appplication-specific.*/
template <typename DomainToRankFunc = domain_to_rank_identity>
class recv_domain_ids_gen {

    public:

        class halo {

            private:

                std::vector<domain_id_type> m_domain_ids;
                local_indices_type m_remote_indices;
                std::vector<int> m_ranks;

            public:

                halo() noexcept = default;
                halo(const std::vector<domain_id_type>& domain_ids,
                     const local_indices_type& remote_indices,
                     const std::vector<int>& ranks) :
                    m_domain_ids{domain_ids},
                    m_remote_indices{remote_indices},
                    m_ranks{ranks} {}
                const std::vector<domain_id_type>& domain_ids() const noexcept { return m_domain_ids; }
                const local_indices_type& remote_indices() const noexcept { return m_remote_indices; }
                const std::vector<int>& ranks() const noexcept { return m_ranks; }

        };

    private:

        const DomainToRankFunc& m_func;

    public:

        recv_domain_ids_gen(const DomainToRankFunc& func = domain_to_rank_identity{}) : m_func{func} {}

        // member functions (operator ())
        /* Domains
         *
         *             id  |          inner           |        halo        |  recv_domain_ids  |  remote_indices  |
         *             --------------------------------------------------------------------------------------------
         *              0  | [0, 13, 5, 2]            | [1, 3, 7, 11, 20]  | [1, 2, 1, 3, 1]   | [0, 0, 4, 2, 2]  |
         *              1  | [1, 19, 20, 4, 7, 15, 8] | [0, 9, 13, 16]     | [0, 3, 0, 2]      | [0, 5, 1, 1]     |
         *              2  | [3, 16, 18]              | [1, 5, 6]          | [1, 0, 3]         | [0, 2, 1]        |
         *              3  | [17, 6, 11, 10, 12, 9]   | [0, 3, 4]          | [0, 2, 1]         | [0, 0, 3]        |
         *
         * */
        halo operator()(const domain_descriptor_type& domain) const {
            std::vector<domain_id_type> domain_ids{};
            local_indices_type remote_indices{};
            switch (domain.domain_id()) {
                case 0: {
                    domain_ids.insert(domain_ids.end(), {1, 2, 1, 3, 1});
                    remote_indices.insert(remote_indices.end(), {0, 0, 4, 2, 2});
                    break;
                }
                case 1: {
                    domain_ids.insert(domain_ids.end(), {0, 3, 0, 2});
                    remote_indices.insert(remote_indices.end(), {0, 5, 1, 1});
                    break;
                }
                case 2: {
                    domain_ids.insert(domain_ids.end(), {1, 0, 3});
                    remote_indices.insert(remote_indices.end(), {0, 2, 1});
                    break;
                }
                case 3: {
                    domain_ids.insert(domain_ids.end(), {0, 2, 1});
                    remote_indices.insert(remote_indices.end(), {0, 0, 3});
                    break;
                }
            }
            std::vector<int> ranks(domain_ids.size());
            std::transform(domain_ids.begin(), domain_ids.end(), ranks.begin(), m_func);
            return {domain_ids, remote_indices, ranks};
        }

};


/** @brief Vertices generator to be used for in-place receive tests.
 * Inner vertices are the same as before, halo vertices are partitioned according to recv domain id.*/
vertices_type init_ordered_vertices(const domain_id_type domain_id) {
    switch (domain_id) {
        case 0: {
            return {0, 13, 5, 2, 1, 7, 20, 3, 11};
        }
        case 1: {
            return {1, 19, 20, 4, 7, 15, 8, 0, 13, 16, 9};
        }
        case 2: {
            return {3, 16, 18, 5, 1, 6};
        }
        case 3: {
            return {17, 6, 11, 10, 12, 9, 0, 4, 3};
        }
        default: {
            return {};
        }
    }
}


/** @brief Simple generator of domain inner sizes, used for in-place receive tests.*/
std::size_t init_inner_sizes(const domain_id_type domain_id) {
    switch (domain_id) {
        case 0: return 4;
        case 1: return 7;
        case 2: return 3;
        case 3: return 6;
        default: return 0;
    }
}


=======
>>>>>>> 470c0d29
#ifndef GHEX_TEST_UNSTRUCTURED_OVERSUBSCRIPTION

/** @brief Test domain descriptor and halo generator concepts */
TEST(unstructured_user_concepts, domain_descriptor_and_halos) {

    auto context_ptr = gridtools::ghex::tl::context_factory<transport>::create(MPI_COMM_WORLD);
    auto& context = *context_ptr;
    int rank = context.rank();

    // domain
    domain_id_type domain_id{rank}; // 1 domain per rank
    auto v_map = init_v_map(domain_id);
    domain_descriptor_type d{domain_id, v_map};
    check_domain(d);

    // halo_generator
    halo_generator_type hg{};
    check_halo_generator(d, hg);

}

/** @brief Test pattern setup */
TEST(unstructured_user_concepts, pattern_setup) {

    auto context_ptr = gridtools::ghex::tl::context_factory<transport>::create(MPI_COMM_WORLD);
    auto& context = *context_ptr;
    int rank = context.rank();

    domain_id_type domain_id{rank}; // 1 domain per rank
    auto v_map = init_v_map(domain_id);
    domain_descriptor_type d{domain_id, v_map};
    std::vector<domain_descriptor_type> local_domains{d};
    halo_generator_type hg{};

    // setup patterns
    auto patterns = gridtools::ghex::make_pattern<grid_type>(context, hg, local_domains);

    // check halos
    check_send_halos_indices(patterns[0]);
    check_recv_halos_indices(patterns[0]);

    // setup patterns using recv_domain_ids_gen
    recv_domain_ids_gen<> rdig{};
    auto patterns_d_ids = gridtools::ghex::make_pattern<grid_type>(context, hg, rdig, local_domains);

    // check halos
    check_send_halos_indices(patterns_d_ids[0]);
    check_recv_halos_indices(patterns_d_ids[0]);

}

/** @brief Test data descriptor concept*/
TEST(unstructured_user_concepts, data_descriptor) {

    auto context_ptr = gridtools::ghex::tl::context_factory<transport>::create(MPI_COMM_WORLD);
    auto& context = *context_ptr;
    int rank = context.rank();

    domain_id_type domain_id{rank}; // 1 domain per rank
    auto v_map = init_v_map(domain_id);
    domain_descriptor_type d{domain_id, v_map};
    std::vector<domain_descriptor_type> local_domains{d};
    halo_generator_type hg{};

    auto patterns = gridtools::ghex::make_pattern<grid_type>(context, hg, local_domains);

    // communication object
    using pattern_container_type = decltype(patterns);
    auto co = gridtools::ghex::make_communication_object<pattern_container_type>(context.get_communicator());

    // application data
    std::vector<int> field(d.size(), 0);
    initialize_data(d, field);
    data_descriptor_cpu_int_type data{d, field};

    EXPECT_NO_THROW(co.bexchange(patterns(data)));

    auto h = co.exchange(patterns(data));
    h.wait();

    // check exchanged data
    check_exchanged_data(d, field, patterns[0]);

#ifdef __CUDACC__

    // application data
    std::vector<int> field_cpu(d.size(), 0);
    initialize_data(d, field_cpu);
    using gpu_allocator_int_type = gridtools::ghex::allocator::cuda::allocator<int>;
    gpu_allocator_int_type gpu_alloc{};
    int* field_gpu = gpu_alloc.allocate(d.size());
    cudaMemcpy(field_gpu, field_cpu.data(), d.size() * sizeof(int), cudaMemcpyHostToDevice); // TO DO: GT wrapper?
    data_descriptor_gpu_int_type data_gpu{d, field_gpu, 0};

    EXPECT_NO_THROW(co.bexchange(patterns(data_gpu)));

    auto h_gpu = co.exchange(patterns(data_gpu));
    h_gpu.wait();

    // check exchanged data
    cudaMemcpy(field_cpu.data(), field_gpu, d.size() * sizeof(int), cudaMemcpyDeviceToHost);
    check_exchanged_data(d, field_cpu, patterns[0]);

    // deallocate
    gpu_alloc.deallocate(field_gpu, d.size());

#endif

}

/** @brief Test in place receive*/
TEST(unstructured_user_concepts, in_place_receive) {

    auto context_ptr = gridtools::ghex::tl::context_factory<transport>::create(MPI_COMM_WORLD);
    auto& context = *context_ptr;
    int rank = context.rank();

    domain_id_type domain_id{rank}; // 1 domain per rank
    domain_descriptor_type d{domain_id, init_ordered_vertices(domain_id), init_inner_sizes(domain_id)};
    std::vector<domain_descriptor_type> local_domains{d};
    halo_generator_type hg{};

    auto patterns = gridtools::ghex::make_pattern<grid_type>(context, hg, local_domains);

    // communication object
    using pattern_container_type = decltype(patterns);
    auto co = gridtools::ghex::make_communication_object_ipr<pattern_container_type>(context.get_communicator());

    // application data
    std::vector<int> field(d.size(), 0);
    initialize_data(d, field);
    data_descriptor_cpu_int_type data{d, field};

    auto h = co.exchange(patterns(data));
    h.wait();

    // check exchanged data
    check_exchanged_data(d, field, patterns[0]);

#ifdef __CUDACC__

    // application data
    std::vector<int> field_cpu(d.size(), 0);
    initialize_data(d, field_cpu);
    using gpu_allocator_int_type = gridtools::ghex::allocator::cuda::allocator<int>;
    gpu_allocator_int_type gpu_alloc{};
    int* field_gpu = gpu_alloc.allocate(d.size());
    cudaMemcpy(field_gpu, field_cpu.data(), d.size() * sizeof(int), cudaMemcpyHostToDevice); // TO DO: GT wrapper?
    data_descriptor_gpu_int_type data_gpu{d, field_gpu, 0};

    EXPECT_NO_THROW(co.bexchange(patterns(data_gpu)));

    auto h_gpu = co.exchange(patterns(data_gpu));
    h_gpu.wait();

    // check exchanged data
    cudaMemcpy(field_cpu.data(), field_gpu, d.size() * sizeof(int), cudaMemcpyDeviceToHost);
    check_exchanged_data(d, field_cpu, patterns[0]);

    // deallocate
    gpu_alloc.deallocate(field_gpu, d.size());

#endif

}

/** @brief Test in place receive with multiple fields*/
TEST(unstructured_user_concepts, in_place_receive_multi) {

    auto context_ptr = gridtools::ghex::tl::context_factory<transport>::create(MPI_COMM_WORLD);
    auto& context = *context_ptr;
    int rank = context.rank();

    domain_id_type domain_id{rank}; // 1 domain per rank
    domain_descriptor_type d{domain_id, init_ordered_vertices(domain_id), init_inner_sizes(domain_id)};
    std::vector<domain_descriptor_type> local_domains{d};
    halo_generator_type hg{};

    auto patterns = gridtools::ghex::make_pattern<grid_type>(context, hg, local_domains);

    // communication object
    using pattern_container_type = decltype(patterns);
    auto co = gridtools::ghex::make_communication_object_ipr<pattern_container_type>(context.get_communicator());

    // application data

    std::vector<int> field_1(d.size(), 0);
    initialize_data(d, field_1);
    data_descriptor_cpu_int_type data_1{d, field_1};

    std::vector<int> field_2(d.size(), 0);
    initialize_data(d, field_2);
    data_descriptor_cpu_int_type data_2{d, field_2};

    std::vector<int> field_3(d.size(), 0);
    initialize_data(d, field_3);
    data_descriptor_cpu_int_type data_3{d, field_3};

    auto h = co.exchange(patterns(data_1), patterns(data_2), patterns(data_3));
    h.wait();

    // check exchanged data
    check_exchanged_data(d, field_1, patterns[0]);
    check_exchanged_data(d, field_2, patterns[0]);
    check_exchanged_data(d, field_3, patterns[0]);

}

#else

#ifndef GHEX_TEST_UNSTRUCTURED_THREADS

/** @brief Test pattern setup with multiple domains per rank */
TEST(unstructured_user_concepts, pattern_setup_oversubscribe) {

    auto context_ptr = gridtools::ghex::tl::context_factory<transport>::create(MPI_COMM_WORLD);
    auto& context = *context_ptr;
    int rank = context.rank();

    domain_id_type domain_id_1{rank * 2};
    domain_id_type domain_id_2{rank * 2 + 1};
    auto v_map_1 = init_v_map(domain_id_1);
    auto v_map_2 = init_v_map(domain_id_2);
    domain_descriptor_type d_1{domain_id_1, v_map_1};
    domain_descriptor_type d_2{domain_id_2, v_map_2};
    std::vector<domain_descriptor_type> local_domains{d_1, d_2};
    halo_generator_type hg{};

    // setup patterns
    auto patterns = gridtools::ghex::make_pattern<grid_type>(context, hg, local_domains);

    // check halos
    check_send_halos_indices(patterns[0]);
    check_recv_halos_indices(patterns[0]);
    check_send_halos_indices(patterns[1]);
    check_recv_halos_indices(patterns[1]);

    // setup patterns using recv_domain_ids_gen
    auto domain_to_rank = [](const domain_id_type d_id){ return static_cast<int>(d_id / 2); };
    recv_domain_ids_gen<decltype(domain_to_rank)> rdig{domain_to_rank};
    auto patterns_d_ids = gridtools::ghex::make_pattern<grid_type>(context, hg, rdig, local_domains);

}

/** @brief Test pattern setup with multiple domains per rank, oddly distributed */
TEST(unstructured_user_concepts, pattern_setup_oversubscribe_asymm) {

    auto context_ptr = gridtools::ghex::tl::context_factory<transport>::create(MPI_COMM_WORLD);
    auto& context = *context_ptr;
    int rank = context.rank();

    halo_generator_type hg{};
    auto domain_to_rank = [](const domain_id_type d_id){ return (d_id != 3) ? int{0} : int{1}; };
    recv_domain_ids_gen<decltype(domain_to_rank)> rdig{domain_to_rank};

    switch (rank) {

        case 0: {

            domain_id_type domain_id_1{0};
            domain_id_type domain_id_2{1};
            domain_id_type domain_id_3{2};
            auto v_map_1 = init_v_map(domain_id_1);
            auto v_map_2 = init_v_map(domain_id_2);
            auto v_map_3 = init_v_map(domain_id_3);
            domain_descriptor_type d_1{domain_id_1, v_map_1};
            domain_descriptor_type d_2{domain_id_2, v_map_2};
            domain_descriptor_type d_3{domain_id_3, v_map_3};
            std::vector<domain_descriptor_type> local_domains{d_1, d_2, d_3};

            // setup patterns
            auto patterns = gridtools::ghex::make_pattern<grid_type>(context, hg, local_domains);

            // check halos
            check_send_halos_indices(patterns[0]);
            check_recv_halos_indices(patterns[0]);
            check_send_halos_indices(patterns[1]);
            check_recv_halos_indices(patterns[1]);
            check_send_halos_indices(patterns[2]);
            check_recv_halos_indices(patterns[2]);

            // setup patterns using recv_domain_ids_gen
            auto patterns_d_ids = gridtools::ghex::make_pattern<grid_type>(context, hg, rdig, local_domains);

            // check halos
            check_send_halos_indices(patterns_d_ids[0]);
            check_recv_halos_indices(patterns_d_ids[0]);
            check_send_halos_indices(patterns_d_ids[1]);
            check_recv_halos_indices(patterns_d_ids[1]);
            check_send_halos_indices(patterns_d_ids[2]);
            check_recv_halos_indices(patterns_d_ids[2]);

            break;

        }

        case 1: {

            domain_id_type domain_id_1{3};
            auto v_map_1 = init_v_map(domain_id_1);
            domain_descriptor_type d_1{domain_id_1, v_map_1};
            std::vector<domain_descriptor_type> local_domains{d_1};

            // setup patterns
            auto patterns = gridtools::ghex::make_pattern<grid_type>(context, hg, local_domains);

            // check halos
            check_send_halos_indices(patterns[0]);
            check_recv_halos_indices(patterns[0]);

            // setup patterns using recv_domain_ids_gen
            auto patterns_d_ids = gridtools::ghex::make_pattern<grid_type>(context, hg, rdig, local_domains);

            // check halos
            check_send_halos_indices(patterns_d_ids[0]);
            check_recv_halos_indices(patterns_d_ids[0]);

            break;

        }

    }

}

/** @brief Test data descriptor concept*/
TEST(unstructured_user_concepts, data_descriptor_oversubscribe) {

    auto context_ptr = gridtools::ghex::tl::context_factory<transport>::create(MPI_COMM_WORLD);
    auto& context = *context_ptr;
    int rank = context.rank();

    domain_id_type domain_id_1{rank * 2};
    domain_id_type domain_id_2{rank * 2 + 1};
    auto v_map_1 = init_v_map(domain_id_1);
    auto v_map_2 = init_v_map(domain_id_2);
    domain_descriptor_type d_1{domain_id_1, v_map_1};
    domain_descriptor_type d_2{domain_id_2, v_map_2};
    std::vector<domain_descriptor_type> local_domains{d_1, d_2};
    halo_generator_type hg{};

    auto domain_to_rank = [](const domain_id_type d_id){ return static_cast<int>(d_id / 2); };
    recv_domain_ids_gen<decltype(domain_to_rank)> rdig{domain_to_rank};
    auto patterns = gridtools::ghex::make_pattern<grid_type>(context, hg, rdig, local_domains);

    // communication object
    using pattern_container_type = decltype(patterns);
    auto co = gridtools::ghex::make_communication_object<pattern_container_type>(context.get_communicator());

    // application data
    std::vector<int> field_1(d_1.size(), 0);
    std::vector<int> field_2(d_2.size(), 0);
    initialize_data(d_1, field_1);
    initialize_data(d_2, field_2);
    data_descriptor_cpu_int_type data_1{d_1, field_1};
    data_descriptor_cpu_int_type data_2{d_2, field_2};

    EXPECT_NO_THROW(co.bexchange(patterns(data_1), patterns(data_2)));

    auto h = co.exchange(patterns(data_1), patterns(data_2));
    h.wait();

    // check exchanged data
    check_exchanged_data(d_1, field_1, patterns[0]);
    check_exchanged_data(d_2, field_2, patterns[1]);

}

/** @brief Test data descriptor concept with in-place receive*/
TEST(unstructured_user_concepts, data_descriptor_oversubscribe_ipr) {

    auto context_ptr = gridtools::ghex::tl::context_factory<transport>::create(MPI_COMM_WORLD);
    auto& context = *context_ptr;
    int rank = context.rank();

    domain_id_type domain_id_1{rank * 2};
    domain_id_type domain_id_2{rank * 2 + 1}; // HERE domain_id, init_ordered_vertices(domain_id), init_inner_sizes(domain_id)
    domain_descriptor_type d_1{domain_id_1, init_ordered_vertices(domain_id_1), init_inner_sizes(domain_id_1)};
    domain_descriptor_type d_2{domain_id_2, init_ordered_vertices(domain_id_2), init_inner_sizes(domain_id_2)};
    std::vector<domain_descriptor_type> local_domains{d_1, d_2};
    halo_generator_type hg{};

    auto patterns = gridtools::ghex::make_pattern<grid_type>(context, hg, local_domains);

    // communication object
    using pattern_container_type = decltype(patterns);
    auto co = gridtools::ghex::make_communication_object_ipr<pattern_container_type>(context.get_communicator());

    // application data
    std::vector<int> field_1(d_1.size(), 0);
    std::vector<int> field_2(d_2.size(), 0);
    initialize_data(d_1, field_1);
    initialize_data(d_2, field_2);
    data_descriptor_cpu_int_type data_1{d_1, field_1};
    data_descriptor_cpu_int_type data_2{d_2, field_2};

    EXPECT_NO_THROW(co.bexchange(patterns(data_1), patterns(data_2)));

    auto h = co.exchange(patterns(data_1), patterns(data_2));
    h.wait();

    // check exchanged data
    check_exchanged_data(d_1, field_1, patterns[0]);
    check_exchanged_data(d_2, field_2, patterns[1]);

}

#else

/** @brief Test data descriptor concept with multiple threads*/
TEST(unstructured_user_concepts, data_descriptor_oversubscribe_threads) {

    auto context_ptr = gridtools::ghex::tl::context_factory<transport>::create(MPI_COMM_WORLD);
    auto& context = *context_ptr;
    int rank = context.rank();

    domain_id_type domain_id_1{rank * 2};
    domain_id_type domain_id_2{rank * 2 + 1};
    auto v_map_1 = init_v_map(domain_id_1);
    auto v_map_2 = init_v_map(domain_id_2);
    domain_descriptor_type d_1{domain_id_1, v_map_1};
    domain_descriptor_type d_2{domain_id_2, v_map_2};
    std::vector<domain_descriptor_type> local_domains{d_1, d_2};
    halo_generator_type hg{};

    auto domain_to_rank = [](const domain_id_type d_id){ return static_cast<int>(d_id / 2); };
    recv_domain_ids_gen<decltype(domain_to_rank)> rdig{domain_to_rank};
    auto patterns = gridtools::ghex::make_pattern<grid_type>(context, hg, rdig, local_domains);
    using pattern_container_type = decltype(patterns);

    std::vector<int> field_1(d_1.size(), 0);
    std::vector<int> field_2(d_2.size(), 0);
    initialize_data(d_1, field_1);
    initialize_data(d_2, field_2);
    data_descriptor_cpu_int_type data_1{d_1, field_1};
    data_descriptor_cpu_int_type data_2{d_2, field_2};

    auto func = [&context](auto bi) {
        auto co = gridtools::ghex::make_communication_object<pattern_container_type>(context.get_communicator());
        auto h = co.exchange(bi);
        h.wait();
    };

    std::vector<std::thread> threads;
    threads.push_back(std::thread{func, patterns(data_1)});
    threads.push_back(std::thread{func, patterns(data_2)});
    for (auto& t : threads) t.join();

    // check exchanged data
    check_exchanged_data(d_1, field_1, patterns[0]);
    check_exchanged_data(d_2, field_2, patterns[1]);

}

/** @brief Test data descriptor concept with in-place receive and multiple threads*/
TEST(unstructured_user_concepts, data_descriptor_oversubscribe_ipr_threads) {

    auto context_ptr = gridtools::ghex::tl::context_factory<transport>::create(MPI_COMM_WORLD);
    auto& context = *context_ptr;
    int rank = context.rank();

    domain_id_type domain_id_1{rank * 2};
    domain_id_type domain_id_2{rank * 2 + 1}; // HERE domain_id, init_ordered_vertices(domain_id), init_inner_sizes(domain_id)
    domain_descriptor_type d_1{domain_id_1, init_ordered_vertices(domain_id_1), init_inner_sizes(domain_id_1)};
    domain_descriptor_type d_2{domain_id_2, init_ordered_vertices(domain_id_2), init_inner_sizes(domain_id_2)};
    std::vector<domain_descriptor_type> local_domains{d_1, d_2};
    halo_generator_type hg{};

    auto patterns = gridtools::ghex::make_pattern<grid_type>(context, hg, local_domains);
    using pattern_container_type = decltype(patterns);

    std::vector<int> field_1(d_1.size(), 0);
    std::vector<int> field_2(d_2.size(), 0);
    initialize_data(d_1, field_1);
    initialize_data(d_2, field_2);
    data_descriptor_cpu_int_type data_1{d_1, field_1};
    data_descriptor_cpu_int_type data_2{d_2, field_2};

    auto func = [&context](auto bi) {
        auto co = gridtools::ghex::make_communication_object_ipr<pattern_container_type>(context.get_communicator());
        auto h = co.exchange(bi);
        h.wait();
    };

    std::vector<std::thread> threads;
    threads.push_back(std::thread{func, patterns(data_1)});
    threads.push_back(std::thread{func, patterns(data_2)});
    for (auto& t : threads) t.join();

    // check exchanged data
    check_exchanged_data(d_1, field_1, patterns[0]);
    check_exchanged_data(d_2, field_2, patterns[1]);

}

#endif // GHEX_TEST_UNSTRUCTURED_THREADS

#endif // GHEX_TEST_UNSTRUCTURED_OVERSUBSCRIPTION<|MERGE_RESOLUTION|>--- conflicted
+++ resolved
@@ -23,13 +23,10 @@
 #include <ghex/unstructured/user_concepts.hpp>
 #include <ghex/communication_object_2.hpp>
 #include <ghex/unstructured/communication_object_ipr.hpp>
-<<<<<<< HEAD
 #ifdef __CUDACC__
 #include <ghex/allocator/cuda_allocator.hpp>
 #endif
-=======
 #include "./util/unstructured_test_case.hpp"
->>>>>>> 470c0d29
 
 
 using data_descriptor_cpu_int_type = gridtools::ghex::unstructured::data_descriptor<gridtools::ghex::cpu, domain_id_type, global_index_type, int>;
@@ -37,395 +34,6 @@
 using data_descriptor_gpu_int_type = gridtools::ghex::unstructured::data_descriptor<gridtools::ghex::gpu, domain_id_type, global_index_type, int>;
 #endif
 
-<<<<<<< HEAD
-
-/* Domains
- *
- *             id  |          inner           |        halo        |
- *              ----------------------------------------------------
- *              0  | [0, 13, 5, 2]            | [1, 3, 7, 11, 20]  |
- *              1  | [1, 19, 20, 4, 7, 15, 8] | [0, 9, 13, 16]     |
- *              2  | [3, 16, 18]              | [1, 5, 6]          |
- *              3  | [17, 6, 11, 10, 12, 9]   | [0, 3, 4]          |
- *
- * */
-map_type init_v_map(const domain_id_type domain_id) {
-    switch (domain_id) {
-        case 0: {
-            map_type v_map{std::make_pair(global_index_type{0},  adjncy_type{13, 2, 1, 20, 11}),
-                        std::make_pair(global_index_type{13}, adjncy_type{0,  5, 7}),
-                        std::make_pair(global_index_type{5},  adjncy_type{13, 2, 3}),
-                        std::make_pair(global_index_type{2},  adjncy_type{0,  5})};
-            return v_map;
-        }
-        case 1: {
-            map_type v_map{std::make_pair(global_index_type{1},  adjncy_type{0,  19, 20, 7, 16}),
-                        std::make_pair(global_index_type{19}, adjncy_type{1,  4,  15, 8}),
-                        std::make_pair(global_index_type{20}, adjncy_type{0,  1,  4,  7}),
-                        std::make_pair(global_index_type{4},  adjncy_type{19, 20, 15, 8, 9}),
-                        std::make_pair(global_index_type{7},  adjncy_type{13, 1,  20, 15}),
-                        std::make_pair(global_index_type{15}, adjncy_type{19, 4,  7,  8}),
-                        std::make_pair(global_index_type{8},  adjncy_type{19, 4,  15})};
-            return v_map;
-        }
-        case 2: {
-            map_type v_map{std::make_pair(global_index_type{3},  adjncy_type{5, 18, 6}),
-                        std::make_pair(global_index_type{16}, adjncy_type{1, 18}),
-                        std::make_pair(global_index_type{18}, adjncy_type{3, 16})};
-            return v_map;
-        }
-        case 3: {
-            map_type v_map{std::make_pair(global_index_type{17}, adjncy_type{11}),
-                        std::make_pair(global_index_type{6},  adjncy_type{3, 11, 10, 9}),
-                        std::make_pair(global_index_type{11}, adjncy_type{0, 17, 6, 10, 12}),
-                        std::make_pair(global_index_type{10}, adjncy_type{6, 11, 9}),
-                        std::make_pair(global_index_type{12}, adjncy_type{11, 9}),
-                        std::make_pair(global_index_type{9},  adjncy_type{4, 6, 10, 12})};
-            return v_map;
-        }
-        default: {
-            map_type v_map{};
-            return v_map;
-        }
-    }
-}
-
-
-void check_domain(const domain_descriptor_type& d) {
-    auto domain_id = d.domain_id();
-    switch (domain_id) {
-        case 0: {
-            EXPECT_TRUE(d.inner_size() == 4);
-            EXPECT_TRUE(d.size() == 9);
-            vertices_type inner_vertices{d.vertices().begin(), d.vertices().begin() + static_cast<it_diff_type>(d.inner_size())};
-            vertices_type reference_inner_vertices{0, 13, 5, 2};
-            EXPECT_TRUE(inner_vertices == reference_inner_vertices);
-            break;
-        }
-        case 1: {
-            EXPECT_TRUE(d.inner_size() == 7);
-            EXPECT_TRUE(d.size() == 11);
-            vertices_type inner_vertices{d.vertices().begin(), d.vertices().begin() + static_cast<it_diff_type>(d.inner_size())};
-            vertices_type reference_inner_vertices{1, 19, 20, 4, 7, 15, 8};
-            EXPECT_TRUE(inner_vertices == reference_inner_vertices);
-            break;
-        }
-        case 2: {
-            EXPECT_TRUE(d.inner_size() == 3);
-            EXPECT_TRUE(d.size() == 6);
-            vertices_type inner_vertices{d.vertices().begin(), d.vertices().begin() + static_cast<it_diff_type>(d.inner_size())};
-            vertices_type reference_inner_vertices{3, 16, 18};
-            EXPECT_TRUE(inner_vertices == reference_inner_vertices);
-            break;
-        }
-        case 3: {
-            EXPECT_TRUE(d.inner_size() == 6);
-            EXPECT_TRUE(d.size() == 9);
-            vertices_type inner_vertices{d.vertices().begin(), d.vertices().begin() + static_cast<it_diff_type>(d.inner_size())};
-            vertices_type reference_inner_vertices{17, 6, 11, 10, 12, 9};
-            EXPECT_TRUE(inner_vertices == reference_inner_vertices);
-            break;
-        }
-    }
-}
-
-
-void check_halo_generator(const domain_descriptor_type& d, const halo_generator_type& hg) {
-    auto h = hg(d);
-    switch (d.domain_id()) {
-        case 0: {
-            vertices_set_type halo_vertices_set{h.vertices().begin(), h.vertices().end()};
-            vertices_set_type reference_halo_vertices_set{1, 20, 7, 3, 11};
-            EXPECT_TRUE(halo_vertices_set == reference_halo_vertices_set);
-            break;
-        }
-        case 1: {
-            vertices_set_type halo_vertices_set{h.vertices().begin(), h.vertices().end()};
-            vertices_set_type reference_halo_vertices_set{0, 13, 16, 9};
-            EXPECT_TRUE(halo_vertices_set == reference_halo_vertices_set);
-            break;
-        }
-        case 2: {
-            vertices_set_type halo_vertices_set{h.vertices().begin(), h.vertices().end()};
-            vertices_set_type reference_halo_vertices_set{5, 1, 6};
-            EXPECT_TRUE(halo_vertices_set == reference_halo_vertices_set);
-            break;
-        }
-        case 3: {
-            vertices_set_type halo_vertices_set{h.vertices().begin(), h.vertices().end()};
-            vertices_set_type reference_halo_vertices_set{0, 4, 3};
-            EXPECT_TRUE(halo_vertices_set == reference_halo_vertices_set);
-            break;
-        }
-    }
-    for (std::size_t i = 0; i < h.size(); ++i) {
-        EXPECT_TRUE(d.vertices()[h.local_indices()[i]] == h.vertices()[i]);
-    }
-}
-
-
-/* Send maps (local indices on the send size)
- *
- *                             receivers
- *
- *             id  |     0     |     1     |     2     |     3     |
- *             -----------------------------------------------------
- *              0  |     -     |  [0, 1]   |    [2]    |    [0]    |
- *   senders    1  | [0, 4, 2] |     -     |    [0]    |    [3]    |
- *              2  |    [0]    |    [1]    |     -     |    [0]    |
- *              3  |    [2]    |    [5]    |    [1]    |     -     |
- *
- * */
-void check_send_halos_indices(const pattern_type& p) {
-    std::map<domain_id_type, local_indices_type> ref_map{};
-    switch (p.domain_id()) {
-        case 0: {
-            ref_map.insert({std::make_pair(domain_id_type{1}, local_indices_type{0, 1}),
-                            std::make_pair(domain_id_type{2}, local_indices_type{2}),
-                            std::make_pair(domain_id_type{3}, local_indices_type{0})});
-            break;
-        }
-        case 1: {
-            ref_map.insert({std::make_pair(domain_id_type{0}, local_indices_type{0, 4, 2}),
-                            std::make_pair(domain_id_type{2}, local_indices_type{0}),
-                            std::make_pair(domain_id_type{3}, local_indices_type{3})});
-            break;
-        }
-        case 2: {
-            ref_map.insert({std::make_pair(domain_id_type{0}, local_indices_type{0}),
-                            std::make_pair(domain_id_type{1}, local_indices_type{1}),
-                            std::make_pair(domain_id_type{3}, local_indices_type{0})});
-            break;
-        }
-        case 3: {
-            ref_map.insert({std::make_pair(domain_id_type{0}, local_indices_type{2}),
-                            std::make_pair(domain_id_type{1}, local_indices_type{5}),
-                            std::make_pair(domain_id_type{2}, local_indices_type{1})});
-            break;
-        }
-    }
-    EXPECT_TRUE(p.send_halos().size() == 3); // size is correct
-    std::set<domain_id_type> res_ids{};
-    for (const auto& sh : p.send_halos()) {
-        auto res = res_ids.insert(sh.first.id);
-        EXPECT_TRUE(res.second); // ids are unique
-        EXPECT_NO_THROW(ref_map.at(sh.first.id)); // ids are correct
-        EXPECT_TRUE(sh.second.front().local_indices().size() == ref_map.at(sh.first.id).size()); // indices size is correct
-        for (std::size_t idx = 0; idx < ref_map.at(sh.first.id).size(); ++idx) {
-            EXPECT_TRUE(sh.second.front().local_indices()[idx] == ref_map.at(sh.first.id)[idx]); // indices are correct
-        }
-    }
-}
-
-
-/* Recv maps (local indices on the recv side)
- *
- *                             receivers
- *
- *             id  |     0     |     1     |     2     |     3     |
- *             -----------------------------------------------------
- *              0  |     -     |  [7, 9]   |    [4]    |    [6]    |
- *   senders    1  | [4, 6, 8] |     -     |    [3]    |    [8]    |
- *              2  |    [5]    |   [10]    |     -     |    [7]    |
- *              3  |    [7]    |    [8]    |    [5]    |     -     |
- *
- * */
-void check_recv_halos_indices(const pattern_type& p) {
-    std::map<domain_id_type, local_indices_type> ref_map{};
-    switch (p.domain_id()) {
-        case 0: {
-            ref_map.insert({std::make_pair(domain_id_type{1}, local_indices_type{4, 6, 8}),
-                            std::make_pair(domain_id_type{2}, local_indices_type{5}),
-                            std::make_pair(domain_id_type{3}, local_indices_type{7})});
-            break;
-        }
-        case 1: {
-            ref_map.insert({std::make_pair(domain_id_type{0}, local_indices_type{7, 9}),
-                            std::make_pair(domain_id_type{2}, local_indices_type{10}),
-                            std::make_pair(domain_id_type{3}, local_indices_type{8})});
-            break;
-        }
-        case 2: {
-            ref_map.insert({std::make_pair(domain_id_type{0}, local_indices_type{4}),
-                            std::make_pair(domain_id_type{1}, local_indices_type{3}),
-                            std::make_pair(domain_id_type{3}, local_indices_type{5})});
-            break;
-        }
-        case 3: {
-            ref_map.insert({std::make_pair(domain_id_type{0}, local_indices_type{6}),
-                            std::make_pair(domain_id_type{1}, local_indices_type{8}),
-                            std::make_pair(domain_id_type{2}, local_indices_type{7})});
-            break;
-        }
-    }
-    EXPECT_TRUE(p.recv_halos().size() == 3); // size is correct
-    std::set<domain_id_type> res_ids{};
-    for (const auto& rh : p.recv_halos()) {
-        auto res = res_ids.insert(rh.first.id);
-        EXPECT_TRUE(res.second); // ids are unique
-        EXPECT_NO_THROW(ref_map.at(rh.first.id)); // ids are correct
-        EXPECT_TRUE(rh.second.front().local_indices().size() == ref_map.at(rh.first.id).size()); // indices size is correct
-        for (std::size_t idx = 0; idx < ref_map.at(rh.first.id).size(); ++idx) {
-            EXPECT_TRUE(rh.second.front().local_indices()[idx] == ref_map.at(rh.first.id)[idx]); // indices are correct
-        }
-    }
-}
-
-
-template <typename Container>
-void initialize_data(const domain_descriptor_type& d, Container& field) { // TO DO: add levels
-    using value_type = typename Container::value_type;
-    assert(field.size() == d.size());
-    for (std::size_t idx = 0; idx < d.inner_size(); ++idx) {
-        field[idx] = static_cast<value_type>(d.domain_id()) * 100 + static_cast<value_type>(d.vertices()[idx]);
-    }
-}
-
-
-template <typename Container>
-void check_exchanged_data(const domain_descriptor_type& d, const Container& field, const pattern_type& p) { // TO DO: add levels
-    using value_type = typename Container::value_type;
-    using index_type = pattern_type::index_type;
-    std::map<index_type, domain_id_type> halo_map{};
-    for (const auto& rh : p.recv_halos()) {
-        for (const auto idx : rh.second.front().local_indices()) {
-            halo_map.insert(std::make_pair(idx, rh.first.id));
-        }
-    }
-    for (const auto& pair : halo_map) {
-        EXPECT_EQ(field[static_cast<std::size_t>(pair.first)],
-                static_cast<value_type>(pair.second * 100 + d.vertices()[static_cast<std::size_t>(pair.first)]));
-    }
-}
-
-
-/** @brief Helper functor type, used as default template argument below*/
-struct domain_to_rank_identity {
-    int operator()(const domain_id_type d_id) const {
-        return static_cast<int>(d_id);
-    }
-};
-
-
-/** @brief Ad hoc receive domain ids generator, valid only for this specific test case.
- * Even if the concept is general, the implementation of the operator() is appplication-specific.*/
-template <typename DomainToRankFunc = domain_to_rank_identity>
-class recv_domain_ids_gen {
-
-    public:
-
-        class halo {
-
-            private:
-
-                std::vector<domain_id_type> m_domain_ids;
-                local_indices_type m_remote_indices;
-                std::vector<int> m_ranks;
-
-            public:
-
-                halo() noexcept = default;
-                halo(const std::vector<domain_id_type>& domain_ids,
-                     const local_indices_type& remote_indices,
-                     const std::vector<int>& ranks) :
-                    m_domain_ids{domain_ids},
-                    m_remote_indices{remote_indices},
-                    m_ranks{ranks} {}
-                const std::vector<domain_id_type>& domain_ids() const noexcept { return m_domain_ids; }
-                const local_indices_type& remote_indices() const noexcept { return m_remote_indices; }
-                const std::vector<int>& ranks() const noexcept { return m_ranks; }
-
-        };
-
-    private:
-
-        const DomainToRankFunc& m_func;
-
-    public:
-
-        recv_domain_ids_gen(const DomainToRankFunc& func = domain_to_rank_identity{}) : m_func{func} {}
-
-        // member functions (operator ())
-        /* Domains
-         *
-         *             id  |          inner           |        halo        |  recv_domain_ids  |  remote_indices  |
-         *             --------------------------------------------------------------------------------------------
-         *              0  | [0, 13, 5, 2]            | [1, 3, 7, 11, 20]  | [1, 2, 1, 3, 1]   | [0, 0, 4, 2, 2]  |
-         *              1  | [1, 19, 20, 4, 7, 15, 8] | [0, 9, 13, 16]     | [0, 3, 0, 2]      | [0, 5, 1, 1]     |
-         *              2  | [3, 16, 18]              | [1, 5, 6]          | [1, 0, 3]         | [0, 2, 1]        |
-         *              3  | [17, 6, 11, 10, 12, 9]   | [0, 3, 4]          | [0, 2, 1]         | [0, 0, 3]        |
-         *
-         * */
-        halo operator()(const domain_descriptor_type& domain) const {
-            std::vector<domain_id_type> domain_ids{};
-            local_indices_type remote_indices{};
-            switch (domain.domain_id()) {
-                case 0: {
-                    domain_ids.insert(domain_ids.end(), {1, 2, 1, 3, 1});
-                    remote_indices.insert(remote_indices.end(), {0, 0, 4, 2, 2});
-                    break;
-                }
-                case 1: {
-                    domain_ids.insert(domain_ids.end(), {0, 3, 0, 2});
-                    remote_indices.insert(remote_indices.end(), {0, 5, 1, 1});
-                    break;
-                }
-                case 2: {
-                    domain_ids.insert(domain_ids.end(), {1, 0, 3});
-                    remote_indices.insert(remote_indices.end(), {0, 2, 1});
-                    break;
-                }
-                case 3: {
-                    domain_ids.insert(domain_ids.end(), {0, 2, 1});
-                    remote_indices.insert(remote_indices.end(), {0, 0, 3});
-                    break;
-                }
-            }
-            std::vector<int> ranks(domain_ids.size());
-            std::transform(domain_ids.begin(), domain_ids.end(), ranks.begin(), m_func);
-            return {domain_ids, remote_indices, ranks};
-        }
-
-};
-
-
-/** @brief Vertices generator to be used for in-place receive tests.
- * Inner vertices are the same as before, halo vertices are partitioned according to recv domain id.*/
-vertices_type init_ordered_vertices(const domain_id_type domain_id) {
-    switch (domain_id) {
-        case 0: {
-            return {0, 13, 5, 2, 1, 7, 20, 3, 11};
-        }
-        case 1: {
-            return {1, 19, 20, 4, 7, 15, 8, 0, 13, 16, 9};
-        }
-        case 2: {
-            return {3, 16, 18, 5, 1, 6};
-        }
-        case 3: {
-            return {17, 6, 11, 10, 12, 9, 0, 4, 3};
-        }
-        default: {
-            return {};
-        }
-    }
-}
-
-
-/** @brief Simple generator of domain inner sizes, used for in-place receive tests.*/
-std::size_t init_inner_sizes(const domain_id_type domain_id) {
-    switch (domain_id) {
-        case 0: return 4;
-        case 1: return 7;
-        case 2: return 3;
-        case 3: return 6;
-        default: return 0;
-    }
-}
-
-
-=======
->>>>>>> 470c0d29
 #ifndef GHEX_TEST_UNSTRUCTURED_OVERSUBSCRIPTION
 
 /** @brief Test domain descriptor and halo generator concepts */
