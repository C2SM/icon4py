--- conflicted
+++ resolved
@@ -39,20 +39,20 @@
     DiffusionMetricState,
     PrognosticState,
 )
-<<<<<<< HEAD
+from icon4py.grid.horizontal import CellParams, EdgeParams, HorizontalGridSize
+from icon4py.grid.icon_grid import GridConfig, IconGrid
+from icon4py.grid.vertical import VerticalModelParams
 from icon4py.py2f.cffi_utils import CffiMethod, to_fields
-=======
-from icon4py.grid.horizontal import CellParams, EdgeParams
-from icon4py.grid.icon_grid import IconGrid
-from icon4py.grid.vertical import VerticalModelParams
-from icon4py.py2f.cffi_utils import CffiMethod
->>>>>>> 2a0b93de
 
 
 diffusion: Diffusion()
 
 nproma = 50000
 field_sizes = {EdgeDim: nproma, CellDim: nproma, VertexDim: nproma}
+
+
+class VerticalGridConfig:
+    pass
 
 
 @to_fields(dim_sizes=field_sizes)
@@ -173,7 +173,6 @@
     Fortran ICON Diffusion component (aka Diffusion granule)
 
     """
-<<<<<<< HEAD
     if diffusion.initialized:
         raise DuplicateInitializationException(
             "Diffusion has already been already initialized"
@@ -196,13 +195,13 @@
         n_substeps=n_dyn_substeps,
         smag_3d=lsmag_3d,
     )
-    horizontal_size = HorizontalMeshSize(
+    horizontal_size = HorizontalGridSize(
         num_cells=nproma, num_vertices=nproma, num_edges=nproma
     )
-    vertical_size = VerticalMeshConfig(
+    vertical_size = VerticalGridConfig(
         num_lev=nlev, nshift=n_shift, nshift_total=n_shift_total
     )
-    mesh_config = MeshConfig(
+    mesh_config = GridConfig(
         horizontal_config=horizontal_size,
         vertical_config=vertical_size,
         limited_area=l_limited_area,
@@ -228,26 +227,12 @@
         primal_normal_vert=(edges_primal_normal_vert_1, edges_primal_normal_vert_2),
         edge_areas=edges_area_edge,
     )
-=======
-    grid = IconGrid()  # TODO(Magdalena) where to get this from
->>>>>>> 2a0b93de
-    edge_params = EdgeParams(
-        tangent_orientation=tangent_orientation,
-        primal_edge_lengths=primal_edge_lengths,
-        inverse_primal_edge_lengths=inverse_primal_edge_lengths,
-        dual_normal_vert=(dual_normal_vert_1, dual_normal_vert_2),
-        dual_edge_lengths=dual_edge_lengths,
-        inverse_dual_edge_lengths=inverse_dual_edge_lengths,
-        inverse_vertex_vertex_lengths=inverse_vertex_vertex_lengths,
-        primal_normal_vert=(primal_normal_vert_1, primal_normal_vert_2),
-        edge_areas=edge_areas,
-    )
+
     cell_params = CellParams(cells_area)
     vertical_params = VerticalModelParams(vct_a=vct_a, rayleigh_damping_height=nrdmax)
     config: DiffusionConfig = DiffusionConfig(grid, vertical_params)
     derived_diffusion_params = DiffusionParams(config)
-<<<<<<< HEAD
-    metric_state = MetricState(
+    metric_state = DiffusionMetricState(
         theta_ref_mc=theta_ref_mc,
         wgtfac_c=wgtfac_c,
         mask_hdiff=mask_hdiff,
@@ -256,10 +241,6 @@
         zd_intcoef=zd_intcoef,
         zd_indlist=zd_indlist,
         zd_listdim=zd_listdim,
-=======
-    metric_state = DiffusionMetricState(
-        theta_ref_mc, wgtfac_c, mask_hdiff, zd_vertidx, zd_diffcoef, zd_intcoef
->>>>>>> 2a0b93de
     )
     interpolation_state = DiffusionInterpolationState(
         e_bln_c_s,
@@ -271,6 +252,7 @@
         geofac_grg_y,
         nudgecoeff_e,
     )
+
     diffusion.init(
         grid=grid,
         config=config,
