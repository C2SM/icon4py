--- conflicted
+++ resolved
@@ -33,23 +33,6 @@
     DiffusionConfig,
     DiffusionParams,
 )
-<<<<<<< HEAD
-from icon4py.diffusion.horizontal import (
-    CellParams,
-    EdgeParams,
-    HorizontalMeshSize,
-)
-from icon4py.diffusion.icon_grid import (
-    IconGrid,
-    MeshConfig,
-    VerticalMeshConfig,
-    VerticalModelParams,
-)
-from icon4py.diffusion.interpolation_state import InterpolationState
-from icon4py.diffusion.metric_state import MetricState
-from icon4py.diffusion.prognostic_state import PrognosticState
-from icon4py.py2f.cffi_utils import CffiMethod, to_fields
-=======
 from icon4py.diffusion.horizontal import CellParams, EdgeParams
 from icon4py.diffusion.icon_grid import IconGrid, VerticalModelParams
 from icon4py.diffusion.state_utils import (
@@ -58,8 +41,7 @@
     MetricState,
     PrognosticState,
 )
-from icon4py.py2f.cffi_utils import CffiMethod
->>>>>>> 4ba39d68
+from icon4py.py2f.cffi_utils import CffiMethod, to_fields
 
 
 diffusion: Diffusion()
@@ -186,7 +168,6 @@
     Fortran ICON Diffusion component (aka Diffusion granule)
 
     """
-<<<<<<< HEAD
     if diffusion.initialized:
         raise DuplicateInitializationException(
             "Diffusion has already been already initialized"
@@ -240,8 +221,7 @@
         inverse_vertex_vertex_lengths=edges_inv_vert_vert_lengths,
         primal_normal_vert=(edges_primal_normal_vert_1, edges_primal_normal_vert_2),
         edge_areas=edges_area_edge,
-=======
-    grid = IconGrid()  # TODO where to get this from
+    )
     edge_params = EdgeParams(
         tangent_orientation=tangent_orientation,
         primal_edge_lengths=primal_edge_lengths,
@@ -252,10 +232,10 @@
         inverse_vertex_vertex_lengths=inverse_vertex_vertex_lengths,
         primal_normal_vert=(primal_normal_vert_1, primal_normal_vert_2),
         edge_areas=edge_areas,
->>>>>>> 4ba39d68
     )
     cell_params = CellParams(cells_area)
     vertical_params = VerticalModelParams(vct_a=vct_a, rayleigh_damping_height=nrdmax)
+    config: DiffusionConfig = DiffusionConfig(grid, vertical_params)
     derived_diffusion_params = DiffusionParams(config)
     metric_state = MetricState(
         theta_ref_mc=theta_ref_mc,
