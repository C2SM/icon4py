--- conflicted
+++ resolved
@@ -17,20 +17,11 @@
 from gt4py.eve.codegen import JinjaTemplate as as_jinja
 from gt4py.eve.codegen import TemplatedGenerator
 from gt4py.next.type_system.type_specifications import ScalarKind
-<<<<<<< HEAD
-
-from icon4py.bindings.codegen.type_conversion import (
-    BUILTIN_TO_CPP_TYPE,
-    BUILTIN_TO_ISO_C_TYPE,
-)
-from icon4py.bindings.utils import write_string
-=======
 from icon4pytools.icon4pygen.bindings.codegen.type_conversion import (
     BUILTIN_TO_CPP_TYPE,
     BUILTIN_TO_ISO_C_TYPE,
 )
 from icon4pytools.icon4pygen.bindings.utils import write_string
->>>>>>> 86e31a1c
 
 
 class DimensionType(Node):
