--- conflicted
+++ resolved
@@ -30,19 +30,11 @@
     pre-commit:
         runs-on: ubuntu-latest
         steps:
-<<<<<<< HEAD
-            - uses: actions/checkout@v2
-            - name: Install boost
-              run: |
-                  sudo apt-get update
-                  sudo apt-get install libboost-all-dev
-=======
             - uses: actions/checkout@v3
             -   name: Install boost
                 run: |
                     sudo apt-get update
                     sudo apt-get install libboost-all-dev
->>>>>>> e0747364
             - name: Set up Python
               uses: actions/setup-python@v4
               with:
