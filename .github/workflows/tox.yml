--- conflicted
+++ resolved
@@ -18,11 +18,7 @@
         steps:
             - uses: actions/checkout@v2
 
-<<<<<<< HEAD
-            - name: install boost
-=======
             - name: Install boost
->>>>>>> 70f2817b
               run: |
                   sudo apt-get update
                   sudo apt-get install libboost-all-dev
