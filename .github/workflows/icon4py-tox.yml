name: ICON4Py Tox

on:
    push:
        branches:
            - main
        paths-ignore:
            - "tools/**"
    pull_request:
        branches:
            - main

jobs:
    tox-tests:
        runs-on: ubuntu-latest
        strategy:
            matrix:
                python-version: ["3.10"]

        steps:
            - uses: actions/checkout@v2

            - name: Install boost
              run: |
                  sudo apt-get update
                  sudo apt-get install libboost-all-dev

            - name: Set up Python ${{ matrix.python-version }}
              uses: actions/setup-python@v2
              with:
                  python-version: ${{ matrix.python-version }}

            - name: Install python dependencies
              run: |
                  python -m pip install --upgrade pip setuptools wheel

            - name: Test icon4py-atm_dyn_iconam with tox
              run: |
                  pyversion_no_dot="${{ matrix.python-version }}"
                  pyversion_no_dot="${pyversion_no_dot/./}"
                  pip install tox clang-format
                  tox -r -e py${pyversion_no_dot} -c model/atm_dyn_iconam

            - name: Test icon4py-common with tox
              run: |
                  pyversion_no_dot="${{ matrix.python-version }}"
                  pyversion_no_dot="${pyversion_no_dot/./}"
<<<<<<< HEAD
                  pip install tox clang-format
                  tox -r -e py${pyversion_no_dot} -c model/common
=======
                  pip install tox
                  tox -r -e py${pyversion_no_dot} -c model/common

            - name: Archive code coverage results
              uses: actions/upload-artifact@v2
              with:
                  name: code-coverage-report
                  path: _reports/coverage_html/
>>>>>>> aab2be04
<|MERGE_RESOLUTION|>--- conflicted
+++ resolved
@@ -45,16 +45,5 @@
               run: |
                   pyversion_no_dot="${{ matrix.python-version }}"
                   pyversion_no_dot="${pyversion_no_dot/./}"
-<<<<<<< HEAD
-                  pip install tox clang-format
-                  tox -r -e py${pyversion_no_dot} -c model/common
-=======
                   pip install tox
-                  tox -r -e py${pyversion_no_dot} -c model/common
-
-            - name: Archive code coverage results
-              uses: actions/upload-artifact@v2
-              with:
-                  name: code-coverage-report
-                  path: _reports/coverage_html/
->>>>>>> aab2be04
+                  tox -r -e py${pyversion_no_dot} -c model/common