name: ICON4Py Tox

on:
    workflow_dispatch:
    push:
        branches:
            - main
        paths-ignore:
            - "tools/**"
    pull_request:
        branches:
            - main
        paths-ignore:
            - "tools/**"
        types: [opened, reopened, assigned, ready_for_review]
    pull_request_review:
        branches:
            - main
        paths-ignore:
            - "tools/**"
        types: [submitted]
jobs:
    tox-tests:
        runs-on: ubuntu-latest
        strategy:
            matrix:
                python-version: ["3.10"]

        steps:
            - uses: actions/checkout@v2

            - name: Install boost
              run: |
                  sudo apt-get update
                  sudo apt-get install libboost-all-dev

            - name: Set up Python ${{ matrix.python-version }}
              uses: actions/setup-python@v2
              with:
                  python-version: ${{ matrix.python-version }}

            - name: Install python dependencies
              run: |
                  python -m pip install --upgrade pip setuptools wheel

<<<<<<< HEAD
            - name: Test icon4py-atmosphere-dycore with tox
=======
            - name: Test icon4py-model with tox
>>>>>>> bca68768
              run: |
                  pyversion_no_dot="${{ matrix.python-version }}"
                  pyversion_no_dot="${pyversion_no_dot/./}"
                  pip install tox clang-format
<<<<<<< HEAD
                  tox -r -e py${pyversion_no_dot} -c model/atmosphere/dycore

            - name: Test icon4py-common with tox
              run: |
                  pyversion_no_dot="${{ matrix.python-version }}"
                  pyversion_no_dot="${pyversion_no_dot/./}"
                  pip install tox
                  tox -r -e py${pyversion_no_dot} -c model/common
=======
                  tox -r -e py${pyversion_no_dot} -c model/
>>>>>>> bca68768
<|MERGE_RESOLUTION|>--- conflicted
+++ resolved
@@ -43,24 +43,9 @@
               run: |
                   python -m pip install --upgrade pip setuptools wheel
 
-<<<<<<< HEAD
-            - name: Test icon4py-atmosphere-dycore with tox
-=======
             - name: Test icon4py-model with tox
->>>>>>> bca68768
               run: |
                   pyversion_no_dot="${{ matrix.python-version }}"
                   pyversion_no_dot="${pyversion_no_dot/./}"
                   pip install tox clang-format
-<<<<<<< HEAD
-                  tox -r -e py${pyversion_no_dot} -c model/atmosphere/dycore
-
-            - name: Test icon4py-common with tox
-              run: |
-                  pyversion_no_dot="${{ matrix.python-version }}"
-                  pyversion_no_dot="${pyversion_no_dot/./}"
-                  pip install tox
-                  tox -r -e py${pyversion_no_dot} -c model/common
-=======
-                  tox -r -e py${pyversion_no_dot} -c model/
->>>>>>> bca68768
+                  tox -r -e py${pyversion_no_dot} -c model/