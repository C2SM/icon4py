--- conflicted
+++ resolved
@@ -9,16 +9,10 @@
             - "tools/**"
     pull_request:
         branches:
-            - '*'
+            - main
         paths-ignore:
             - "tools/**"
         types: [opened, reopened, synchronize]
-    pull_request_review:
-        branches:
-            - main
-        paths-ignore:
-            - "tools/**"
-        types: [submitted]
 
 jobs:
     pre-commit-icon4py-model:
@@ -57,11 +51,7 @@
                   pre-commit run --config model/atmosphere/dycore/.pre-commit-config.yaml --all-files
             - name: Run checks icon4py-model-atmosphere-diffusion
               run: |
-<<<<<<< HEAD
-                  pre-commit run --config model/atmosphere/diffusion/.pre-commit-config.yaml --all-files
-=======
                   pre-commit run --config model/atmosphere/diffusion/.pre-commit-config.yaml --all-files
             - name: Run checks icon4py-model-atmosphere-advection
               run: |
-                  pre-commit run --config model/atmosphere/advection/.pre-commit-config.yaml --all-files
->>>>>>> 0e333252
+                  pre-commit run --config model/atmosphere/advection/.pre-commit-config.yaml --all-files