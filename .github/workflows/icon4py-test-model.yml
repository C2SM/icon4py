--- conflicted
+++ resolved
@@ -60,11 +60,6 @@
           uvx nox -s "test_model-${{matrix.python-version}}(basic, ${{ matrix.component }})" -- --backend=${{ matrix.backend }}
 
       - name: run nox session - stencil tests
-<<<<<<< HEAD
-        # dycore stencil test fails in github actions on standard runner, see https://github.com/actions/runner-images/issues/6680
-        if: ${{ (matrix.backend != 'gtfn_cpu') || (matrix.component != 'dycore') }}
-=======
->>>>>>> f920de3d
         shell: bash
         env:
           NUM_PROCESSES: auto
