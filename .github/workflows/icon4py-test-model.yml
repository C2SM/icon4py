name: ICON4Py Unit Tests
on:
  workflow_dispatch:
  push:
    branches:
      - main
  pull_request:
    branches:
      - main
    types: [opened, reopened, synchronize]
jobs:
  test-model:
    runs-on: ubuntu-latest
    strategy:
      matrix:
        python-version: ["3.10", "3.11"]
<<<<<<< HEAD
        backend: ["embedded", "dace_cpu", "gtfn_cpu"]
=======
        backend: ["embedded", "gtfn_cpu"]         # TODO(): add dace-cpu?
>>>>>>> 41d7fd74
        component: ["advection", "diffusion", "dycore", "microphysics", "muphys", "driver", "common"]
    steps:
      - name: Checkout
        uses: actions/checkout@v5

      - name: Install system dependencies
        run: |
          sudo apt-get update
          sudo apt-get install libboost-all-dev

      - name: install uv
        uses: astral-sh/setup-uv@v6
        with:
          version: "0.6.16"
          enable-cache: false
          cache-dependency-glob: "uv.lock"
          python-version: ${{ matrix.python-version }}

      - name: cache key
        id: cache-key
        run: |
          echo "key=$(.github/validation_grid_utils.py cache-key)" >> $GITHUB_OUTPUT

      - name: gridfile cache
        id: grid-cache
        uses: actions/cache@v4
        with:
          path: testdata/grids
          key: ${{ steps.cache-key.outputs.key }}

      - name: download grids
        if: steps.grid-cache.outputs.cache-hit != 'true'
        run: |
          .github/validation_grid_utils.py download

      - name: run nox session - unit tests
        shell: bash
        env:
          NUM_PROCESSES: auto
          ICON4PY_ENABLE_GRID_DOWNLOAD: false
          ICON4PY_ENABLE_TESTDATA_DOWNLOAD: false
        run: |
          uvx nox -s "test_model-${{matrix.python-version}}(basic, ${{ matrix.component }})" -- --backend=${{ matrix.backend }}

      - name: run nox session - stencil tests
        shell: bash
        env:
          NUM_PROCESSES: auto
          ICON4PY_ENABLE_GRID_DOWNLOAD: false
          ICON4PY_ENABLE_TESTDATA_DOWNLOAD: false
        run: |
          uvx nox -s "test_model-${{matrix.python-version}}(stencils, ${{ matrix.component }})" -- --backend=${{ matrix.backend }} --grid=icon_regional<|MERGE_RESOLUTION|>--- conflicted
+++ resolved
@@ -14,11 +14,7 @@
     strategy:
       matrix:
         python-version: ["3.10", "3.11"]
-<<<<<<< HEAD
         backend: ["embedded", "dace_cpu", "gtfn_cpu"]
-=======
-        backend: ["embedded", "gtfn_cpu"]         # TODO(): add dace-cpu?
->>>>>>> 41d7fd74
         component: ["advection", "diffusion", "dycore", "microphysics", "muphys", "driver", "common"]
     steps:
       - name: Checkout
