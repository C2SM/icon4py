--- conflicted
+++ resolved
@@ -38,67 +38,34 @@
         run: |
           echo "key=$(.github/validation_grid_utils.py cache-key)" >> $GITHUB_OUTPUT
 
-<<<<<<< HEAD
-            - name: gridfile cache
-              id: grid-cache
-              uses: actions/cache@v4
-              with:
-                  path: testdata/grids
-                  key: ${{ steps.cache-key.outputs.key }}
-            
-            - name: Upload cached folder as artifact
-              uses: actions/upload-artifact@v4
-              with:
-                name: debug-grid-cache-${{ matrix.python-version }}-${{ matrix.backend }}-${{ matrix.component }}
-                path: testdata/grids
-=======
       - name: gridfile cache
         id: grid-cache
         uses: actions/cache@v4
         with:
           path: testdata/grids
           key: ${{ steps.cache-key.outputs.key }}
->>>>>>> 2164b1c0
 
       - name: download grids
         if: steps.grid-cache.outputs.cache-hit != 'true'
         run: |
           .github/validation_grid_utils.py download
 
-<<<<<<< HEAD
-            - name: run nox session - unit tests
-              shell: bash
-              env:
-                NUM_PROCESSES: auto
-                ICON4PY_ENABLE_GRID_DOWNLOAD: false
-                ICON4PY_ENABLE_TESTDATA_DOWNLOAD: false
-              run: |
-                uvx nox -s "test_model-${{matrix.python-version}}(basic, ${{ matrix.component }})" -- --backend=${{ matrix.backend }}
-=======
       - name: run nox session - unit tests
         shell: bash
         env:
           NUM_PROCESSES: auto
+          ICON4PY_ENABLE_GRID_DOWNLOAD: false
+          ICON4PY_ENABLE_TESTDATA_DOWNLOAD: false
         run: |
           uvx nox -s "test_model-${{matrix.python-version}}(basic, ${{ matrix.component }})" -- --backend=${{ matrix.backend }}
->>>>>>> 2164b1c0
 
       - name: run nox session - stencil tests
-              # dycore stencil test fails in github actions on standard runner, see https://github.com/actions/runner-images/issues/6680
-<<<<<<< HEAD
-              if: ${{ (matrix.backend != 'gtfn_cpu') || (matrix.component != 'dycore') }}
-              shell: bash
-              env:
-                NUM_PROCESSES: auto
-                ICON4PY_ENABLE_GRID_DOWNLOAD: false
-                ICON4PY_ENABLE_TESTDATA_DOWNLOAD: false
-              run: |
-                uvx nox -s "test_model-${{matrix.python-version}}(stencils, ${{ matrix.component }})" -- --backend=${{ matrix.backend }} --grid=icon_grid
-=======
+        # dycore stencil test fails in github actions on standard runner, see https://github.com/actions/runner-images/issues/6680
         if: ${{ (matrix.backend != 'gtfn_cpu') || (matrix.component != 'dycore') }}
         shell: bash
         env:
           NUM_PROCESSES: auto
+          ICON4PY_ENABLE_GRID_DOWNLOAD: false
+          ICON4PY_ENABLE_TESTDATA_DOWNLOAD: false
         run: |
-          uvx nox -s "test_model-${{matrix.python-version}}(stencils, ${{ matrix.component }})" -- --backend=${{ matrix.backend }} --grid=icon_grid
->>>>>>> 2164b1c0
+          uvx nox -s "test_model-${{matrix.python-version}}(stencils, ${{ matrix.component }})" -- --backend=${{ matrix.backend }} --grid=icon_grid