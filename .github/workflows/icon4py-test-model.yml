name: ICON4Py Unit Tests
on:
  workflow_dispatch:
  push:
    branches:
      - main
  pull_request:
    branches:
      - main
    types: [opened, reopened, synchronize]
jobs:
  test-model:
    runs-on: ubuntu-latest
    strategy:
      matrix:
        python-version: ["3.10", "3.11"]
        backend: ["embedded", "gtfn_cpu"]         # TODO add dace-cpu?
        component: ["advection", "diffusion", "dycore", "microphysics", "muphys", "driver", "common"]
    steps:
      - name: Checkout
        uses: actions/checkout@v4

      - name: Install system dependencies
        run: |
          sudo apt-get update
          sudo apt-get install libboost-all-dev

      - name: install uv
        uses: astral-sh/setup-uv@v6
        with:
          version: "0.6.16"
          enable-cache: false
          cache-dependency-glob: "uv.lock"
          python-version: ${{ matrix.python-version }}

      - name: cache key
        id: cache-key
        run: |
          echo "key=$(.github/validation_grid_utils.py cache-key)" >> $GITHUB_OUTPUT

      - name: gridfile cache
        id: grid-cache
        uses: actions/cache@v4
        with:
          path: testdata/grids
          key: ${{ steps.cache-key.outputs.key }}

      - name: download grids
        if: steps.grid-cache.outputs.cache-hit != 'true'
        run: |
          .github/validation_grid_utils.py download

      - name: run nox session - unit tests
        shell: bash
        env:
          NUM_PROCESSES: auto
        run: |
          uvx nox -s "test_model-${{matrix.python-version}}(basic, ${{ matrix.component }})" -- --backend=${{ matrix.backend }}

<<<<<<< HEAD
            - name: run nox session - stencil tests
              shell: bash
              env:
                  NUM_PROCESSES: auto
              run: |
                uvx nox -s "test_model-${{matrix.python-version}}(stencils, ${{ matrix.component }})" -- --backend=${{ matrix.backend }} --grid=icon_grid
=======
      - name: run nox session - stencil tests
              # dycore stencil test fails in github actions on standard runner, see https://github.com/actions/runner-images/issues/6680
        if: ${{ (matrix.backend != 'gtfn_cpu') || (matrix.component != 'dycore') }}
        shell: bash
        env:
          NUM_PROCESSES: auto
        run: |
          uvx nox -s "test_model-${{matrix.python-version}}(stencils, ${{ matrix.component }})" -- --backend=${{ matrix.backend }} --grid=icon_grid
>>>>>>> 2164b1c0
<|MERGE_RESOLUTION|>--- conflicted
+++ resolved
@@ -57,20 +57,9 @@
         run: |
           uvx nox -s "test_model-${{matrix.python-version}}(basic, ${{ matrix.component }})" -- --backend=${{ matrix.backend }}
 
-<<<<<<< HEAD
-            - name: run nox session - stencil tests
-              shell: bash
-              env:
-                  NUM_PROCESSES: auto
-              run: |
-                uvx nox -s "test_model-${{matrix.python-version}}(stencils, ${{ matrix.component }})" -- --backend=${{ matrix.backend }} --grid=icon_grid
-=======
       - name: run nox session - stencil tests
-              # dycore stencil test fails in github actions on standard runner, see https://github.com/actions/runner-images/issues/6680
-        if: ${{ (matrix.backend != 'gtfn_cpu') || (matrix.component != 'dycore') }}
         shell: bash
         env:
           NUM_PROCESSES: auto
         run: |
-          uvx nox -s "test_model-${{matrix.python-version}}(stencils, ${{ matrix.component }})" -- --backend=${{ matrix.backend }} --grid=icon_grid
->>>>>>> 2164b1c0
+          uvx nox -s "test_model-${{matrix.python-version}}(stencils, ${{ matrix.component }})" -- --backend=${{ matrix.backend }} --grid=icon_grid